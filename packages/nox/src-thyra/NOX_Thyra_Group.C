// $Id$
// $Source$

//@HEADER
// ************************************************************************
//
//            NOX: An Object-Oriented Nonlinear Solver Package
//                 Copyright (2002) Sandia Corporation
//
// Under terms of Contract DE-AC04-94AL85000, there is a non-exclusive
// license for use of this work by or on behalf of the U.S. Government.
//
// Redistribution and use in source and binary forms, with or without
// modification, are permitted provided that the following conditions are
// met:
//
// 1. Redistributions of source code must retain the above copyright
// notice, this list of conditions and the following disclaimer.
//
// 2. Redistributions in binary form must reproduce the above copyright
// notice, this list of conditions and the following disclaimer in the
// documentation and/or other materials provided with the distribution.
//
// 3. Neither the name of the Corporation nor the names of the
// contributors may be used to endorse or promote products derived from
// this software without specific prior written permission.
//
// THIS SOFTWARE IS PROVIDED BY SANDIA CORPORATION "AS IS" AND ANY
// EXPRESS OR IMPLIED WARRANTIES, INCLUDING, BUT NOT LIMITED TO, THE
// IMPLIED WARRANTIES OF MERCHANTABILITY AND FITNESS FOR A PARTICULAR
// PURPOSE ARE DISCLAIMED. IN NO EVENT SHALL SANDIA CORPORATION OR THE
// CONTRIBUTORS BE LIABLE FOR ANY DIRECT, INDIRECT, INCIDENTAL, SPECIAL,
// EXEMPLARY, OR CONSEQUENTIAL DAMAGES (INCLUDING, BUT NOT LIMITED TO,
// PROCUREMENT OF SUBSTITUTE GOODS OR SERVICES; LOSS OF USE, DATA, OR
// PROFITS; OR BUSINESS INTERRUPTION) HOWEVER CAUSED AND ON ANY THEORY OF
// LIABILITY, WHETHER IN CONTRACT, STRICT LIABILITY, OR TORT (INCLUDING
// NEGLIGENCE OR OTHERWISE) ARISING IN ANY WAY OUT OF THE USE OF THIS
// SOFTWARE, EVEN IF ADVISED OF THE POSSIBILITY OF SUCH DAMAGE.
//
// Questions? Contact Roger Pawlowski (rppawlo@sandia.gov) or
// Eric Phipps (etphipp@sandia.gov), Sandia National Laboratories.
// ************************************************************************
//  CVS Information
//  $Source$
//  $Author$
//  $Date$
//  $Revision$
// ************************************************************************
//@HEADER

#include "Teuchos_Assert.hpp"
#include "Teuchos_Ptr.hpp"
#include "Teuchos_TimeMonitor.hpp"
#include "Teuchos_CompilerCodeTweakMacros.hpp"
#include "Thyra_ModelEvaluator.hpp"
#include "Thyra_SolveSupportTypes.hpp"
#include "Thyra_VectorStdOps.hpp"
#include "Thyra_MultiVectorStdOps.hpp"
#include "Thyra_LinearOpBase.hpp"
#include "Thyra_LinearOpWithSolveBase.hpp"
#include "Thyra_LinearOpWithSolveFactoryBase.hpp"
#include "Thyra_LinearOpWithSolveFactoryHelpers.hpp"
#include "Thyra_ScaledLinearOpBase.hpp"
#include "Thyra_PreconditionerBase.hpp"
#include "Thyra_PreconditionerFactoryBase.hpp"
#include "NOX_Common.H"
#include "NOX_Thyra_Group.H"    // class definition
#include "NOX_Abstract_MultiVector.H"
#include "NOX_Thyra_MultiVector.H"
#include "NOX_Assert.H"
#include "NOX_SolverStats.hpp"

NOX::Thyra::Group::
Group(const NOX::Thyra::Vector& initial_guess,
      const Teuchos::RCP< const ::Thyra::ModelEvaluator<double> >& model,
      const Teuchos::RCP<const ::Thyra::VectorBase<double> >& weight_vector,
      const Teuchos::RCP<const ::Thyra::VectorBase<double> >& right_weight_vector,
      const Teuchos::RCP<::Thyra::VectorBase<double> >& inv_right_weight_vector,
      const bool rightScalingFirst):
  model_(model),
  rightScalingFirst_(rightScalingFirst),
  updatePreconditioner_(true),
  last_linear_solve_status_(NOX::Abstract::Group::NotConverged),
  last_linear_solve_num_iters_(0),
  last_linear_solve_achieved_tol_(0.0)
{
  x_vec_ = Teuchos::rcp(new NOX::Thyra::Vector(initial_guess, DeepCopy));

  // To support implicit function scaling, all vectors must be copy
  // constructed/cloned from a NOX::Thyra::Vector that already has the
  // weight vector set or you must manually set the weighting vector.
  // Here we set the x_vec_ to have the weighting and clone that for
  // everything.
  if (nonnull(weight_vector)) {
    weight_vec_ = weight_vector;
    x_vec_->setWeightVector(weight_vec_);
  }

  if (nonnull(right_weight_vector)) {
    right_weight_vec_ = right_weight_vector;
    if (nonnull(inv_right_weight_vector)) {
      inv_right_weight_vec_ = inv_right_weight_vector;
    } else {
      inv_right_weight_vec_ = right_weight_vec_->clone_v();
      ::Thyra::reciprocal(*right_weight_vec_, inv_right_weight_vec_.ptr());
    }
    scaled_x_vec_ = Teuchos::rcp(new NOX::Thyra::Vector(*x_vec_, ShapeCopy));
  }
  else
    rightScalingFirst_ = false;

  f_vec_ = Teuchos::rcp(new NOX::Thyra::Vector(*x_vec_, ShapeCopy));
  newton_vec_ = Teuchos::rcp(new NOX::Thyra::Vector(*x_vec_, ShapeCopy));
  gradient_vec_ = Teuchos::rcp(new NOX::Thyra::Vector(*x_vec_, ShapeCopy));

  lop_ = model->create_W_op();

  // create jacobian operator
  lows_factory_ = model->get_W_factory();

  TEUCHOS_ASSERT(nonnull(lows_factory_));

  // Create jacobian with solver
  shared_jacobian_ = Teuchos::rcp(new NOX::SharedObject< ::Thyra::LinearOpWithSolveBase<double>, NOX::Thyra::Group >(lows_factory_->createOp()));

  losb_ = Teuchos::rcp(new ::Thyra::DefaultLinearOpSource<double>(lop_));

  // create preconditioner
  prec_factory_ = lows_factory_->getPreconditionerFactory();

  // Create in/out args
  in_args_ = model_->createInArgs();
  out_args_ = model_->createOutArgs();

  if (Teuchos::nonnull(prec_factory_)) {
    prec_ = prec_factory_->createPrec();
  } else if (out_args_.supports( ::Thyra::ModelEvaluatorBase::OUT_ARG_W_prec)) {
    prec_ = model->create_W_prec();
  }

  resetIsValidFlags();
}

NOX::Thyra::Group::
Group(const NOX::Thyra::Vector& initial_guess,
      const Teuchos::RCP< const ::Thyra::ModelEvaluator<double> >& model,
      const Teuchos::RCP< ::Thyra::LinearOpBase<double> >& linear_op,
      const Teuchos::RCP<const ::Thyra::LinearOpWithSolveFactoryBase<double> >& lows_factory,
      const Teuchos::RCP< ::Thyra::PreconditionerBase<double> >& prec_op,
      const Teuchos::RCP< ::Thyra::PreconditionerFactoryBase<double> >& prec_factory,
      const Teuchos::RCP<const ::Thyra::VectorBase<double> >& weight_vector,
      const Teuchos::RCP<const ::Thyra::VectorBase<double> >& right_weight_vector,
      const Teuchos::RCP<::Thyra::VectorBase<double> >& inv_right_weight_vector,
      const bool rightScalingFirst,
      const bool updatePreconditioner,
      const bool jacobianIsEvaluated):
  model_(model),
  lop_(linear_op),
  lows_factory_(lows_factory),
  prec_(prec_op),
  prec_factory_(prec_factory),
  rightScalingFirst_(rightScalingFirst),
  updatePreconditioner_(updatePreconditioner),
  last_linear_solve_status_(NOX::Abstract::Group::NotConverged),
  last_linear_solve_num_iters_(0),
  last_linear_solve_achieved_tol_(0.0)
{
  TEUCHOS_TEST_FOR_EXCEPTION(jacobianIsEvaluated && Teuchos::is_null(linear_op),std::runtime_error,
                             "ERROR - NOX::Thyra::Group(...) - linear_op is null but JacobianIsEvaluated is true. Impossible combination!");

  x_vec_ = Teuchos::rcp(new NOX::Thyra::Vector(initial_guess, DeepCopy));

  // To support implicit function scaling, all vectors must be copy
  // constructed/cloned from a NOX::Thyra::Vector that already has the
  // weight vector set or you must manually set the weighting vector.
  // Here we set the x_vec_ to have the weighting and clone that for
  // everything.
  if (nonnull(weight_vector)) {
    weight_vec_ = weight_vector;
    x_vec_->setWeightVector(weight_vec_);
  }

  if (nonnull(right_weight_vector)) {
    right_weight_vec_ = right_weight_vector;
    if (nonnull(inv_right_weight_vector)) {
      inv_right_weight_vec_ = inv_right_weight_vector;
    } else {
      inv_right_weight_vec_ = right_weight_vec_->clone_v();
      ::Thyra::reciprocal(*right_weight_vec_, inv_right_weight_vec_.ptr());
    }
    scaled_x_vec_ = Teuchos::rcp(new NOX::Thyra::Vector(*x_vec_, ShapeCopy));
  }
  else
    rightScalingFirst_ = false;

  f_vec_ = Teuchos::rcp(new NOX::Thyra::Vector(*x_vec_, ShapeCopy));
  gradient_vec_ = Teuchos::rcp(new NOX::Thyra::Vector(*x_vec_, ShapeCopy));

  // Create jacobian with solver
  if (nonnull(lop_) && nonnull(lows_factory_)) {
    newton_vec_ = Teuchos::rcp(new NOX::Thyra::Vector(*x_vec_, ShapeCopy));
    shared_jacobian_ = Teuchos::rcp(new NOX::SharedObject< ::Thyra::LinearOpWithSolveBase<double>, NOX::Thyra::Group >(lows_factory_->createOp()));
    losb_ = Teuchos::rcp(new ::Thyra::DefaultLinearOpSource<double>(lop_));
  }

  if ( nonnull(prec_factory_) && is_null(prec_) )
    prec_ = prec_factory_->createPrec();

  // Create in/out args
  in_args_ = model_->createInArgs();
  out_args_ = model_->createOutArgs();

  resetIsValidFlags();

  if (jacobianIsEvaluated) {
    is_valid_jacobian_ = true;
    shared_jacobian_->getObject(this);
  }
}

NOX::Thyra::Group::Group(const NOX::Thyra::Group& source, NOX::CopyType type) :
  model_(source.model_),
  shared_jacobian_(source.shared_jacobian_),
  lop_(source.lop_),
  lows_factory_(source.lows_factory_),
  losb_(source.losb_),
  prec_(source.prec_),
  prec_factory_(source.prec_factory_),
  right_weight_vec_(source.right_weight_vec_),
  inv_right_weight_vec_(source.inv_right_weight_vec_),
  rightScalingFirst_(source.rightScalingFirst_),
<<<<<<< HEAD
=======
  updatePreconditioner_(source.updatePreconditioner_),
>>>>>>> 4103bf6c
  last_linear_solve_status_(source.last_linear_solve_status_),
  last_linear_solve_num_iters_(source.last_linear_solve_num_iters_),
  last_linear_solve_achieved_tol_(source.last_linear_solve_achieved_tol_)
{

  x_vec_ = Teuchos::rcp(new NOX::Thyra::Vector(*source.x_vec_, type));
  f_vec_ = Teuchos::rcp(new NOX::Thyra::Vector(*source.f_vec_, type));
  if (nonnull(source.newton_vec_))
  newton_vec_ = Teuchos::rcp(new NOX::Thyra::Vector(*source.newton_vec_, type));
  gradient_vec_ = Teuchos::rcp(new NOX::Thyra::Vector(*source.gradient_vec_, type));

  if (nonnull(source.weight_vec_))
    weight_vec_ = source.weight_vec_;

  if (nonnull(source.right_weight_vec_) && (type == NOX::DeepCopy))
    scaled_x_vec_ = Teuchos::rcp(new NOX::Thyra::Vector(*source.scaled_x_vec_, type));

  in_args_ = model_->createInArgs();
  out_args_ = model_->createOutArgs();

  if (type == NOX::DeepCopy) {
    is_valid_f_ = source.is_valid_f_;
    is_valid_jacobian_ = source.is_valid_jacobian_;
    is_valid_newton_dir_ = source.is_valid_newton_dir_;
    is_valid_gradient_dir_ = source.is_valid_gradient_dir_;
    is_valid_lows_ = source.is_valid_lows_;

    // New copy takes ownership of the shared Jacobian for DeepCopy
    if (nonnull(shared_jacobian_))
      if (this->isJacobian())
    shared_jacobian_->getObject(this);
  }
  else if (type == NOX::ShapeCopy) {
    resetIsValidFlags();
  }
  else {
    TEUCHOS_TEST_FOR_EXCEPTION(true, std::logic_error,
               "NOX Error - Copy type is invalid!");
  }
}

NOX::Thyra::Group::~Group()
{ }

void NOX::Thyra::Group::resetIsValidFlags()
{
  is_valid_f_ = false;
  is_valid_jacobian_ = false;
  is_valid_newton_dir_ = false;
  is_valid_gradient_dir_ = false;
  is_valid_lows_ = false;
}

Teuchos::RCP<NOX::Abstract::Group> NOX::Thyra::Group::
clone(NOX::CopyType type) const
{
  Teuchos::RCP<NOX::Abstract::Group> newgrp =
    Teuchos::rcp(new NOX::Thyra::Group(*this, type));
  return newgrp;
}

NOX::Abstract::Group& NOX::Thyra::Group::operator=(const NOX::Abstract::Group& source)
{
  return operator=(dynamic_cast<const NOX::Thyra::Group&> (source));
}

NOX::Abstract::Group& NOX::Thyra::Group::operator=(const Group& source)
{

  // Copy the xVector
  *x_vec_ = *source.x_vec_;

  is_valid_f_ = source.is_valid_f_;
  is_valid_jacobian_ = source.is_valid_jacobian_;
  is_valid_newton_dir_ = source.is_valid_newton_dir_;
  is_valid_gradient_dir_ = source.is_valid_gradient_dir_;
  is_valid_lows_ = source.is_valid_lows_;

  if (this->isF())
    *f_vec_ = *(source.f_vec_);

  // Jacobian is shared, always assign shared object
  shared_jacobian_ = source.shared_jacobian_;
  lows_factory_ = source.lows_factory_;
  lop_ = source.lop_;
  losb_ = source.losb_;
  prec_factory_ = source.prec_factory_;
  prec_ = source.prec_;

  if (this->isNewton())
    *newton_vec_ = *(source.newton_vec_);

  if (this->isGradient())
    *gradient_vec_ = *(source.gradient_vec_);

  if (nonnull(source.weight_vec_))
    weight_vec_ = source.weight_vec_;

  if (nonnull(source.right_weight_vec_)) {
    right_weight_vec_ = source.right_weight_vec_;
    inv_right_weight_vec_ = source.inv_right_weight_vec_;
    *scaled_x_vec_ = *source.scaled_x_vec_;    
  }

  // If valid, this takes ownership of the shared Jacobian
  if (nonnull(shared_jacobian_))
    if (this->isJacobian())
      shared_jacobian_->getObject(this);

<<<<<<< HEAD
=======
  rightScalingFirst_ = source.rightScalingFirst_;
  updatePreconditioner_ = source.updatePreconditioner_;

>>>>>>> 4103bf6c
  last_linear_solve_status_ = source.last_linear_solve_status_;
  last_linear_solve_num_iters_ = source.last_linear_solve_num_iters_;
  last_linear_solve_achieved_tol_ = source.last_linear_solve_achieved_tol_;

  return *this;
}


Teuchos::RCP<const ::Thyra::VectorBase<double> >
NOX::Thyra::Group::get_current_x() const
{
  if (is_null(x_vec_))
    return Teuchos::null;
  return x_vec_->getThyraRCPVector();
}


Teuchos::RCP< ::Thyra::LinearOpBase<double> >
NOX::Thyra::Group::getNonconstJacobianOperator()
{
  NOX_ASSERT(nonnull(shared_jacobian_));
  NOX_ASSERT(nonnull(lop_));
  shared_jacobian_->getObject(this);
  return lop_;
}


Teuchos::RCP<const ::Thyra::LinearOpBase<double> >
NOX::Thyra::Group::getJacobianOperator() const
{
  NOX_ASSERT(nonnull(lop_));
  return lop_;
}


Teuchos::RCP<const ::Thyra::LinearOpBase<double> >
NOX::Thyra::Group::getScaledJacobianOperator() const
{
  NOX_ASSERT(nonnull(lop_));
  if(rightScalingFirst_){
    const Teuchos::RCP< ::Thyra::ScaledLinearOpBase<double> > lop_scaled =
      Teuchos::rcp_dynamic_cast< ::Thyra::ScaledLinearOpBase<double> >(lop_, true);
    lop_scaled->scaleRight(*right_weight_vec_);
  }
  return lop_;
}


void
NOX::Thyra::Group::unscaleJacobianOperator() const
{
  NOX_ASSERT(nonnull(lop_));
  if(rightScalingFirst_){
    const Teuchos::RCP< ::Thyra::ScaledLinearOpBase<double> > lop_scaled =
      Teuchos::rcp_dynamic_cast< ::Thyra::ScaledLinearOpBase<double> >(lop_, true);
    lop_scaled->scaleRight(*inv_right_weight_vec_);
  }
}


Teuchos::RCP< ::Thyra::LinearOpWithSolveBase<double> >
NOX::Thyra::Group::getNonconstJacobian()
{
  this->updateLOWS();
  return shared_jacobian_->getObject(this);
}


Teuchos::RCP<const ::Thyra::LinearOpWithSolveBase<double> >
NOX::Thyra::Group::getJacobian() const
{
  this->updateLOWS();
  return shared_jacobian_->getObject();
}


Teuchos::RCP< ::Thyra::PreconditionerBase<double> >
NOX::Thyra::Group::getNonconstPreconditioner()
{
  return prec_;
}


Teuchos::RCP<const ::Thyra::PreconditionerBase<double> >
NOX::Thyra::Group::getPreconditioner() const
{
  return prec_;
}

<<<<<<< HEAD
=======
void NOX::Thyra::Group::setJacobianOperator(const Teuchos::RCP<::Thyra::LinearOpBase<double>>& op)
{
  lop_ = op;
}

void NOX::Thyra::Group::setPreconditionerOperator(const Teuchos::RCP<::Thyra::PreconditionerBase<double>>& op)
{
  prec_ = op;
}
>>>>>>> 4103bf6c

void NOX::Thyra::Group::setX(const NOX::Abstract::Vector& y)
{
  setX(dynamic_cast<const NOX::Thyra::Vector&> (y));
}


void NOX::Thyra::Group::setX(const NOX::Thyra::Vector& y)
{
  resetIsValidFlags();
  *x_vec_ = y;

  if (nonnull(right_weight_vec_))
      computeScaledSolution();
}


void NOX::Thyra::Group::computeX(const NOX::Abstract::Group& grp,
                 const NOX::Abstract::Vector& d,
                 double step)
{
  const NOX::Thyra::Group& thyra_grp =
    dynamic_cast<const NOX::Thyra::Group&> (grp);

  const NOX::Thyra::Vector& thyra_d =
    dynamic_cast<const NOX::Thyra::Vector&> (d);

  this->computeX(thyra_grp, thyra_d, step);
}

void NOX::Thyra::Group::computeX(const NOX::Thyra::Group& grp,
                 const NOX::Thyra::Vector& d,
                 double step)
{
  this->resetIsValidFlags();
  x_vec_->update(1.0, *(grp.x_vec_), step, d);

  if (nonnull(right_weight_vec_))
      computeScaledSolution();
}

NOX::Abstract::Group::ReturnType NOX::Thyra::Group::computeF()
{
  if (this->isF())
    return NOX::Abstract::Group::Ok;

  in_args_.set_x(x_vec_->getThyraRCPVector().assert_not_null());
  out_args_.set_f(f_vec_->getThyraRCPVector().assert_not_null());
  //model_->setVerbLevel(Teuchos::VERB_EXTREME);
  model_->evalModel(in_args_, out_args_);
  in_args_.set_x(Teuchos::null);
  out_args_.set_f(Teuchos::null);

  is_valid_f_ = true;

  if (out_args_.isFailed())
    return NOX::Abstract::Group::Failed;

  return NOX::Abstract::Group::Ok;
}

NOX::Abstract::Group::ReturnType NOX::Thyra::Group::computeJacobian()
{
  if (this->isJacobian())
    return NOX::Abstract::Group::Ok;

  NOX_ASSERT(nonnull(lop_));
  NOX_ASSERT(nonnull(shared_jacobian_));

  shared_jacobian_->getObject(this);

  in_args_.set_x(x_vec_->getThyraRCPVector());
  out_args_.set_W_op(lop_);
  model_->evalModel(in_args_, out_args_);
  in_args_.set_x(Teuchos::null);
  out_args_.set_W_op(Teuchos::null);

  is_valid_jacobian_ = true;

  if (out_args_.isFailed())
    return NOX::Abstract::Group::Failed;

  return NOX::Abstract::Group::Ok;
}

NOX::Abstract::Group::ReturnType NOX::Thyra::Group::computeGradient()
{
  NOX_ASSERT(nonnull(lop_));
  NOX_ASSERT(nonnull(lows_factory_));
  if ( ::Thyra::opSupported(*shared_jacobian_->getObject(), ::Thyra::TRANS) ) {
    TEUCHOS_TEST_FOR_EXCEPTION(true,  std::logic_error,
               "NOX Error - compute gradient not implemented yet!");
    //return NOX::Abstract::Group::Ok;
  }
  return NOX::Abstract::Group::Failed;
}

NOX::Abstract::Group::ReturnType NOX::Thyra::Group::
computeNewton(Teuchos::ParameterList& p)
{
  NOX::Abstract::Group::ReturnType status =
    this->applyJacobianInverse(p, *f_vec_, *newton_vec_);
  newton_vec_->scale(-1.0);

  return status;
}

NOX::Abstract::Group::ReturnType
NOX::Thyra::Group::applyJacobian(const Abstract::Vector& input,
                 NOX::Abstract::Vector& result) const
{
  using Teuchos::dyn_cast;
  return applyJacobian(dyn_cast<const NOX::Thyra::Vector>(input),
               dyn_cast<NOX::Thyra::Vector>(result));

}

NOX::Abstract::Group::ReturnType
NOX::Thyra::Group::applyJacobian(const Vector& input, Vector& result) const
{
  NOX_ASSERT(nonnull(lop_));
  if ( !(this->isJacobian()) ) {
    TEUCHOS_TEST_FOR_EXCEPTION(true, std::logic_error,
               "NOX Error - Jacobian is not valid.  " <<
               "Call computeJacobian before calling applyJacobian!");
  }

  ::Thyra::apply(*lop_, ::Thyra::NOTRANS,
         input.getThyraVector(), result.getThyraRCPVector().ptr());

  return NOX::Abstract::Group::Ok;
}

NOX::Abstract::Group::ReturnType
NOX::Thyra::Group::applyJacobianMultiVector(
                 const NOX::Abstract::MultiVector& input,
                 NOX::Abstract::MultiVector& result) const
{
  if ( !(this->isJacobian()) ) {
    TEUCHOS_TEST_FOR_EXCEPTION(true, std::logic_error,
               "NOX Error - Jacobian is not valid.  " <<
               "Call computeJacobian before calling applyJacobian!");
  }

  NOX_ASSERT(nonnull(lop_));

  const NOX::Thyra::MultiVector& nt_input =
    Teuchos::dyn_cast<const NOX::Thyra::MultiVector>(input);
  NOX::Thyra::MultiVector& nt_result =
    Teuchos::dyn_cast<NOX::Thyra::MultiVector>(result);

  ::Thyra::apply(*lop_,
         ::Thyra::NOTRANS,
         *nt_input.getThyraMultiVector(),
         nt_result.getThyraMultiVector().ptr());

  return NOX::Abstract::Group::Ok;
}

NOX::Abstract::Group::ReturnType
NOX::Thyra::Group::applyJacobianTranspose(const NOX::Abstract::Vector& input,
                       NOX::Abstract::Vector& result) const
{
  using Teuchos::dyn_cast;
  return applyJacobianTranspose(dyn_cast<const NOX::Thyra::Vector>(input),
                dyn_cast<NOX::Thyra::Vector>(result));
}

NOX::Abstract::Group::ReturnType
NOX::Thyra::Group::applyJacobianTranspose(const NOX::Thyra::Vector& input,
                      NOX::Thyra::Vector& result) const
{
  if ( !(this->isJacobian()) ) {
    TEUCHOS_TEST_FOR_EXCEPTION(true, std::logic_error,
               "NOX Error - Jacobian is not valid.  " <<
               "Call computeJacobian before calling applyJacobian!");
  }

  NOX_ASSERT(nonnull(lop_));
  NOX_ASSERT(nonnull(shared_jacobian_));

  if ( ::Thyra::opSupported(*lop_, ::Thyra::TRANS) ) {
    ::Thyra::apply(*shared_jacobian_->getObject(), ::Thyra::TRANS,
           input.getThyraVector(), result.getThyraRCPVector().ptr());
    return NOX::Abstract::Group::Ok;
  }
  return NOX::Abstract::Group::Failed;
}

NOX::Abstract::Group::ReturnType
NOX::Thyra::Group::applyJacobianTransposeMultiVector(
                 const NOX::Abstract::MultiVector& input,
                 NOX::Abstract::MultiVector& result) const
{
  if ( !(this->isJacobian()) ) {
    TEUCHOS_TEST_FOR_EXCEPTION(true, std::logic_error,
               "NOX Error - Jacobian is not valid.  " <<
               "Call computeJacobian before calling applyJacobian!");
  }

  NOX_ASSERT(nonnull(lop_));
  NOX_ASSERT(nonnull(shared_jacobian_));

  if (! ::Thyra::opSupported(*shared_jacobian_->getObject(), ::Thyra::TRANS) )
    return NOX::Abstract::Group::Failed;

  const NOX::Thyra::MultiVector& nt_input =
    Teuchos::dyn_cast<const NOX::Thyra::MultiVector>(input);
  NOX::Thyra::MultiVector& nt_result =
    Teuchos::dyn_cast<NOX::Thyra::MultiVector>(result);

  ::Thyra::apply(*lop_,
         ::Thyra::TRANS,
         *nt_input.getThyraMultiVector(),
         nt_result.getThyraMultiVector().ptr());

  return NOX::Abstract::Group::Ok;
}

NOX::Abstract::Group::ReturnType
NOX::Thyra::Group::applyJacobianInverse(Teuchos::ParameterList& p,
                    const Abstract::Vector& input,
                    NOX::Abstract::Vector& result) const
{
  using Teuchos::dyn_cast;
  return applyJacobianInverse(p, dyn_cast<const NOX::Thyra::Vector>(input),
                  dyn_cast<NOX::Thyra::Vector>(result));
}

NOX::Abstract::Group::ReturnType
NOX::Thyra::Group::applyJacobianInverse(Teuchos::ParameterList& p,
                    const NOX::Thyra::Vector& input,
                    NOX::Thyra::Vector& result) const
{
  return applyJacobianInverseMultiVector( p, input.getThyraVector(),
                      result.getThyraVector() );
}

NOX::Abstract::Group::ReturnType NOX::Thyra::Group::
applyJacobianInverseMultiVector(Teuchos::ParameterList& p,
                const NOX::Abstract::MultiVector& input,
                NOX::Abstract::MultiVector& result) const
{
  const NOX::Thyra::MultiVector& nt_input =
    Teuchos::dyn_cast<const NOX::Thyra::MultiVector>(input);
  NOX::Thyra::MultiVector& nt_result =
    Teuchos::dyn_cast<NOX::Thyra::MultiVector>(result);

  return applyJacobianInverseMultiVector(p,
                     *nt_input.getThyraMultiVector(),
                     *nt_result.getThyraMultiVector());
}

bool NOX::Thyra::Group::isF() const
{
  return is_valid_f_;
}

bool NOX::Thyra::Group::isJacobian() const
{
  NOX_ASSERT(nonnull(shared_jacobian_));
  return ((shared_jacobian_->isOwner(this)) && (is_valid_jacobian_));
}

bool NOX::Thyra::Group::isNewton() const
{
  return is_valid_newton_dir_;
}

bool NOX::Thyra::Group::isGradient() const
{
  return is_valid_gradient_dir_;
}

const NOX::Abstract::Vector& NOX::Thyra::Group::getX() const
{
  return *x_vec_;
}

const NOX::Abstract::Vector& NOX::Thyra::Group::getScaledX() const
{ 
  if(nonnull(inv_right_weight_vec_))
    return *scaled_x_vec_;
  else
    return *x_vec_;
}

const NOX::Abstract::Vector& NOX::Thyra::Group::getF() const
{
  return *f_vec_;
}

double NOX::Thyra::Group::getNormF() const
{
  if ( !(this->isF()) ) {
    std::cerr << "ERROR: NOX::Thyra::Group::getNormF() "
	      << "- F is not up to date.  Please call computeF()!" << std::endl;
    throw "NOX Error";
  }

  return f_vec_->norm();
}

const NOX::Abstract::Vector& NOX::Thyra::Group::getNewton() const
{
  return *newton_vec_;
}

const NOX::Abstract::Vector& NOX::Thyra::Group::getGradient() const
{
  return *gradient_vec_;
}

Teuchos::RCP< const NOX::Abstract::Vector > NOX::Thyra::Group::getXPtr() const
{
  return x_vec_;
}

Teuchos::RCP< const NOX::Abstract::Vector > NOX::Thyra::Group::getFPtr() const
{
  return f_vec_;
}

Teuchos::RCP< const NOX::Abstract::Vector > NOX::Thyra::Group::getNewtonPtr() const
{
  NOX_ASSERT(nonnull(newton_vec_));
  return newton_vec_;
}

Teuchos::RCP< const NOX::Abstract::Vector > NOX::Thyra::Group::getGradientPtr() const
{
  return gradient_vec_;
}

void NOX::Thyra::Group::logLastLinearSolveStats(NOX::SolverStats& stats) const
{
  stats.linearSolve.logLinearSolve(last_linear_solve_status_ == NOX::Abstract::Group::Ok,
                                   last_linear_solve_num_iters_,
                                   last_linear_solve_achieved_tol_,
                                   0.0,
                                   0.0);
}

void NOX::Thyra::Group::print() const
{
  TEUCHOS_TEST_FOR_EXCEPT(true);
}

// protected
NOX::Abstract::Group::ReturnType NOX::Thyra::Group::
applyJacobianInverseMultiVector(Teuchos::ParameterList& p,
                const ::Thyra::MultiVectorBase<double>& input,
                ::Thyra::MultiVectorBase<double>& result) const
{
  this->updateLOWS();

  // Create solve criteria
  ::Thyra::SolveCriteria<double> solveCriteria;
  solveCriteria.requestedTol = p.get("Tolerance", 1.0e-6);

  std::string numer_measure = p.get("Solve Measure Numerator",
                    "Norm Residual");
  std::string denom_measure = p.get("Solve Measure Denominator",
                    "Norm Initial Residual");
  solveCriteria.solveMeasureType =
    ::Thyra::SolveMeasureType(getThyraNormType(numer_measure),
                  getThyraNormType(denom_measure));

  // Initialize result to zero to remove possible NaNs
  ::Thyra::assign(Teuchos::ptrFromRef(result), 0.0);

  this->scaleResidualAndJacobian();

  ::Thyra::SolveStatus<double> solve_status;
  {
    NOX_FUNC_TIME_MONITOR("NOX Total Linear Solve");

    solve_status = ::Thyra::solve(*shared_jacobian_->getObject(),
                  ::Thyra::NOTRANS, input,
                  Teuchos::ptrFromRef(result),
                  Teuchos::constPtr(solveCriteria));
  }

  // If the linear solver left us an iteration count, stash it on the output list
  if(!solve_status.extraParameters.is_null()) {
    int current_iters    = solve_status.extraParameters->get("Iteration Count",0);
    int cumulative_iters = p.sublist("Output").get("Cumulative Iteration Count",0);

    p.sublist("Output").set("Last Iteration Count",current_iters);
    p.sublist("Output").set("Cumulative Iteration Count",cumulative_iters + current_iters);
    last_linear_solve_num_iters_ = current_iters;
  }

  this->unscaleResidualAndJacobian();

  if (nonnull(right_weight_vec_)){
  
    const Teuchos::RCP< ::Thyra::ScaledLinearOpBase<double> > result_scaled =
      Teuchos::rcp_dynamic_cast< ::Thyra::ScaledLinearOpBase<double> >(Teuchos::rcpFromRef(result), true);
    result_scaled->scaleLeft(*right_weight_vec_);
<<<<<<< HEAD

  }

  last_linear_solve_achieved_tol_ = solve_status.achievedTol;

=======

  }

  last_linear_solve_achieved_tol_ = solve_status.achievedTol;

>>>>>>> 4103bf6c
  last_linear_solve_status_ = NOX::Abstract::Group::Failed;
  if (solve_status.solveStatus == ::Thyra::SOLVE_STATUS_CONVERGED)
    last_linear_solve_status_ = NOX::Abstract::Group::Ok;
  else if (solve_status.solveStatus == ::Thyra::SOLVE_STATUS_UNCONVERGED)
    last_linear_solve_status_ = NOX::Abstract::Group::NotConverged;

  return last_linear_solve_status_;
}

NOX::Abstract::Group::ReturnType
NOX::Thyra::Group::applyRightPreconditioning(bool /* useTranspose */,
                         Teuchos::ParameterList& /* params */,
                         const NOX::Abstract::Vector& input,
                         NOX::Abstract::Vector& result) const
{
  NOX_ASSERT(nonnull(prec_));

  // A nonnull prec_factory_ means we are using Jacobian for M and use
  // the prec_factory_ to produce M^{-1}.  Otherwise, we assume that
  // M^{-1} is provided directly by the user from the model evaluator.
  // Finally if the model evauator does not support a prec then just
  // use the operator the user supplied prec_ object and assume they
  // know when to update it externally.

  if (nonnull(prec_factory_)) {
    NOX_ASSERT(nonnull(losb_));

    if (!this->isJacobian())
      const_cast<NOX::Thyra::Group*>(this)->computeJacobian();

    this->scaleResidualAndJacobian();
    prec_factory_->initializePrec(losb_, prec_.get());
  }
  else if (out_args_.supports( ::Thyra::ModelEvaluatorBase::OUT_ARG_W_prec)) {
    in_args_.set_x(x_vec_->getThyraRCPVector().assert_not_null());
    out_args_.set_W_prec(prec_);
    model_->evalModel(in_args_, out_args_);
    in_args_.set_x(Teuchos::null);
    out_args_.set_W_prec(Teuchos::null);
  }

  const NOX::Thyra::Vector & inputThyraVector = dynamic_cast<const NOX::Thyra::Vector&>(input);
  NOX::Thyra::Vector & resultThyraVector = dynamic_cast<NOX::Thyra::Vector&>(result);

  // Could be left, right or unspecified
  Teuchos::RCP<const ::Thyra::LinearOpBase<double> > tmp_prec_ = prec_->getRightPrecOp();
  if (is_null(tmp_prec_))
    tmp_prec_ = prec_->getUnspecifiedPrecOp();
  NOX_ASSERT(nonnull(tmp_prec_));

  ::Thyra::apply(*tmp_prec_,
         ::Thyra::NOTRANS,
         *inputThyraVector.getThyraRCPVector(),
         outArg(*resultThyraVector.getThyraRCPVector().ptr()));

  if (nonnull(prec_factory_))
    this->unscaleResidualAndJacobian();

  return NOX::Abstract::Group::Ok;
}

::Thyra::ESolveMeasureNormType
NOX::Thyra::Group::getThyraNormType(const std::string& name) const
{
  if (name == "None")
    return ::Thyra::SOLVE_MEASURE_ONE;
  else if (name == "Norm Residual")
    return ::Thyra::SOLVE_MEASURE_NORM_RESIDUAL;
  else if (name == "Norm Solution")
    return ::Thyra::SOLVE_MEASURE_NORM_SOLUTION;
  else if (name == "Norm Initial Residual")
    return ::Thyra::SOLVE_MEASURE_NORM_INIT_RESIDUAL;
  else if (name == "Norm RHS")
    return ::Thyra::SOLVE_MEASURE_NORM_RHS;
  else {
    TEUCHOS_TEST_FOR_EXCEPTION(true,  std::logic_error,
               "NOX Error - unknown solve measure " << name);
  }
  TEUCHOS_UNREACHABLE_RETURN(::Thyra::SOLVE_MEASURE_ONE);
}

void NOX::Thyra::Group::updateLOWS() const
{
  if (is_valid_lows_)
    return;

  NOX_ASSERT(nonnull(lop_));
  NOX_ASSERT(nonnull(lows_factory_));

  this->scaleResidualAndJacobian();

  {
    NOX_FUNC_TIME_MONITOR("NOX Total Preconditioner Construction");

    if (nonnull(prec_) && (!updatePreconditioner_)) {
      // Use the preconditioner. If the matrix values need to be
      // updated, it must be handled by user manually
      ::Thyra::initializePreconditionedOp<double>(*lows_factory_,
                          lop_,
                          prec_,
                          shared_jacobian_->getObject(this).ptr());
    }
    else if (nonnull(prec_factory_)) {
      // Automatically update using the user supplied prec factory
      prec_factory_->initializePrec(losb_, prec_.get());

      ::Thyra::initializePreconditionedOp<double>(*lows_factory_,
                          lop_,
                          prec_,
                          shared_jacobian_->getObject(this).ptr());
    }
    else if ( nonnull(prec_) && (out_args_.supports( ::Thyra::ModelEvaluatorBase::OUT_ARG_W_prec)) ) {
      // Automatically update using the ModelEvaluator
      in_args_.set_x(x_vec_->getThyraRCPVector().assert_not_null());
      out_args_.set_W_prec(prec_);
      model_->evalModel(in_args_, out_args_);
      in_args_.set_x(Teuchos::null);
      out_args_.set_W_prec(Teuchos::null);

      ::Thyra::initializePreconditionedOp<double>(*lows_factory_,
                          lop_,
                          prec_,
                          shared_jacobian_->getObject(this).ptr());

    }
    else {
      // No preconditioner
      ::Thyra::initializeOp<double>(*lows_factory_,
                    lop_,
                    shared_jacobian_->getObject(this).ptr());
    }

  }

  this->unscaleResidualAndJacobian();

  is_valid_lows_ = true;
}

void NOX::Thyra::Group::scaleResidualAndJacobian() const
{
  if (nonnull(weight_vec_)) {
    ::Thyra::ele_wise_scale(*weight_vec_, f_vec_->getThyraRCPVector().ptr());

    const Teuchos::RCP< ::Thyra::ScaledLinearOpBase<double> > W_scaled =
      Teuchos::rcp_dynamic_cast< ::Thyra::ScaledLinearOpBase<double> >(lop_, true);
    W_scaled->scaleLeft(*weight_vec_);
  }

  if (nonnull(right_weight_vec_)) {
    const Teuchos::RCP< ::Thyra::ScaledLinearOpBase<double> > W_scaled =
      Teuchos::rcp_dynamic_cast< ::Thyra::ScaledLinearOpBase<double> >(lop_, true);
    W_scaled->scaleRight(*right_weight_vec_);
  }
}

void NOX::Thyra::Group::unscaleResidualAndJacobian() const
{
  if (nonnull(weight_vec_)) {

    if (is_null(inv_weight_vec_))
      inv_weight_vec_ = weight_vec_->clone_v();

    // Always recompute inverse scaling.  We don't know when a user
    // might update the scaling vector in his code
    ::Thyra::reciprocal(*weight_vec_, inv_weight_vec_.ptr());

    ::Thyra::ele_wise_scale(*inv_weight_vec_, f_vec_->getThyraRCPVector().ptr());

    const Teuchos::RCP< ::Thyra::ScaledLinearOpBase<double> > W_scaled =
      Teuchos::rcp_dynamic_cast< ::Thyra::ScaledLinearOpBase<double> >(lop_, true);
    W_scaled->scaleLeft(*inv_weight_vec_);
  }

  if (nonnull(right_weight_vec_)) {

    const Teuchos::RCP< ::Thyra::ScaledLinearOpBase<double> > W_scaled =
      Teuchos::rcp_dynamic_cast< ::Thyra::ScaledLinearOpBase<double> >(lop_, true);
    W_scaled->scaleRight(*inv_right_weight_vec_);

  }
}

void NOX::Thyra::Group::computeScaledSolution()
{
  *scaled_x_vec_ = *x_vec_;
  NOX::Thyra::Vector scaling(inv_right_weight_vec_);
  scaled_x_vec_->scale(scaling);  
}

Teuchos::RCP< const ::Thyra::ModelEvaluator<double> >
NOX::Thyra::Group::getModel() const
{
  return model_;
}

::Thyra::ModelEvaluatorBase::InArgs<double>&
NOX::Thyra::Group::getNonconstInArgs()
{
  return in_args_;
}

const ::Thyra::ModelEvaluatorBase::InArgs<double>&
NOX::Thyra::Group::getInArgs() const
{
  return in_args_;
}<|MERGE_RESOLUTION|>--- conflicted
+++ resolved
@@ -229,10 +229,7 @@
   right_weight_vec_(source.right_weight_vec_),
   inv_right_weight_vec_(source.inv_right_weight_vec_),
   rightScalingFirst_(source.rightScalingFirst_),
-<<<<<<< HEAD
-=======
   updatePreconditioner_(source.updatePreconditioner_),
->>>>>>> 4103bf6c
   last_linear_solve_status_(source.last_linear_solve_status_),
   last_linear_solve_num_iters_(source.last_linear_solve_num_iters_),
   last_linear_solve_achieved_tol_(source.last_linear_solve_achieved_tol_)
@@ -342,12 +339,9 @@
     if (this->isJacobian())
       shared_jacobian_->getObject(this);
 
-<<<<<<< HEAD
-=======
   rightScalingFirst_ = source.rightScalingFirst_;
   updatePreconditioner_ = source.updatePreconditioner_;
 
->>>>>>> 4103bf6c
   last_linear_solve_status_ = source.last_linear_solve_status_;
   last_linear_solve_num_iters_ = source.last_linear_solve_num_iters_;
   last_linear_solve_achieved_tol_ = source.last_linear_solve_achieved_tol_;
@@ -437,8 +431,6 @@
   return prec_;
 }
 
-<<<<<<< HEAD
-=======
 void NOX::Thyra::Group::setJacobianOperator(const Teuchos::RCP<::Thyra::LinearOpBase<double>>& op)
 {
   lop_ = op;
@@ -448,7 +440,6 @@
 {
   prec_ = op;
 }
->>>>>>> 4103bf6c
 
 void NOX::Thyra::Group::setX(const NOX::Abstract::Vector& y)
 {
@@ -849,19 +840,11 @@
     const Teuchos::RCP< ::Thyra::ScaledLinearOpBase<double> > result_scaled =
       Teuchos::rcp_dynamic_cast< ::Thyra::ScaledLinearOpBase<double> >(Teuchos::rcpFromRef(result), true);
     result_scaled->scaleLeft(*right_weight_vec_);
-<<<<<<< HEAD
 
   }
 
   last_linear_solve_achieved_tol_ = solve_status.achievedTol;
 
-=======
-
-  }
-
-  last_linear_solve_achieved_tol_ = solve_status.achievedTol;
-
->>>>>>> 4103bf6c
   last_linear_solve_status_ = NOX::Abstract::Group::Failed;
   if (solve_status.solveStatus == ::Thyra::SOLVE_STATUS_CONVERGED)
     last_linear_solve_status_ = NOX::Abstract::Group::Ok;
