/*****************************************************************************
 * Zoltan Library for Parallel Applications                                  *
 * Copyright (c) 2000,2001,2002, Sandia National Laboratories.               *
 * For more info, see the README file in the top-level Zoltan directory.     *  
 *****************************************************************************/
/*****************************************************************************
 * CVS File Information :
 *    $RCSfile$
 *    $Author$
 *    $Date$
 *    $Revision$
 ****************************************************************************/


#ifdef __cplusplus
/* if C++, define the rest of this header file as extern C */
extern "C" {
#endif

#include "zz_const.h"
#include "zz_rand.h"
#include "zz_util_const.h"
#include "zz_id_const.h"
#include "params_const.h"
#include "all_allo_const.h"
#include "hier.h"
#include "zoltan_comm.h"
#include "key_params.h"
#include "parmetis_interface_params.h"
#include "scotch_interface_params.h"
#include "third_library_params.h"
#include "graph_params.h"
#include "order_params.h"
#include "phg_params.h"
#include "rcb_params.h"
#include "rib_params.h"
#include "hsfc_params.h"

#include <stdlib.h>
#include <ctype.h>
#include <string.h>

static char *make_platform_name_string();
static void view_hierarchy_specification(zoltan_platform_specification *spec, int rank,
    int verbose);

#define ZOLTAN_MAX_SIBLINGS  32768      /* A sanity check, valid in 2010 AD */

/* 
 * The topology can be provided by giving a platform name in the PLATFORM_NAME parameter.  
 *
 * Alternatively the topology can be indicated in a string with the TOPOLOGY parameter.
 *
 * Quad-socket six-core:  TOPOLOGY="4,6".
 * Quad-socket six-core , every core pair shares a cache: TOPOLOGY="4,3,2"
 * We assume that every node has the same structure.
 *
 * If you add a node topology to the zoltan_hier_platform_specs, include a "1" before the
 * node topology numbers, and include it in the level count.  Process are partitioned
 * across nodes before they are partitioned within nodes.
 *
 * The machine name should be lower case.
 */

zoltan_platform_specification zoltan_hier_platform_specs[ZOLTAN_HIER_LAST_PLATFORM]={

{"glory",         /* machine named Glory */
  3,              /* 3-level hierarchy */
  {1, 4, 4}},     /* 1 node, 4 sockets, 4 cpus */

{"redsky",       /* machine named RedSky */
  3,             /* 3-level hierarchy */
  {1, 2, 4}},     /* 1 node, 2 sockets, 4 cpus */

{"ctx",          /* machine named CTX */
  3,             /* 3-level hierarchy */
  {1, 2, 6}},    /* 1 node, 2 sockets, 6 cpus */

{"odin",         /* machine named odin */
  3,             /* 3-level hierarchy */
  {1, 2, 4}},    /* 1 node, 2 sockets, 4 cpus */

{"octopi",        /* eight-core machine named octopi */
  2,             /* 2-level hierarchy */
  {2, 4}},       /* 2 sockets, 4 cpus */

{"s861036",      /* dual-core machine named s861036 */
  1,             /* 1-level hierarchy */
  {2}}           /* 2 cpus */
};

static int Zoltan_Hier_Assist_Num_Levels(void *data, int *ierr)
{
  zoltan_platform_specification *spec = (zoltan_platform_specification *)data;
  *ierr = ZOLTAN_OK;

  if (spec == NULL){
    *ierr = ZOLTAN_FATAL;
    return 0;
  }
  else{
    return spec->numLevels;
  }
}

static int Zoltan_Hier_Assist_Part_Number(void *data, int level, int *ierr)
{
  zoltan_platform_specification *spec = (zoltan_platform_specification *)data;
  *ierr = ZOLTAN_OK;

  return spec->my_part[level];
}

static void Zoltan_Hier_Assist_Method(void *data, int level, struct Zoltan_Struct *to, int *ierr)
{
  struct Zoltan_Struct *from;
  *ierr = ZOLTAN_OK;

  from = (struct Zoltan_Struct *)data;

  if (from->LB.Imb_Tol_Len > 0){
    memcpy(to->LB.Imbalance_Tol, from->LB.Imbalance_Tol, sizeof(float) * from->LB.Imb_Tol_Len);
  }

  to->Debug_Proc = 0;

  strcpy(to->LB.Approach, from->LB.Approach);

  if (from->Seed > 0){
    to->Seed = from->Seed;
    Zoltan_Srand(from->Seed, NULL);
  }

  if ((from->Get_Num_Edges != NULL || from->Get_Num_Edges_Multi != NULL) &&
           (from->Get_Edge_List != NULL || from->Get_Edge_List_Multi != NULL)) {

    Zoltan_Filter_Params(to, from, Graph_Package_params, from->Debug_Level, to->Proc, 0);
    Zoltan_Filter_Params(to, from, ZG_params, from->Debug_Level, to->Proc, 0);
    Zoltan_Filter_Params(to, from, Order_params, from->Debug_Level, to->Proc, 0);
    Zoltan_Filter_Params(to, from, Parmetis_params, from->Debug_Level, to->Proc, 0);
    Zoltan_Filter_Params(to, from, Scotch_params, from->Debug_Level, to->Proc, 0);
    Zoltan_Filter_Params(to, from, PHG_params, from->Debug_Level, to->Proc, 0);
    Zoltan_Set_Param(to, "LB_METHOD", "GRAPH");
  }
  else if (from->Get_Num_Geom != NULL &&
      (from->Get_Geom != NULL || from->Get_Geom_Multi != NULL)) {

    Zoltan_Filter_Params(to, from, RCB_params, from->Debug_Level, to->Proc, 0);
    Zoltan_Filter_Params(to, from, RIB_params, from->Debug_Level, to->Proc, 0);
    Zoltan_Filter_Params(to, from, HSFC_params, from->Debug_Level, to->Proc, 0);
    Zoltan_Set_Param(to, "LB_METHOD", "RIB");   /* TODO figure out RIB, RCB or HSFC? */
  }
  else{
    *ierr = ZOLTAN_FATAL;
  }

  return;
}
/*****************************************************************************/
/* parameters for the hierarchical balancing.  Used in  */
/* Zoltan_Hier_Set_Param and Zoltan_Hier          */
static PARAM_VARS Hier_params[] = {
  {  "HIER_DEBUG_LEVEL", NULL, "INT", 0},
  {  "HIER_GENERATE_FILES", NULL, "INT", 0},
  {  "HIER_CHECKS", NULL, "INT" , 0},

  {  "HIER_ASSIST", NULL, "INT", 0},  /* If "1", Zoltan determines the hierarchy */

     /* If HIER_ASSIST is "1", define either PLATFORM_NAME or TOPOLOGY */

  {  "PLATFORM_NAME", NULL, "STRING", 0},  /* a name from zoltan_hier_platform_specs above */

     /* topology: for example
          double socket, quad core: "2, 4"
          dual processor work station: "2"
          quad socket, each with 2 L3 caches, 3 cores per cache: "4,2,3" 
      */
  {  "TOPOLOGY", NULL, "STRING", 0},

  {  NULL,              NULL,  NULL, 0 }};

/* prototypes for static functions: */
static int Zoltan_Hier_Initialize_Params(ZZ*, HierPartParams*);
static int Zoltan_Hier_Num_Obj_Fn(void *data, int *ierr);
static void Zoltan_Hier_Obj_List_Fn(void *data, int num_gid_entries,
				    int num_lid_entries, 
				    ZOLTAN_ID_TYPE * global_ids, 
				    ZOLTAN_ID_TYPE * local_ids, 
				    int wgt_dim, float *obj_wgts, int *ierr);
static int Zoltan_Hier_Num_Geom_Fn(void *data, int *ierr);
static void Zoltan_Hier_Geom_Multi_Fn(void *data, int num_gid_entries, int num_lid_entries, 
          int num_obj, ZOLTAN_ID_TYPE * global_id, ZOLTAN_ID_TYPE * local_id, int num_dim,
          double *coord, int *ierr);
static void Zoltan_Hier_Num_Edges_Multi_Fn(void *data, int num_gid_entries, int num_lid_entries,
     int num_obj, ZOLTAN_ID_TYPE * global_id, ZOLTAN_ID_TYPE  * local_id, int *num_edges, int *ierr);
static void Zoltan_Hier_Edge_List_Multi_Fn(void *data, int num_gid_entries, int num_lid_entries, 
  int num_obj, ZOLTAN_ID_TYPE * global_id, ZOLTAN_ID_TYPE * local_id, int *num_edges,
  ZOLTAN_ID_TYPE * nbor_global_id, int *nbor_procs, int wgt_dim, float *ewgts, int *ierr) ;


/*****************************************************************************/

int Zoltan_Hier_Set_Param(
  char *name,                 /* name of variable */
  char *val                   /* value of variable */
)
{
  int status;
  PARAM_UTYPE result;        /* value returned from Zoltan_Check_Param */
  int index;                 /* index returned from Zoltan_Check_Param */

  status = Zoltan_Check_Param(name, val, Hier_params, &result, &index);
  return(status);
}

/*****************************************************************************/
/* static helper function for Zoltan_Hier */
/* compute partition sizes for the current level and set them in hierzz */
/* part_sizes: input array of size
   hpp->origzz->Num_Global_Parts * hpp->origzz->Obj_Weight_Dim
   containing the percentage of work to be
   assigned to each final global partition.               */
/* returns error condition */
static int set_hier_part_sizes(HierPartParams *hpp, float *part_sizes) {
  int ierr = ZOLTAN_OK;
  float *my_level_part_sizes=NULL, *level_part_sizes=NULL;
  int *part_ids=NULL, *wgt_idx=NULL;
  int i;
  char msg[256];
  int part_weight_dim = hpp->origzz->Obj_Weight_Dim;

  /* when this is called, hpp->num_parts contains the number of
     partitions to be computed at this level, and hpp->part_to_compute
     contains the partition id to be computed by this process at this
     level, hpp->hier_comm is a communicator for all procs participating
     at this level. */

  if (hpp->output_level >= HIER_DEBUG_ALL) {
    printf("[%d] set_hier_part_sizes at level %d, computing %d partitions\n",
	   hpp->origzz->Proc, hpp->level, hpp->num_parts);
  }

  /* careful of part_weight_dim of 0 for variable partition sizes */
  if (part_weight_dim == 0) part_weight_dim = 1;

  /* allocate an array for input to reduction to compute
     partition sizes for this level */
  my_level_part_sizes = (float *)ZOLTAN_MALLOC(hpp->num_parts *
					       part_weight_dim * 
					       sizeof(float));
  if (!my_level_part_sizes) {
    sprintf(msg, "Out of memory, tried to alloc %u bytes", 
	(unsigned int)(hpp->num_parts * part_weight_dim * sizeof(float)));
    ZOLTAN_PRINT_ERROR(hpp->origzz->Proc, "set_hier_part_sizes", msg);
    ierr = ZOLTAN_MEMERR;
    goto End;
  }
  for (i=0; i<hpp->num_parts * part_weight_dim; i++) {
    my_level_part_sizes[i] = 0;
  }

  /* put in my part_sizes for the partition I'll be computing */
  for (i=0; i<part_weight_dim; i++) {
    my_level_part_sizes[hpp->part_to_compute*part_weight_dim+i] =
      part_sizes[hpp->origzz->Proc*part_weight_dim+i];
  }

  /* allocate an array for result of reduction of
     partition sizes for this level */
  level_part_sizes = (float *)ZOLTAN_MALLOC(hpp->num_parts *
					    part_weight_dim *
					    sizeof(float));
  if (!level_part_sizes) {
    ZOLTAN_PRINT_ERROR(hpp->origzz->Proc, "set_hier_part_sizes",
		       "Out of memory");
    ierr = ZOLTAN_MEMERR;
    goto End;
  }

  /* do the reduction to get global array on each proc */
  MPI_Allreduce(my_level_part_sizes, level_part_sizes, 
		hpp->num_parts * part_weight_dim,
		MPI_FLOAT, MPI_SUM, hpp->hier_comm);

  /* allocate and populate extra args to set_part_sizes) */
  part_ids = (int *)ZOLTAN_MALLOC(hpp->num_parts *
				  part_weight_dim *
				  sizeof(int));
  wgt_idx = (int *)ZOLTAN_MALLOC(hpp->num_parts *
				 part_weight_dim *
				 sizeof(int));
  if (!part_ids || !wgt_idx) {
    ZOLTAN_PRINT_ERROR(hpp->origzz->Proc, "set_hier_part_sizes",
		       "Out of memory");
    ierr = ZOLTAN_MEMERR;
    goto End;
  }
  for (i=0; i<hpp->num_parts * part_weight_dim; i++) {
    part_ids[i] = i/part_weight_dim;
    wgt_idx[i] = i%part_weight_dim;
  }

  if (hpp->output_level >= HIER_DEBUG_ALL) {
    for (i=0; i<hpp->num_parts * part_weight_dim; i++) {
      printf("[%d] setting part_size[%d] to %.3f\n", hpp->origzz->Proc,
	     i, level_part_sizes[i]);
    }
  }

  /* set the partition sizes in hpp->hierzz */
  Zoltan_LB_Set_Part_Sizes(hpp->hierzz, 1, 
			   hpp->num_parts * part_weight_dim,
			   part_ids, wgt_idx, level_part_sizes);

End:
  if (my_level_part_sizes) ZOLTAN_FREE(&my_level_part_sizes);
  if (level_part_sizes) ZOLTAN_FREE(&level_part_sizes);
  if (part_ids) ZOLTAN_FREE(&part_ids);
  if (wgt_idx) ZOLTAN_FREE(&wgt_idx);

  return ierr;
}

/*****************************************************************************/
/*****************************************************************************/
/** After final partitioning, migrate only the objects to the new owners,    */
/** so they can report them as the objects to be imported to them.           */
/*****************************************************************************/
/*****************************************************************************/

int final_migrate(HierPartParams *hpp, int num_export, 
  ZOLTAN_ID_TYPE *hier_export_gids, ZOLTAN_ID_TYPE *hier_export_lids, int *hier_export_procs)
{
  ZOLTAN_COMM_OBJ *plan=NULL;
  ZOLTAN_ID_TYPE *importList=NULL;
  ZOLTAN_GNO_TYPE *gnoList = NULL;
  int i, nImports, numGno, next, tag, ierr;
  MPI_Comm comm = hpp->hier_comm;

  tag = 11111;

  ierr = Zoltan_Comm_Create(&plan, num_export, hier_export_procs, comm, tag, &nImports);

  if (ierr != ZOLTAN_OK)
    goto End;

  if (nImports > 0){
    importList = (ZOLTAN_ID_TYPE *)ZOLTAN_MALLOC(nImports * sizeof(ZOLTAN_ID_TYPE));
    if (!importList){
      ierr = ZOLTAN_MEMERR;
      goto End;
    }
  }

  tag++;
  ierr = Zoltan_Comm_Do(plan, tag, (char *)hier_export_gids, sizeof(ZOLTAN_ID_TYPE), (char *)importList);

  if (ierr != ZOLTAN_OK)
    goto End;

  Zoltan_Comm_Destroy(&plan);

  /* Modify gno list to contain this process' gnos.  We don't update the related fields
   *  (vwgt, adjncy, ewgt, adjproc) this time because we are done partitioning.
   */

  numGno = hpp->num_obj + nImports - num_export;
  gnoList = NULL;
  next=0;

  if (numGno){
    ZOLTAN_GNO_TYPE *gnoList = (ZOLTAN_GNO_TYPE *)ZOLTAN_MALLOC(sizeof(ZOLTAN_GNO_TYPE) * numGno);
    if (!gnoList){
      ierr = ZOLTAN_MEMERR;
      goto End;
    }

    for (i=0; i < num_export; i++){
      hpp->gno[hier_export_lids[i]] = hpp->invalid_gno;
    }

    for (i=0; i < hpp->num_obj; i++){
      if (hpp->gno[i] != hpp->invalid_gno)
        gnoList[next++] = hpp->gno[i];
    }

    for (i=0; i < nImports; i++){
      gnoList[next++] = importList[i];
    }

    ZOLTAN_FREE(&hpp->gno);
    hpp->gno = gnoList;
  }
  else{
    ZOLTAN_FREE(&hpp->gno);
  }

  hpp->num_obj = numGno;

End:
  if (plan) Zoltan_Comm_Destroy(&plan);
  ZOLTAN_FREE(&importList);

  return ierr;
}

int migrate_to_next_subgroups(HierPartParams *hpp, int num_export, 
  ZOLTAN_ID_TYPE *hier_export_lids, int *hier_export_procs, MPI_Comm next_comm)
{
  MPI_Comm comm;
  int ids[2];
  int i, j, k, w, ierr;
  int rank, size;
  int nextRank, nextSize, nextGroup;
  int gnos_per_gid, keySize, hashTableSize;
  int nVtx, nEdge;
  int numUniqueNbors;
  int start, edim, vdim, gdim;
  int tag, nNewVtx, nNewAdj;
  int ownerNewGroup, adjNewGroup, adjNewRank;
  int *id_map = NULL, *to_proc=NULL;
  int *adjProcNext=NULL, *owner=NULL, *adjOwner=NULL;
  int *newXadj=NULL, *edgeSizes=NULL, *newAdjProc=NULL;
  int *procList=NULL;
  Zoltan_DD_Directory *dd=NULL;
  ZOLTAN_MAP *nborMap=NULL;
  ZOLTAN_COMM_OBJ *plan=NULL;
  ZZ *zz=NULL;
  char *keyptr=NULL;
  ZOLTAN_GNO_TYPE nbor;
  ZOLTAN_GNO_TYPE *adjNext=NULL, *nborList=NULL;
  ZOLTAN_GNO_TYPE *newVtx=NULL, *newAdjncy=NULL;
  float *ewgtNext=NULL, *ewgt=NULL;
  float *newEwgts=NULL, *newVwgts=NULL;
  double *newGeom=NULL;
  intptr_t value_in, value_out;

  ierr = ZOLTAN_OK;

  zz = hpp->hierzz;
  comm = zz->Communicator;
  vdim = hpp->obj_wgt_dim;
  gdim = hpp->ndims;
  nVtx = hpp->num_obj;

  MPI_Comm_rank(comm, &rank);
  MPI_Comm_size(comm, &size);

  nextGroup = hpp->part_to_compute;
  MPI_Comm_rank(next_comm, &nextRank);
  MPI_Comm_size(next_comm, &nextSize);

  if ( !(id_map = (int *)ZOLTAN_MALLOC(sizeof(int) * 2 * size))){
    ierr = ZOLTAN_MEMERR;
    goto End;
  }

  ids[0] = nextGroup;
  ids[1] = nextRank;

  MPI_Allgather(ids, 2, MPI_INT, id_map, 2, MPI_INT, comm);
  
  /* Global mapping of gno's to their new owner in the current group. */

  gnos_per_gid = sizeof(ZOLTAN_GNO_TYPE) / sizeof(ZOLTAN_ID_TYPE);
  ierr = Zoltan_DD_Create(&dd, comm, gnos_per_gid, 0, 0, nVtx, 0);

  if (ierr != ZOLTAN_OK)
    goto End;

  to_proc = (int *)ZOLTAN_MALLOC(sizeof(int) * nVtx);

  if (nVtx && !to_proc){
    ierr = ZOLTAN_MEMERR;
    goto End;
  }

  for (i=0; i < nVtx; i++){
    to_proc[i] = rank;
  }

  for (i=0; i < num_export; i++){
    to_proc[hier_export_lids[i]] = hier_export_procs[i];
  }

  ierr = Zoltan_DD_Update(dd, (ZOLTAN_ID_PTR)hpp->gno, NULL, NULL, to_proc, nVtx);

  if (ierr != ZOLTAN_OK)
    goto End;

  /* Export objects and weights */

  tag = 11111;

  ierr = Zoltan_Comm_Create(&plan, nVtx, to_proc, comm, tag, &nNewVtx);

  ZOLTAN_FREE(&to_proc);
  if (ierr != ZOLTAN_OK)
    goto End;

  if (nNewVtx > 0){
    ierr = ZOLTAN_MEMERR;

    newVtx = (ZOLTAN_GNO_TYPE *)ZOLTAN_MALLOC(nNewVtx * sizeof(ZOLTAN_GNO_TYPE));
    if (!newVtx)
      goto End;

    if (vdim > 0){
      newVwgts = (float *)ZOLTAN_MALLOC(nNewVtx * sizeof(float) * vdim);
      if (!newVwgts)
        goto End;
    }

    if (gdim){
      newGeom= (double *)ZOLTAN_MALLOC(nNewVtx * sizeof(double) * gdim);
      if (!newGeom)
        goto End;
    }

    ierr = ZOLTAN_OK;
  }

  tag++;
  ierr = Zoltan_Comm_Do(plan, tag, (char *)hpp->gno, sizeof(ZOLTAN_GNO_TYPE), (char *)newVtx);

  if (ierr != ZOLTAN_OK)
    goto End;

  ZOLTAN_FREE(&hpp->gno);
  hpp->gno = newVtx;

  if (vdim > 0){
    tag++;
    ierr = Zoltan_Comm_Do(plan, tag, (char *)hpp->vwgt, sizeof(float) * vdim, (char *)newVwgts);

    if (ierr != ZOLTAN_OK)
      goto End;

    ZOLTAN_FREE(&hpp->vwgt);
    hpp->vwgt= newVwgts;
  }

  if (gdim){
    tag++;
    ierr = Zoltan_Comm_Do(plan, tag, (char *)hpp->geom_vec, sizeof(double) * gdim, (char *)newGeom);

    if (ierr != ZOLTAN_OK)
      goto End;

    ZOLTAN_FREE(&hpp->geom_vec);
    hpp->geom_vec= newGeom;
  }

  hpp->num_obj = nNewVtx;

  if (!hpp->use_graph){
    Zoltan_Comm_Destroy(&plan);
    Zoltan_DD_Destroy(&dd);
    ZOLTAN_FREE(&id_map);
    return ierr;
  }

  /* Export graph. Include only adjacencies that will be owned by a process 
   * in the new process' next sub group.  For adjproc field, use the rank 
   * of the owner in the new sub group.
   */

  edim = hpp->edge_wgt_dim;
  nEdge = hpp->xadj[nVtx];

  /* A map of neighbor vertices to their new owners in current group. */

  keySize = sizeof(ZOLTAN_GNO_TYPE);
  hashTableSize = Zoltan_Recommended_Hash_Size(nVtx * 1.1);

  nborMap = Zoltan_Map_Create(zz, 
            hashTableSize,
            keySize,
            1,  /* save value of the key, not a pointer to it */
            0); /* don't know number of keys, so allocate dynamically */

  if (!nborMap){
    ierr = ZOLTAN_FATAL;
    goto End;
  }
 
  value_in = 1;
  for (i=0; i < nEdge; i++){  /* "Find_Add" means if not found, add it */
    ierr = Zoltan_Map_Find_Add(zz, nborMap, 
                              (char *)(hpp->adjncy + i),  /* pointer to key */
                              value_in,                   /* value */
                              &value_out);

    if (ierr != ZOLTAN_OK)
      goto End;
 
    if (value_out == value_in){   /* That id was not found in the map */
      value_in++; 
    }
  }
 
  numUniqueNbors = value_in - 1;
 
  if (numUniqueNbors > 0){
    nborList = (ZOLTAN_GNO_TYPE *)ZOLTAN_MALLOC(sizeof(ZOLTAN_GNO_TYPE) * numUniqueNbors);
    procList = (int *)ZOLTAN_MALLOC(sizeof(int) * numUniqueNbors);

    if (!nborList || !procList){
      ierr = ZOLTAN_MEMERR;
      goto End;
    }
 
    ierr = Zoltan_Map_First(zz, nborMap, &keyptr, &value_out);

    if (ierr != ZOLTAN_OK)
      goto End;
 
    nborList[value_out-1] = *((ZOLTAN_GNO_TYPE *)keyptr);
 
    for (i=1; i < numUniqueNbors; i++){
      ierr = Zoltan_Map_Next(zz, nborMap, &keyptr, &value_out);

      if (ierr != ZOLTAN_OK)
        goto End;

      nborList[value_out-1] = *((ZOLTAN_GNO_TYPE *)keyptr);
    }
  }
 
  ierr = Zoltan_DD_Find(dd, (ZOLTAN_ID_PTR)nborList, NULL, NULL, procList, numUniqueNbors, NULL);

  if (ierr != ZOLTAN_OK)
    goto End;

  Zoltan_DD_Destroy(&dd);
  ZOLTAN_FREE(&nborList);

  /* Overwrite adjacency lists with new values. */

  start = 0;
  adjNext = hpp->adjncy;
  ewgtNext = hpp->ewgts;
  adjProcNext = hpp->adjproc;
  ewgt = hpp->ewgts;

  edgeSizes = (int *)ZOLTAN_MALLOC(nVtx * sizeof(int));

  if (nVtx && !edgeSizes){
    ierr = ZOLTAN_MEMERR;
    goto End;
  }

  for (i=0; i < nVtx; i++){
    owner = id_map + to_proc[i]*2;
    ownerNewGroup = *owner;
    edgeSizes[i] = 0;

    for (j=start; j < hpp->xadj[i+1]; j++){
      nbor = hpp->adjncy[j];
      ierr = Zoltan_Map_Find(zz, nborMap, (char *)(&nbor), &value_out);

      if (value_out == ZOLTAN_NOT_FOUND){
        ierr = ZOLTAN_FATAL;
        goto End;
      }

      adjOwner = id_map + procList[value_out-1] * 2;
      adjNewGroup = *adjOwner++;
      adjNewRank= *adjOwner;

      if (adjNewGroup == ownerNewGroup){
        *adjNext++ = nbor;
        *adjProcNext++ = adjNewRank;
        for (w=0; w < edim; w++){
          *ewgtNext++ = ewgt[w];
        }
        edgeSizes[i]++;
      }
      ewgt += edim;
    }

    start = hpp->xadj[i+1];
    hpp->xadj[i+1] = hpp->xadj[i] + edgeSizes[i];
  }

  ZOLTAN_FREE(&procList); 
  ZOLTAN_FREE(&hpp->xadj); 
  ZOLTAN_FREE(&id_map);
  Zoltan_Map_Destroy(zz, &nborMap);


  newXadj = (int *)ZOLTAN_MALLOC((nNewVtx+1) * sizeof(int));
  if (!newXadj){
    ierr = ZOLTAN_MEMERR;
    goto End;
  }

  tag++;
  ierr = Zoltan_Comm_Do(plan, tag, (char *)edgeSizes, sizeof(int), (char *)(newXadj + 1));

  if (ierr != ZOLTAN_OK)
    goto End;
 
  hpp->xadj = newXadj;

  newXadj[0] = 0;
  for (i=1; i <= nNewVtx; i++){
    newXadj[i] += newXadj[i-1];
  }

  nNewAdj = newXadj[nNewVtx];

  tag++;
  ierr = Zoltan_Comm_Resize(plan, edgeSizes, tag, &k);

  if (ierr != ZOLTAN_OK)
    goto End;

  if (k != nNewAdj){
    /* error */
  }

  ZOLTAN_FREE(&edgeSizes);

  if (nNewAdj > 0){
    ierr = ZOLTAN_MEMERR;

    newAdjncy= (ZOLTAN_GNO_TYPE *)ZOLTAN_MALLOC(nNewAdj* sizeof(ZOLTAN_GNO_TYPE));
    if (!newAdjncy)
      goto End;

    newAdjProc= (int *)ZOLTAN_MALLOC(nNewAdj* sizeof(int));
    if (!newAdjProc)
      goto End;

    if (edim){
      newEwgts = (float *)ZOLTAN_MALLOC(sizeof(float) * edim * nNewAdj);
      if (!newEwgts)
        goto End;
    }
    ierr = ZOLTAN_OK;
  }

  tag++;
  ierr = Zoltan_Comm_Do(plan, tag, (char *)hpp->adjncy, sizeof(ZOLTAN_GNO_TYPE), (char *)newAdjncy);

  if (ierr != ZOLTAN_OK)
    goto End;

  ZOLTAN_FREE(&hpp->adjncy);
  hpp->adjncy = newAdjncy;

  tag++;
  ierr = Zoltan_Comm_Do(plan, tag, (char *)hpp->adjproc, sizeof(int), (char *)newAdjProc);

  if (ierr != ZOLTAN_OK)
    goto End;

  ZOLTAN_FREE(&hpp->adjproc);
  hpp->adjproc= newAdjProc;

  if (edim){
    tag++;
    ierr = Zoltan_Comm_Do(plan, tag, (char *)hpp->ewgts, sizeof(float) * edim , (char *)newEwgts);

    if (ierr != ZOLTAN_OK)
      goto End;

    Zoltan_Comm_Destroy(&plan);

    ZOLTAN_FREE(&hpp->ewgts);
    hpp->ewgts= newEwgts;
  }

  
End:

  if (ierr != ZOLTAN_OK){
    ZOLTAN_FREE(&newVtx);
    ZOLTAN_FREE(&newVwgts);
    ZOLTAN_FREE(&newGeom);
    ZOLTAN_FREE(&newXadj);
    ZOLTAN_FREE(&newAdjncy);
    ZOLTAN_FREE(&newAdjProc);
    ZOLTAN_FREE(&newEwgts);
  }

  ZOLTAN_FREE(&nborList);
  ZOLTAN_FREE(&procList);
  ZOLTAN_FREE(&edgeSizes);
  ZOLTAN_FREE(&id_map);
  ZOLTAN_FREE(&to_proc);

  if (plan) Zoltan_Comm_Destroy(&plan);
  if (dd) Zoltan_DD_Destroy(&dd);

  return ierr;
}

/*****************************************************************************/
/*****************************************************************************/
/** Zoltan_Hier: main routine for hierarchical balancing *********************/
/*****************************************************************************/
/*****************************************************************************/

int Zoltan_Hier(
  ZZ *zz,                 /* Zoltan structure */
  float *part_sizes,    /* Input:  Array of size
			   zz->LB.Num_Global_Parts * zz->Obj_Weight_Dim
                           containing the percentage of work to be
                           assigned to each partition.               */
  int *num_imp,         /* number of objects to be imported */
  ZOLTAN_ID_TYPE **imp_gids,  /* global ids of objects to be imported */
  ZOLTAN_ID_TYPE **imp_lids,  /* local  ids of objects to be imported */
  int **imp_procs,      /* list of processors to import from */
  int **imp_to_part,    /* list of partitions to which imported objects are 
                           assigned.  */
  int *num_exp,         /* number of objects to be exported */
  ZOLTAN_ID_TYPE **exp_gids,  /* global ids of objects to be exported */
  ZOLTAN_ID_TYPE **exp_lids,  /* local  ids of objects to be exported */
  int **exp_procs,      /* list of processors to export to */
  int **exp_to_part     /* list of partitions to which exported objects are
                           assigned. */
) 
{
  int ierr = ZOLTAN_OK;   /* error flag for initialization checks */
  HierPartParams hpp;     /* hierarchical partitioning parameters,
			     mainly things that will be needed in the 
			     callbacks (a pointer to this is passed as 
			     the user data) */
  char msg[256];
  char *yo = "Zoltan_Hier";
  int i, last_level;
  int num_obj, gno_size_for_dd, graph_type = 0;
  int userDataLen, hier_changes, hier_num_gid_entries, hier_num_lid_entries; 
  int hier_num_import_objs, hier_num_export_objs;
  
  MPI_Datatype mpi_gno_datatype;
  Zoltan_DD_Directory *dd=NULL;
  int *input_parts=NULL;
  int *hier_import_procs=NULL, *hier_import_to_part=NULL;
  int *hier_export_procs=NULL, *hier_export_to_part=NULL;
  int *fromProc = NULL, *toPart = NULL;
  ZOLTAN_ID_TYPE *global_ids=NULL, *local_ids=NULL;
  ZOLTAN_ID_TYPE *inGids=NULL, *inLids=NULL, *appids=NULL;
  ZOLTAN_ID_TYPE *hier_import_gids=NULL, *hier_import_lids=NULL;
  ZOLTAN_ID_TYPE *hier_export_gids=NULL, *hier_export_lids=NULL;
  ZOLTAN_ID_TYPE *id_list, *gid, *lid;
  ZOLTAN_GNO_TYPE *gnoList = NULL, *vtxdist=NULL;
  ZOLTAN_GNO_TYPE localsize, globalsize, gno1;

  ZOLTAN_TRACE_ENTER(zz, yo);

  /* Initialize return arguments */
  *num_imp   = *num_exp   = -1;
  *imp_gids  = *exp_gids  = NULL;
  *imp_lids  = *exp_lids  = NULL;
  *imp_procs = *exp_procs = NULL;
  *imp_to_part = *exp_to_part = NULL;

  /* Initialize hpp structure */
  hpp.output_level=0;
  hpp.checks=0;
  hpp.gen_files=0;
  hpp.num_levels=0;
  hpp.global_num_levels=0;
  hpp.level=0;
  hpp.hier_comm=0;
  hpp.origzz=zz;
  hpp.hierzz=NULL;
  hpp.part_to_compute=0;
  hpp.num_parts=0;
  hpp.use_geom=0;
  hpp.use_graph=0;
  hpp.num_obj=0;
  hpp.obj_wgt_dim=zz->Obj_Weight_Dim;
  hpp.edge_wgt_dim=zz->Edge_Weight_Dim;
  hpp.gno=NULL;
  hpp.vwgt=NULL;
  hpp.xadj=NULL;
  hpp.adjncy=NULL;
  hpp.ewgts=NULL;
  hpp.adjproc=NULL;
  hpp.ndims=0;
  hpp.geom_vec=NULL;
  hpp.spec=NULL;

  /* Cannot currently do hierarchical balancing for num_parts != num_procs */
  if ((zz->Num_Proc != zz->LB.Num_Global_Parts) ||
      (!zz->LB.Single_Proc_Per_Part)) {
    ZOLTAN_HIER_ERROR(ZOLTAN_FATAL, "number_partitions != number_processes not yet supported by LB_METHOD HIER");
  }

  /* Initialize hierarchical partitioning parameters. */
  ierr = Zoltan_Hier_Initialize_Params(zz, &hpp);
  if (ierr != ZOLTAN_OK && ierr != ZOLTAN_WARN) {
    ZOLTAN_HIER_ERROR(ierr, "Zoltan_Hier_Initialize_Params returned error");
  }

  if (!hpp.spec){

    /* Make sure we have the callbacks we need */

    if (zz->Get_Hier_Num_Levels == NULL) {
      ZOLTAN_HIER_ERROR(ZOLTAN_FATAL, "Must register ZOLTAN_HIER_NUM_LEVELS_FN");
    }
    if (zz->Get_Hier_Part == NULL) {
      ZOLTAN_HIER_ERROR(ZOLTAN_FATAL, "Must register ZOLTAN_HIER_PART_FN");
    }
    if (zz->Get_Hier_Method == NULL) {
      ZOLTAN_HIER_ERROR(ZOLTAN_FATAL, "Must register ZOLTAN_HIER_METHOD_FN");
    }
  }
  else{

    /* Zoltan defines the callbacks based on the network topology */

    Zoltan_Set_Hier_Num_Levels_Fn(zz, Zoltan_Hier_Assist_Num_Levels, (void *)hpp.spec);
    Zoltan_Set_Hier_Part_Fn(zz, Zoltan_Hier_Assist_Part_Number, (void *)hpp.spec);
    Zoltan_Set_Hier_Method_Fn(zz, Zoltan_Hier_Assist_Method, (void *)zz);
  }

  /* do we have callbacks to get geometric and/or graph information? */
  hpp.use_geom = ((zz->Get_Num_Geom != NULL) ||
		  (zz->Get_Geom_Multi != NULL));
  hpp.use_graph = ((zz->Get_Num_Edges != NULL) || 
		   (zz->Get_Num_Edges_Multi != NULL));

  /* build our initial intermediate representation */

  ierr = Zoltan_Get_Obj_List(zz, &num_obj,
                             &global_ids, &local_ids,
			     hpp.obj_wgt_dim, &hpp.vwgt, &input_parts);

  if (ierr != ZOLTAN_OK && ierr != ZOLTAN_WARN){
      ZOLTAN_HIER_ERROR(ierr, "Zoltan_Get_Obj_List returned error.");
  }

  hpp.num_obj = num_obj;
  ZOLTAN_FREE(&input_parts);

  /* build a graph */
  if (hpp.use_graph){
    SET_GLOBAL_GRAPH(&graph_type);
    ierr = Zoltan_Build_Graph(zz, &graph_type,
	    hpp.checks, hpp.num_obj,
	    global_ids, local_ids,       /* input ZOLTAN_ID_TYPEs */
	    hpp.obj_wgt_dim, &hpp.edge_wgt_dim,
	    &vtxdist, &hpp.xadj, &hpp.adjncy, /* internal ZOLTAN_GNO_TYPEs */
	    &hpp.ewgts, &hpp.adjproc);

<<<<<<< HEAD
    if (ierr != ZOLTAN_OK && ierr != ZOLTAN_WARN){
      ZOLTAN_HIER_ERROR(ierr, "Zoltan_Build_Graph returned error.");
    }
=======
    hpp.invalid_gno = vtxdist[zz->Num_Proc];
    gno1 = vtxdist[zz->Proc];
    ZOLTAN_FREE(&vtxdist);
  }
  else{
    MPI_Datatype MPI_GNOTYPE = Zoltan_mpi_gno_type();
    ZOLTAN_GNO_TYPE localCount = hpp.num_obj, scanCount=0;
    MPI_Scan(&localCount, &scanCount, 1, MPI_GNOTYPE, MPI_SUM, zz->Communicator);
    ZOLTAN_GNO_TYPE totalCount = scanCount;
    MPI_Bcast(&totalCount, 1, MPI_GNOTYPE, zz->Num_Proc-1, zz->Communicator);

    hpp.invalid_gno = totalCount;
    gno1 = scanCount - localCount + 1;
  }
>>>>>>> 5eda5fc7

    hpp.invalid_gno = vtxdist[zz->Num_Proc];
    gno1 = vtxdist[zz->Proc];
    ZOLTAN_FREE(&vtxdist);
  }
  else{

<<<<<<< HEAD
    MPI_Datatype MPI_GNOTYPE = Zoltan_mpi_gno_type();
    ZOLTAN_GNO_TYPE localCount = hpp.num_obj, scanCount=0;
    MPI_Scan(&localCount, &scanCount, 1, MPI_GNOTYPE, MPI_SUM, zz->Communicator);
    ZOLTAN_GNO_TYPE totalCount = scanCount;
    MPI_Bcast(&totalCount, 1, MPI_GNOTYPE, zz->Num_Proc-1, zz->Communicator);

    hpp.invalid_gno = totalCount;
    gno1 = scanCount - localCount;
  }

=======
>>>>>>> 5eda5fc7
  /* Check that the space of global numbers fits in a ZOLTAN_ID_TYPE.  Caller is 
   * using tuples of ZOLTAN_ID_TYPE, which we mapped to singleton ZOLTAN_GNO_TYPE
   * global numbers.  But the Zoltan query functions will store them in 
   * singleton ZOLTAN_ID_TYPEs. 
   */

  if (sizeof(ZOLTAN_ID_TYPE) < sizeof(ZOLTAN_GNO_TYPE)){
    mpi_gno_datatype = Zoltan_mpi_gno_type();
    localsize = hpp.num_obj;

    MPI_Allreduce(&localsize, &globalsize, 1, mpi_gno_datatype, MPI_SUM, zz->Communicator);

    if (globalsize >= ZOLTAN_ID_INVALID){
      if (zz->Proc == 0){
        fprintf(stderr,"data type for ZOLTAN_ID_TYPE is too small\n"); 
      }
      ierr = ZOLTAN_FATAL;
      goto End;
    }
  }

<<<<<<< HEAD
=======

>>>>>>> 5eda5fc7
  if (hpp.num_obj){
    hpp.gno = (ZOLTAN_GNO_TYPE *)ZOLTAN_MALLOC(sizeof(ZOLTAN_GNO_TYPE) * hpp.num_obj);
    if (!hpp.gno)
      ZOLTAN_HIER_ERROR(ZOLTAN_MEMERR, "Out of memory");
  }

  for (i=0; i < hpp.num_obj; i++){
    hpp.gno[i] = gno1 + i;
  }
  
  /* if we're going to need coordinates */
  if (hpp.use_geom){
    /* Get coordinate information */
    ierr = Zoltan_Get_Coordinates(zz, hpp.num_obj, global_ids, 
				  local_ids, &hpp.ndims, &hpp.geom_vec);
    if (ierr != ZOLTAN_OK && ierr != ZOLTAN_WARN) {
      ZOLTAN_HIER_ERROR(ierr, "Error returned from Zoltan_Get_Coordinates");
    }
  }

  /* find out how many levels of hierarchy this proc will participate in */
  hpp.num_levels = zz->Get_Hier_Num_Levels(zz->Get_Hier_Num_Levels_Data,
					   &ierr);

  if (hpp.output_level >= HIER_DEBUG_ALL) {
    printf("HIER: Proc %d to compute %d levels\n", zz->Proc, hpp.num_levels);
  }

  MPI_Allreduce(&hpp.num_levels, &hpp.global_num_levels, 1, MPI_INT, MPI_MAX,
		zz->Communicator);

  last_level = hpp.global_num_levels - 1;

  /* initialize our communicator to the "world" as seen by Zoltan */
  MPI_Comm_dup(zz->Communicator, &hpp.hier_comm);

  /* loop over levels of hierarchical balancing to be done */
  for (hpp.level = 0; hpp.level < hpp.num_levels; hpp.level++) {

    /* determine partitions to compute at this level */
    hpp.part_to_compute = 
      zz->Get_Hier_Part(zz->Get_Hier_Part_Data, hpp.level, &ierr);
    /* number of partitions is one more than the highest partition id
       specified on procs in the current hier_comm */
    MPI_Allreduce(&hpp.part_to_compute, &hpp.num_parts, 1, MPI_INT,
		  MPI_MAX, hpp.hier_comm);
    hpp.num_parts++;

    if (hpp.num_parts == 1){
      /* 
       * If there is only one part, and we've not done any partitioning
       * yet, we can skip this step.
       */
      MPI_Comm_size(hpp.hier_comm, &i);
      if (i == zz->Num_Proc)
        continue;
    }

    if (hpp.output_level >= HIER_DEBUG_ALL || 
	zz->Debug_Level >= ZOLTAN_DEBUG_ALL) {
      printf("HIER: Proc %d computing part %d of %d at level %d\n",
	     zz->Proc, hpp.part_to_compute, hpp.num_parts, hpp.level);
    }

    /* should make sure we have reasonable partitions to compute */

    hpp.hierzz = NULL;

    if (hpp.num_parts > 1){

      /* construct appropriate ZZ and input arrays */
      /* create a brand new one */
      hpp.hierzz = Zoltan_Create(hpp.hier_comm);
  
      /* and copy in some specified params from zz where appropriate */
  
      /* just copy debug level to child Zoltan_Struct, use can override
         by setting params of the hierzz in the Get_Hier_Method callback */
  
      hpp.hierzz->Debug_Level = zz->Debug_Level;
      hpp.hierzz->Timer = zz->Timer;
      hpp.hierzz->Deterministic = zz->Deterministic;
      hpp.hierzz->Obj_Weight_Dim = zz->Obj_Weight_Dim;
      hpp.hierzz->Edge_Weight_Dim = zz->Edge_Weight_Dim;
  
      /* remapping does not make sense for internal steps, only at the end */
      hpp.hierzz->LB.Remap_Flag = 0;
  
      /* let the application specify any balancing params for this level */
      zz->Get_Hier_Method(zz->Get_Hier_Method_Data, hpp.level,
  			hpp.hierzz, &ierr);
      if (ierr != ZOLTAN_OK && ierr != ZOLTAN_WARN){
        ZOLTAN_HIER_ERROR(ierr, "Get_Hier_Method callback returned error.");
      }
  
      /* set the numbers of partitions */
      sprintf(msg, "%d", hpp.num_parts);
      Zoltan_Set_Param(hpp.hierzz, "NUM_GLOBAL_PARTS", msg);

      /* specify the callbacks */

      ierr = Zoltan_Set_Fn(hpp.hierzz, ZOLTAN_NUM_OBJ_FN_TYPE,
  			 (void (*)()) Zoltan_Hier_Num_Obj_Fn,
  			 (void *) &hpp);
      if (ierr != ZOLTAN_OK && ierr != ZOLTAN_WARN){
        ZOLTAN_HIER_ERROR(ierr, "Zoltan_Set_Fn returned error.");
      }
   
      ierr = Zoltan_Set_Fn(hpp.hierzz, ZOLTAN_OBJ_LIST_FN_TYPE,
  			 (void (*)()) Zoltan_Hier_Obj_List_Fn,
  			 (void *) &hpp);
      if (ierr != ZOLTAN_OK && ierr != ZOLTAN_WARN){
        ZOLTAN_HIER_ERROR(ierr, "Zoltan_Set_Fn returned error.");
      }
  
      ierr = Zoltan_Set_Fn(hpp.hierzz, ZOLTAN_NUM_GEOM_FN_TYPE,
  			 (void (*)()) Zoltan_Hier_Num_Geom_Fn,
  			 (void *) &hpp);
      if (ierr != ZOLTAN_OK && ierr != ZOLTAN_WARN){
        ZOLTAN_HIER_ERROR(ierr, "Zoltan_Set_Fn returned error.");
      }
  
      ierr = Zoltan_Set_Fn(hpp.hierzz, ZOLTAN_GEOM_MULTI_FN_TYPE,
  			 (void (*)()) Zoltan_Hier_Geom_Multi_Fn,
  			 (void *) &hpp);
      if (ierr != ZOLTAN_OK && ierr != ZOLTAN_WARN){
        ZOLTAN_HIER_ERROR(ierr, "Zoltan_Set_Fn returned error.");
      }
  
      ierr = Zoltan_Set_Fn(hpp.hierzz, ZOLTAN_NUM_EDGES_MULTI_FN_TYPE,
  			 (void (*)()) Zoltan_Hier_Num_Edges_Multi_Fn,
  			 (void *) &hpp);
      if (ierr != ZOLTAN_OK && ierr != ZOLTAN_WARN){
        ZOLTAN_HIER_ERROR(ierr, "Zoltan_Set_Fn returned error.");
      }
  
      ierr = Zoltan_Set_Fn(hpp.hierzz, ZOLTAN_EDGE_LIST_MULTI_FN_TYPE,
  			 (void (*)()) Zoltan_Hier_Edge_List_Multi_Fn,
  			 (void *) &hpp);
      if (ierr != ZOLTAN_OK && ierr != ZOLTAN_WARN){
        ZOLTAN_HIER_ERROR(ierr, "Zoltan_Set_Fn returned error.");
      }

      /* specify the GIDs (just the global numbering) */  
      Zoltan_Set_Param(hpp.hierzz, "NUM_GID_ENTRIES", "1");
      Zoltan_Set_Param(hpp.hierzz, "NUM_LID_ENTRIES", "1");
  
      Zoltan_Set_Param(hpp.hierzz, "RETURN_LISTS", "EXPORT");
  
      /* deal with partition sizes, etc */
      /* we have the assumption here that the final result is one
         partition per process */

      ierr = set_hier_part_sizes(&hpp, part_sizes);
      if (ierr != ZOLTAN_OK && ierr != ZOLTAN_WARN) {
        ZOLTAN_HIER_ERROR(ierr, "set_hier_part_sizes returned error");
      }

      if (hpp.gen_files){
        sprintf(msg,"level_%d",hpp.level);
        ierr = Zoltan_Generate_Files(hpp.hierzz, msg, zz->Proc, 0, 1, 0);
        if (ierr != ZOLTAN_OK && ierr != ZOLTAN_WARN) {
          ZOLTAN_HIER_ERROR(ierr, "Zoltan_Generate_Files returned error.");
        }
      }

      /* call partitioning method to compute the partitions at this level */
      ierr = Zoltan_LB_Partition(hpp.hierzz, &hier_changes, 
  			       &hier_num_gid_entries, &hier_num_lid_entries, 
  			       &hier_num_import_objs,
  			       &hier_import_gids, &hier_import_lids,
  			       &hier_import_procs, &hier_import_to_part,
  			       &hier_num_export_objs,
  			       &hier_export_gids, &hier_export_lids,
  			       &hier_export_procs, &hier_export_to_part);
      if (ierr != ZOLTAN_OK && ierr != ZOLTAN_WARN) {
        ZOLTAN_HIER_ERROR(ierr, "Zoltan_LB_Partition returned error.");
      }
    }
    else{
      hier_changes=0;
      hier_num_gid_entries = 1; hier_num_lid_entries = 0;
      hier_num_import_objs = hier_num_export_objs = 0;
      hier_import_gids = hier_import_lids=NULL;
      hier_import_procs = hier_import_to_part=NULL;
      hier_export_gids = hier_export_lids=NULL;
      hier_export_procs = hier_export_to_part=NULL;
    }

    if (hpp.level < hpp.num_levels - 1){
      /* 
       * Compute the next level of sub communicators, and migrate objects downward.
       */
      MPI_Comm next_comm;
      MPI_Comm_split(hpp.hier_comm, hpp.part_to_compute, 0, &next_comm);

      ierr = migrate_to_next_subgroups(&hpp, hier_num_export_objs, hier_export_lids, hier_export_procs, next_comm);

      if (ierr != ZOLTAN_OK)
        goto End;

      MPI_Comm_free(&hpp.hier_comm);
      hpp.hier_comm = next_comm;
    }
    else{
      /*
       * Migrate objects (without weights or adjacencies) their new owners.  Now 
       * each process has a list representing the objects to be imported to it.
       */
      ierr = final_migrate(&hpp, hier_num_export_objs, hier_export_gids, hier_export_lids, hier_export_procs);

      if (ierr != ZOLTAN_OK)
        goto End;
  
      /* Still need hpp.gno to create our import list */
      ZOLTAN_FREE(&hpp.vwgt);
      ZOLTAN_FREE(&hpp.xadj);
      ZOLTAN_FREE(&hpp.adjncy);
      ZOLTAN_FREE(&hpp.ewgts);
      ZOLTAN_FREE(&hpp.adjproc);
      ZOLTAN_FREE(&hpp.geom_vec);
      MPI_Comm_free(&hpp.hier_comm);
    }

    ierr = Zoltan_LB_Free_Part(&hier_import_gids, &hier_import_lids,
			       &hier_import_procs, &hier_import_to_part);
    if (ierr != ZOLTAN_OK && ierr != ZOLTAN_WARN){
      ZOLTAN_HIER_ERROR(ierr, "Zoltan_LB_Free_Part returned error.");
    }
    
    ierr = Zoltan_LB_Free_Part(&hier_export_gids, &hier_export_lids,
			       &hier_export_procs, &hier_export_to_part);
    if (ierr != ZOLTAN_OK && ierr != ZOLTAN_WARN){
      ZOLTAN_HIER_ERROR(ierr, "Zoltan_LB_Free_Part returned error.");
    }

    /* clean up hierzz */
    Zoltan_Destroy(&hpp.hierzz);
  }

  /* 
   * Fill out import lists.
   *    hpp.num_obj - the number of objects I'm left with after partitioning
   *    num_obj     - the number of objects I had before partitioning
   */

  *num_imp = hpp.num_obj;
  userDataLen = sizeof(ZOLTAN_ID_TYPE) * (zz->Num_GID + zz->Num_LID);
  gno_size_for_dd = sizeof(ZOLTAN_GNO_TYPE) / sizeof(ZOLTAN_ID_TYPE);

  ierr = Zoltan_DD_Create(&dd, zz->Communicator, gno_size_for_dd, 0, userDataLen, num_obj, 0);

  if (ierr != ZOLTAN_OK)
    goto End;


  if (num_obj){
    gnoList = (ZOLTAN_GNO_TYPE *)ZOLTAN_MALLOC(sizeof(ZOLTAN_GNO_TYPE) * num_obj);
    if (!gnoList){
      ierr = ZOLTAN_MEMERR;
      goto End;
    }
    
  }

  i = (hpp.num_obj > num_obj ? hpp.num_obj : num_obj);

  if (i > 0){
    appids = (ZOLTAN_ID_TYPE *)ZOLTAN_MALLOC(userDataLen * i);
    if (!appids){
      ierr = ZOLTAN_MEMERR;
      goto End;
    }
  }

  id_list = appids;
  gid = global_ids;
  lid = local_ids;

  for (i=0; i < num_obj; i++){
    gnoList[i] = gno1 + i;
    ZOLTAN_SET_GID(zz, id_list, gid);
    id_list+= zz->Num_GID;
    gid+= zz->Num_GID;

    if (zz->Num_LID){
      ZOLTAN_SET_LID(zz, id_list, lid);
      id_list+= zz->Num_LID;
      lid+= zz->Num_LID;
    }
  }

  ZOLTAN_FREE(&global_ids);
  ZOLTAN_FREE(&local_ids);

  ierr = Zoltan_DD_Update(dd, (ZOLTAN_ID_TYPE *)gnoList, NULL, (char *)appids, NULL, num_obj);

  if (ierr != ZOLTAN_OK)
    goto End;

  ZOLTAN_FREE(&gnoList);

  if (hpp.num_obj > 0){
    fromProc = (int *)ZOLTAN_MALLOC(sizeof(int) * hpp.num_obj);
    if (!fromProc){
      ierr = ZOLTAN_MEMERR;
      goto End;
    }
  }

  ierr = Zoltan_DD_Find(dd, (ZOLTAN_ID_TYPE *)hpp.gno, NULL, (char *)appids, NULL, hpp.num_obj, fromProc);

  if (ierr != ZOLTAN_OK)
    goto End;

  ZOLTAN_FREE(&hpp.gno);
  Zoltan_DD_Destroy(&dd);

  if (hpp.num_obj > 0){
    toPart = (int *)ZOLTAN_MALLOC(sizeof(int) * hpp.num_obj);
    inGids = (ZOLTAN_ID_TYPE *)ZOLTAN_MALLOC_GID_ARRAY(zz, hpp.num_obj);
    if (zz->Num_LID){
      inLids = (ZOLTAN_ID_TYPE *)ZOLTAN_MALLOC_LID_ARRAY(zz, hpp.num_obj);
    }

    if (!toPart || !inGids || (zz->Num_LID && !inLids)){
      ierr = ZOLTAN_MEMERR;
      goto End;
    }
  }

  gid = inGids;
  lid = inLids;
  id_list = appids;

  for (i=0; i < hpp.num_obj; i++){
    toPart[i] = zz->Proc;

    ZOLTAN_SET_GID(zz, gid, id_list);
    id_list+= zz->Num_GID;
    gid+= zz->Num_GID;

    ZOLTAN_SET_LID(zz, lid, id_list);
    id_list+= zz->Num_LID;
    lid+= zz->Num_LID;
  }

  ZOLTAN_FREE(&appids);

  *imp_gids = inGids;
  *imp_lids = inLids;
  *imp_procs = fromProc;
  *imp_to_part = toPart;

End:
  ZOLTAN_FREE(&vtxdist);
  ZOLTAN_FREE(&global_ids);
  ZOLTAN_FREE(&local_ids);
  ZOLTAN_FREE(&input_parts);
  ZOLTAN_FREE(&gnoList);
  ZOLTAN_FREE(&appids);
  ZOLTAN_FREE(&hpp.gno);
  ZOLTAN_FREE(&hpp.vwgt);
  ZOLTAN_FREE(&hpp.xadj);
  ZOLTAN_FREE(&hpp.adjncy);
  ZOLTAN_FREE(&hpp.ewgts);
  ZOLTAN_FREE(&hpp.adjproc);
  ZOLTAN_FREE(&hpp.geom_vec);
  if (dd) Zoltan_DD_Destroy(&dd);
  Zoltan_Destroy(&hpp.hierzz);
  if (hpp.hier_comm != MPI_COMM_NULL) MPI_Comm_free(&hpp.hier_comm);
  if (hpp.spec != NULL) ZOLTAN_FREE(&hpp.spec);

  ZOLTAN_TRACE_EXIT(zz, yo);
  return ierr;
}

/*****************************************************************************/
/* Initialize the parameter structure for hierarchical */
static int Zoltan_Hier_Initialize_Params(ZZ *zz, HierPartParams *hpp) {

char *yo = "Zoltan_Hier_Initialize_Params";
int assist, i=0, j, len;
int num_cpus, num_siblings;
char platform[MAX_PARAM_STRING_LEN+1];
char topology[MAX_PARAM_STRING_LEN+1];
char *msg=NULL, *pnames=NULL, *c=NULL;
div_t result;

  Zoltan_Bind_Param(Hier_params, "HIER_DEBUG_LEVEL", (void *) &hpp->output_level);
  Zoltan_Bind_Param(Hier_params, "HIER_GENERATE_FILES", (void *) &hpp->gen_files);
  Zoltan_Bind_Param(Hier_params, "HIER_CHECKS", (void *) &hpp->checks);
  Zoltan_Bind_Param(Hier_params, "HIER_ASSIST", (void *) &assist);
  Zoltan_Bind_Param(Hier_params, "PLATFORM_NAME", (void *) platform);
  Zoltan_Bind_Param(Hier_params, "TOPOLOGY", (void *) topology);

  /* set default values */
  hpp->output_level = HIER_DEBUG_NONE;
  hpp->checks = 0;
  assist = 0;
  platform[0] = topology[0] = 0;

  /* Get application values of parameters. */
  Zoltan_Assign_Param_Vals(zz->Params, Hier_params, zz->Debug_Level, zz->Proc,
                           zz->Debug_Proc);

  if (!assist)
    return ZOLTAN_OK;

  if (platform[0]){ 
    len = strlen(platform);
    for (i=0; i < len; i++){
      if (isupper((int)platform[i]))
        platform[i] = (char)tolower((int)platform[i]);
    }

    for (i=0; i < ZOLTAN_HIER_LAST_PLATFORM; i++){
      if (strcmp(platform, zoltan_hier_platform_specs[i].platform_name)) continue;
      hpp->spec = zoltan_hier_platform_specs + i;
      break;
    }
  }

  if (!hpp->spec && topology[0]){
    hpp->spec = 
      (zoltan_platform_specification *)ZOLTAN_CALLOC(sizeof(zoltan_platform_specification), 1);

    if (!hpp->spec){
      ZOLTAN_PRINT_ERROR(hpp->origzz->Proc, yo, "Out of memory");
      return ZOLTAN_MEMERR;
    }

    hpp->spec->platform_name = NULL; 

    if (topology[0]){
      hpp->spec->num_siblings[0] = 1;            /* the node or machine itself is the first level */
      i = 1;
      c = topology;
    }

    j = 0;

    while (*c){
      while (*c && !isdigit(*c)) c++;

      if (*c){
        if (i == PLATFORM_MAX_LEVELS){
          ZOLTAN_FREE(&(hpp->spec)); 
          break;
        }

        sscanf(c, "%d", hpp->spec->num_siblings +  i);

        if ((hpp->spec->num_siblings[i] < 1) || (hpp->spec->num_siblings[i] > ZOLTAN_MAX_SIBLINGS)){
          ZOLTAN_FREE(&(hpp->spec)); 
          break;
        }
        i++;
        j++;
      } 

      while (*c && isdigit(*c)) c++;

    }

    hpp->spec->numLevels = i;

    if (j == 0){
      ZOLTAN_FREE(&(hpp->spec));
    }
  }

  if (!hpp->spec){
    if (zz->Proc == 0){
      pnames = make_platform_name_string();
      if (pnames == NULL){
        ZOLTAN_PRINT_ERROR(hpp->origzz->Proc, yo, "Out of memory");
        return ZOLTAN_MEMERR;
      }
      i = strlen(pnames) + 2048;
      msg = (char *)ZOLTAN_MALLOC(i);
      if (!msg){
        ZOLTAN_PRINT_ERROR(hpp->origzz->Proc, yo, "Out of memory");
        return ZOLTAN_MEMERR;
      }
      strcpy(msg,"Error:\n");
      strcat(msg, "HIER_ASSIST requested but insufficient topology information provided.\n\n" 
        "Specify PLATFORM_NAME or TOPOLOGY.\n\n");
   
      strcat(msg,"TOPOLOGY is the number of hardware siblings at each level in a topology.\n"
        "  Ex. TOPOLOGY=\"2, 4\" describes a dual-socket quad-core computing cluster.\n"
        "  Ex. TOPOLOGY=\"4\" describes a quad-core desktop computer.\n\n");
  
      strcat(msg,"Zoltan assumes the run-time system has pinned each process to a CPU.\n");
      strcat(msg,"It assumes MPI process ranks map to the topology.  (In the 2,4 example,\n");
      strcat(msg,"this means ranks 0-7 are on the same node, and 0-3 on the same socket.)\n\n");
      
      strcat(msg, "PLATFORM_NAME can be one of the following:\n");
      strcat(msg, pnames);
  
      ZOLTAN_PRINT_ERROR(zz->Proc, yo, msg);
  
      ZOLTAN_FREE(&pnames);
      ZOLTAN_FREE(&msg);
    }
  
    return ZOLTAN_FATAL;
  }

  /* 
   * Compute which part my process has at each level.  We are assuming that
   * MPI laid out the process ranks with respect to the topology.  This
   * may not be true and eventually we want a way to determine the
   * topological rank of each process.
   */
  
  num_cpus = 1;
  for (i = 0; i < hpp->spec->numLevels; i++)
    num_cpus *= hpp->spec->num_siblings[i];
  
  result = div(zz->Num_Proc, num_cpus);

  hpp->spec->num_siblings[0] = result.quot; 

  if (result.rem > 0)
    hpp->spec->num_siblings[0]++;  /* number of nodes */

  for (i=0; i < hpp->spec->numLevels; i++){

    /* total number of objects at this level */
    num_siblings = hpp->spec->num_siblings[i];

    /* total number of cpus within an object at this level */
    num_cpus = 1;

    for (j = hpp->spec->numLevels-1; j > i; j--)
      num_cpus *= hpp->spec->num_siblings[j];

    result = div(zz->Proc, num_cpus);

    result = div(result.quot, num_siblings);

    hpp->spec->my_part[i] = result.rem;
  }

  if (hpp->output_level >= HIER_DEBUG_LIST){
    MPI_Barrier(MPI_COMM_WORLD);
    for (i=0; i < zz->Num_Proc; i++){
      if (i == zz->Proc){
        view_hierarchy_specification(hpp->spec, i, (i==0));
      }
      MPI_Barrier(MPI_COMM_WORLD);
    }
    MPI_Barrier(MPI_COMM_WORLD);
  }

  return ZOLTAN_OK;
}


/* the actual callbacks */
static int Zoltan_Hier_Num_Obj_Fn(void *data, int *ierr) {
  HierPartParams *hpp = (HierPartParams *)data;

  *ierr = ZOLTAN_OK;
  return hpp->num_obj;
}

static void Zoltan_Hier_Obj_List_Fn(void *data, int num_gid_entries,
				   int num_lid_entries, 
				   ZOLTAN_ID_TYPE * global_ids, 
				   ZOLTAN_ID_TYPE  *local_ids, 
				   int wgt_dim, float *obj_wgts, int *ierr) {
  HierPartParams *hpp = (HierPartParams *)data;
  int j;

  if (wgt_dim != hpp->obj_wgt_dim){
    *ierr = ZOLTAN_FATAL;
    return;
  }

  *ierr = ZOLTAN_OK;

  for (j=0; j < hpp->num_obj; j++){
    global_ids[j] = (ZOLTAN_ID_TYPE)hpp->gno[j];
    local_ids[j] = j;
  }

  if (wgt_dim > 0){
    memcpy(obj_wgts, hpp->vwgt, sizeof(float) * hpp->num_obj * wgt_dim);
  }

}

static int Zoltan_Hier_Num_Geom_Fn(void *data, int *ierr) {
  HierPartParams *hpp = (HierPartParams *)data;

  *ierr = ZOLTAN_OK;
  return hpp->ndims;
}

static void Zoltan_Hier_Geom_Multi_Fn(void *data, int num_gid_entries, int num_lid_entries, 
          int num_obj, ZOLTAN_ID_TYPE * global_id, ZOLTAN_ID_TYPE * local_id, int num_dim,
          double *coord, int *ierr) {

  HierPartParams *hpp = (HierPartParams *)data;
  double *coord_ptr;
  int i, j, idx;

  if (!hpp->use_geom || (num_dim != hpp->ndims)) {
    *ierr = ZOLTAN_FATAL;
    return;
  }

  *ierr = ZOLTAN_OK;

  for (i=0; i < num_obj; i++){
    idx = local_id[i];
    if ((idx < 0) || (idx >= hpp->num_obj)){
      *ierr = ZOLTAN_FATAL;
      break;
    }
    coord_ptr = hpp->geom_vec + (idx * num_dim);
    for (j=0; j < num_dim; j++){
      *coord++ = coord_ptr[j];
    } 
  }
}

static void Zoltan_Hier_Num_Edges_Multi_Fn(void *data, int num_gid_entries, int num_lid_entries,
     int num_obj, ZOLTAN_ID_TYPE * global_id, ZOLTAN_ID_TYPE  * local_id, int *num_edges, int *ierr) 
{
  HierPartParams *hpp = (HierPartParams *)data;
  int i, idx;

  *ierr = ZOLTAN_OK;

  for (i=0; i < num_obj; i++){
    idx = local_id[i];
    if ((idx < 0) || (idx >= hpp->num_obj)){
      *ierr = ZOLTAN_FATAL;
      return;
    }
    num_edges[i] = hpp->xadj[idx+1] - hpp->xadj[idx];
  }
}

static void Zoltan_Hier_Edge_List_Multi_Fn(void *data, int num_gid_entries, int num_lid_entries, 
  int num_obj, ZOLTAN_ID_TYPE * global_id, ZOLTAN_ID_TYPE * local_id, int *num_edges,
  ZOLTAN_ID_TYPE * nbor_global_id, int *nbor_procs, int wgt_dim, float *ewgts, int *ierr) 
{
  HierPartParams *hpp = (HierPartParams *)data;
  int i, j, k, idx, nedges;
  int *out_proc;
  ZOLTAN_ID_TYPE *out_gid;
  float *out_weight, *wgts;

  *ierr = ZOLTAN_OK;

  if (wgt_dim != hpp->edge_wgt_dim){
    *ierr = ZOLTAN_FATAL;
    return;
  }

  out_proc = nbor_procs;
  out_gid = nbor_global_id;
  out_weight = ewgts;

  for (i=0; i < num_obj; i++){
    idx = local_id[i];
    if ( (idx < 0) || (idx >= hpp->num_obj)){
      *ierr = ZOLTAN_FATAL;
      break;
    }

    nedges = hpp->xadj[idx+1] - hpp->xadj[idx];
    if (nedges !=  num_edges[i]){
      *ierr = ZOLTAN_FATAL;
      break;
    }

    for (j= hpp->xadj[idx]; j < hpp->xadj[idx+1]; j++){
      *out_proc++ = hpp->adjproc[j];
      *out_gid++ = hpp->adjncy[j];
      wgts = hpp->ewgts + j*wgt_dim;
      for (k=0; k < wgt_dim; k++){
        *out_weight++ = *wgts++;
      }
    }
  }
}

static void view_hierarchy_specification(zoltan_platform_specification *spec, int rank, int verbose)
{
int i;

  if (verbose){
    if (spec->platform_name){
      printf("%s\n",spec->platform_name);
    }
    printf("Number of siblings at each level: ");
    for (i=0; i < spec->numLevels; i++){
      printf("%d ",spec->num_siblings[i]);
    }
    printf("\n");
  }

  printf("Part for MPI rank %d at each level: ", rank);
  for (i=0; i < spec->numLevels; i++){
    printf("%d ",spec->my_part[i]);
  }
  printf("\n");

  fflush(stdout);
}

static char *make_platform_name_string()
{
int i;
int len;
char *msg;
char *yo = "make_platform_name_string";


  for (i=0, len=0; i < ZOLTAN_HIER_LAST_PLATFORM; i++){
    len += strlen(zoltan_hier_platform_specs[i].platform_name);
  }

  len += ((ZOLTAN_HIER_LAST_PLATFORM * 3) + 64);

  msg = (char *)ZOLTAN_MALLOC(len);
  if (!msg){
    ZOLTAN_PRINT_ERROR(-1, yo, "Out of memory");
    return NULL;
  }
  msg[0] = 0;

  for (i=1; i <= ZOLTAN_HIER_LAST_PLATFORM; i++){
    strcat(msg, zoltan_hier_platform_specs[i].platform_name);
    strcat(msg, " ");
    if (i % 5  == 0) strcat(msg, "\n");
  }

  if (ZOLTAN_HIER_LAST_PLATFORM % 5)
    strcat(msg, "\n");

  return msg;
}

#ifdef __cplusplus
} /* closing bracket for extern "C" */
#endif<|MERGE_RESOLUTION|>--- conflicted
+++ resolved
@@ -949,11 +949,9 @@
 	    &vtxdist, &hpp.xadj, &hpp.adjncy, /* internal ZOLTAN_GNO_TYPEs */
 	    &hpp.ewgts, &hpp.adjproc);
 
-<<<<<<< HEAD
     if (ierr != ZOLTAN_OK && ierr != ZOLTAN_WARN){
       ZOLTAN_HIER_ERROR(ierr, "Zoltan_Build_Graph returned error.");
     }
-=======
     hpp.invalid_gno = vtxdist[zz->Num_Proc];
     gno1 = vtxdist[zz->Proc];
     ZOLTAN_FREE(&vtxdist);
@@ -966,29 +964,9 @@
     MPI_Bcast(&totalCount, 1, MPI_GNOTYPE, zz->Num_Proc-1, zz->Communicator);
 
     hpp.invalid_gno = totalCount;
-    gno1 = scanCount - localCount + 1;
-  }
->>>>>>> 5eda5fc7
-
-    hpp.invalid_gno = vtxdist[zz->Num_Proc];
-    gno1 = vtxdist[zz->Proc];
-    ZOLTAN_FREE(&vtxdist);
-  }
-  else{
-
-<<<<<<< HEAD
-    MPI_Datatype MPI_GNOTYPE = Zoltan_mpi_gno_type();
-    ZOLTAN_GNO_TYPE localCount = hpp.num_obj, scanCount=0;
-    MPI_Scan(&localCount, &scanCount, 1, MPI_GNOTYPE, MPI_SUM, zz->Communicator);
-    ZOLTAN_GNO_TYPE totalCount = scanCount;
-    MPI_Bcast(&totalCount, 1, MPI_GNOTYPE, zz->Num_Proc-1, zz->Communicator);
-
-    hpp.invalid_gno = totalCount;
-    gno1 = scanCount - localCount;
-  }
-
-=======
->>>>>>> 5eda5fc7
+    gno1 = scanCount - localCount; 
+  }
+
   /* Check that the space of global numbers fits in a ZOLTAN_ID_TYPE.  Caller is 
    * using tuples of ZOLTAN_ID_TYPE, which we mapped to singleton ZOLTAN_GNO_TYPE
    * global numbers.  But the Zoltan query functions will store them in 
@@ -1010,10 +988,6 @@
     }
   }
 
-<<<<<<< HEAD
-=======
-
->>>>>>> 5eda5fc7
   if (hpp.num_obj){
     hpp.gno = (ZOLTAN_GNO_TYPE *)ZOLTAN_MALLOC(sizeof(ZOLTAN_GNO_TYPE) * hpp.num_obj);
     if (!hpp.gno)
