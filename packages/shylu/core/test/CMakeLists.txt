--- conflicted
+++ resolved
@@ -19,14 +19,11 @@
     NUM_MPI_PROCS 4
     )
 
-<<<<<<< HEAD
-TRIBITS_ADD_EXECUTABLE_AND_TEST(
+TRIBITS_ADD_EXECUTABLE(
 	epetra_interface
 	SOURCES epetra_interface_test.cpp 
 	COMM serial mpi
-	NUM_MPI_PROCS 4
 	)
-
 
 IF(HAVE_SHYLUCORE_TPETRA)
 
@@ -38,7 +35,7 @@
 
 ENDIF()
 
-IF(HAVE_SHYLUCORE_TPETRA AND TPL_ENABLE_SuperLU)
+IF(HAVE_SHYLUCORE_TPETRA AND TPL_ENABLE_SuperLU AND ${PACKAGE_NAME}_ENABLE_ParMETIS)
   TRIBITS_ADD_TEST(
 	tpetra_interface
     NAME tpetra_interface_with_superlu
@@ -47,47 +44,19 @@
 	)
 ENDIF()
 
-TRIBITS_COPY_FILES_TO_BINARY_DIR(ShyLUDriverFiles
-=======
-# Some tests specifically request ParMETIS partitioning.
-# We only enable those tests if building with ParMETIS.
-#
-# FIXME (mfh 18 Mar 2015) These tests still build without ParMETIS, so
-# it might make sense to build them unconditionally, and only run them
-# if ParMETIS is enabled.
 IF (${PACKAGE_NAME}_ENABLE_ParMETIS) 
-  TRIBITS_ADD_EXECUTABLE_AND_TEST(
+  TRIBITS_ADD_TEST(
     epetra_interface
-    SOURCES epetra_interface_test.cpp 
+    NAME epetra_interface_with_parmetis
     COMM serial mpi
     NUM_MPI_PROCS 4
     )
-  
-  #IF (${PACKAGE_NAME}_ENABLE_Zoltan2 AND ${PACKAGE_NAME}_ENABLE_Tpetra AND ${PACKAGE_NAME}_ENABLE_Amesos2)
-  
-  IF (HAVE_SHYLUCORE_TPETRA)
-    TRIBITS_ADD_EXECUTABLE_AND_TEST(
-      tpetra_interface
-      SOURCES tpetra_interface_test.cpp 
-      COMM serial mpi
-      NUM_MPI_PROCS 4
-      )
-  ENDIF ()
+ENDIF ()
 
-  TRIBITS_COPY_FILES_TO_BINARY_DIR(ShyLUDriverFiles
->>>>>>> 627cc4db
+TRIBITS_COPY_FILES_TO_BINARY_DIR(ShyLUDriverFiles
     SOURCE_FILES ShyLU.xml shylu_iqr_parameters.xml
     shylu_no_iqr_parameters.xml wathen96.mtx wathenSmall.mtx wathenTiny.mtx
     shylu_iqr_parameters.seq.xml
     ShyLU_epetra_interface.xml
-    EXEDEPS belos_driver iqr_driver epetra_interface
+    EXEDEPS belos_driver iqr_driver epetra_interface tpetra_interface
     )
-ELSE ()
-  TRIBITS_COPY_FILES_TO_BINARY_DIR(ShyLUDriverFiles
-    SOURCE_FILES ShyLU.xml shylu_iqr_parameters.xml
-    shylu_no_iqr_parameters.xml wathen96.mtx wathenSmall.mtx wathenTiny.mtx
-    shylu_iqr_parameters.seq.xml
-    ShyLU_epetra_interface.xml
-    EXEDEPS belos_driver iqr_driver
-    )
-ENDIF ()
