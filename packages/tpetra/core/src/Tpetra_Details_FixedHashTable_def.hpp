/*
// @HEADER
// ***********************************************************************
//
//          Tpetra: Templated Linear Algebra Services Package
//                 Copyright (2008) Sandia Corporation
//
// Under the terms of Contract DE-AC04-94AL85000 with Sandia Corporation,
// the U.S. Government retains certain rights in this software.
//
// Redistribution and use in source and binary forms, with or without
// modification, are permitted provided that the following conditions are
// met:
//
// 1. Redistributions of source code must retain the above copyright
// notice, this list of conditions and the following disclaimer.
//
// 2. Redistributions in binary form must reproduce the above copyright
// notice, this list of conditions and the following disclaimer in the
// documentation and/or other materials provided with the distribution.
//
// 3. Neither the name of the Corporation nor the names of the
// contributors may be used to endorse or promote products derived from
// this software without specific prior written permission.
//
// THIS SOFTWARE IS PROVIDED BY SANDIA CORPORATION "AS IS" AND ANY
// EXPRESS OR IMPLIED WARRANTIES, INCLUDING, BUT NOT LIMITED TO, THE
// IMPLIED WARRANTIES OF MERCHANTABILITY AND FITNESS FOR A PARTICULAR
// PURPOSE ARE DISCLAIMED. IN NO EVENT SHALL SANDIA CORPORATION OR THE
// CONTRIBUTORS BE LIABLE FOR ANY DIRECT, INDIRECT, INCIDENTAL, SPECIAL,
// EXEMPLARY, OR CONSEQUENTIAL DAMAGES (INCLUDING, BUT NOT LIMITED TO,
// PROCUREMENT OF SUBSTITUTE GOODS OR SERVICES; LOSS OF USE, DATA, OR
// PROFITS; OR BUSINESS INTERRUPTION) HOWEVER CAUSED AND ON ANY THEORY OF
// LIABILITY, WHETHER IN CONTRACT, STRICT LIABILITY, OR TORT (INCLUDING
// NEGLIGENCE OR OTHERWISE) ARISING IN ANY WAY OUT OF THE USE OF THIS
// SOFTWARE, EVEN IF ADVISED OF THE POSSIBILITY OF SUCH DAMAGE.
//
// Questions? Contact Michael A. Heroux (maherou@sandia.gov)
//
// ************************************************************************
// @HEADER
*/

#ifndef TPETRA_DETAILS_FIXEDHASHTABLE_DEF_HPP
#define TPETRA_DETAILS_FIXEDHASHTABLE_DEF_HPP

#include "Tpetra_Details_FixedHashTable_decl.hpp"
#include "Tpetra_Details_computeOffsets.hpp"
#ifdef TPETRA_USE_MURMUR_HASH
#  include "Kokkos_Functional.hpp" // hash function used by Kokkos::UnorderedMap
#endif // TPETRA_USE_MURMUR_HASH
#include "Kokkos_ArithTraits.hpp"
#include "Teuchos_TypeNameTraits.hpp"
#include "Tpetra_Details_Behavior.hpp"
#include <type_traits>

namespace Tpetra {
namespace Details {
//
// This namespace stores utility functions and Kokkos
// functors for use in FixedHashTable construction.
//
namespace FHT {


// Is it worth actually using building the FixedHashTable using
// parallel threads, instead of just counting in a sequential loop?
//
// The parallel version of FixedHashTable construction isn't just a
// parallelization of the sequential loops.  It incurs additional
// overheads.  For example, the CountBuckets kernel uses atomic update
// instructions to count the number of "buckets" per offsets array
// (ptr) entry.  Atomic updates have overhead, even if only one thread
// issues them.  The Kokkos kernels are still correct in that case,
// but I would rather not incur overhead then.  It might make sense to
// set the minimum number of threads to something greater than 1, but
// we would need experiments to find out.
template<class ExecSpace>
bool worthBuildingFixedHashTableInParallel () {
    return ExecSpace::concurrency() > 1;
}

//
// Functors for FixedHashTable initialization
//
// NOTE (mfh 23 May 2015): Once we can use lambdas with CUDA, we
// should consider replacing all of these functors with in-line
// lambdas.  The only issue is that we would need to bake the
// execution space into the policy, since the default execution space
// might differ from the one Tpetra wants to use.

/// \brief Parallel for functor for counting "buckets" in the FixedHashTable.
///
/// \tparam CountsViewType Type of the Kokkos::View specialization
///   used to store the bucket counts; the output of this functor.
/// \tparam KeysViewType Type of the Kokkos::View specialization
///   used to store the keys; the input of this functor.
/// \tparam SizeType The parallel loop index type; a built-in integer
///   type.  Defaults to the type of the input View's dimension.  You
///   may use a shorter type to improve performance.
template<class CountsViewType,
         class KeysViewType,
         class SizeType = typename KeysViewType::size_type>
class CountBuckets {
public:
  typedef CountsViewType counts_view_type;
  typedef KeysViewType keys_view_type;
  typedef typename CountsViewType::execution_space execution_space;
  typedef typename CountsViewType::memory_space memory_space;
  typedef SizeType size_type;
  typedef typename keys_view_type::non_const_value_type key_type;
  // mfh 21 May 2015: Having a device_type typedef in the functor
  // along with an execution_space typedef causes compilation issues.
  // This is because one of Kokkos' partial specializations picks up
  // on the device_type typedef, and another picks up on the
  // execution_space typedef.  The former is a legacy of a previous
  // design iteration of Kokkos, which did not separate memory and
  // execution spaces.
  typedef Tpetra::Details::Hash<key_type, Kokkos::Device<execution_space, memory_space> > hash_type;

  /// \brief Constructor
  ///
  /// \param counts [out] (Preallocated) View of the bucket counts
  /// \param keys [in] View of the keys
  /// \param size [in] Number of buckets; length of \c counts
  CountBuckets (const counts_view_type& counts,
                const keys_view_type& keys,
                const size_type size) :
    counts_ (counts),
    keys_ (keys),
    size_ (size)
  {}

  /// \brief Do this for every entry of \c keys_.
  ///
  /// Count the number of keys in \c keys_ that hash to the same
  /// value.
  KOKKOS_INLINE_FUNCTION void
  operator () (const size_type& i) const
  {
    typedef typename hash_type::result_type hash_value_type;

    const hash_value_type hashVal = hash_type::hashFunc (keys_[i], size_);
    Kokkos::atomic_increment (&counts_[hashVal]);
  }

  using value_type = Kokkos::pair<int, key_type>;

  /// \brief Debug reduce version of above operator().
  ///
  /// Set dst to 1 on error (out-of-bounds hash value).
  KOKKOS_INLINE_FUNCTION void
  operator () (const size_type& i, value_type& dst) const
  {
    using hash_value_type = typename hash_type::result_type;

    const key_type keyVal = keys_[i];
    const hash_value_type hashVal = hash_type::hashFunc (keyVal, size_);
    if (hashVal < hash_value_type (0) ||
        hashVal >= hash_value_type (counts_.extent (0))) {
      dst.first = 1;
      dst.second = keyVal;
    }
    else {
      Kokkos::atomic_increment (&counts_[hashVal]);
    }
  }

  //! Set the initial value of the reduction result.
  KOKKOS_INLINE_FUNCTION void init (value_type& dst) const
  {
    dst.first = 0;
    dst.second = key_type (0);
  }

  KOKKOS_INLINE_FUNCTION void
  join (volatile value_type& dst,
        const volatile value_type& src) const
  {
    const bool good = dst.first == 0 || src.first == 0;
    dst.first = good ? 0 : dst.first;
    // leave dst.second as it is, to get the "first" key
  }

private:
  //! Bucket counts (output argument).
  counts_view_type counts_;
  //! Keys for the FixedHashTable to construct (input argument).
  keys_view_type keys_;
  //! Number of buckets plus 1 (or 0, if no buckets).
  size_type size_;
};

/// \brief Reduction result for FillPairs functor below.
///
/// The reduction result finds the min and max keys, and reports
/// whether FillPairs succeeded (it should always succeed, unless
/// there a bug in earlier code manifested).  The default values
/// (minKey_ set to max KeyType value, and maxKey_ set to min KeyType
/// value) ensure correct behavior even if there is only one key.
///
/// \tparam KeyType Type of each input of the hash function.
///   It must be an integer type.
template<class KeyType>
struct FillPairsResult {
  KOKKOS_INLINE_FUNCTION
  FillPairsResult () :
    minKey_ (::Kokkos::Details::ArithTraits<KeyType>::max ()),
    // min() for a floating-point type returns the minimum _positive_
    // normalized value.  This is different than for integer types.
    // lowest() is new in C++11 and returns the least value, always
    // negative for signed finite types.
    //
    // mfh 23 May 2015: I have heard reports that
    // std::numeric_limits<int>::lowest() does not exist with the
    // Intel compiler.  I'm not sure if the users in question actually
    // enabled C++11.  However, it's easy enough to work around this
    // issue.  The standard floating-point types are signed and have a
    // sign bit, so lowest() is just -max().  For integer types, we
    // can use min() instead.
    maxKey_ (::Kokkos::Details::ArithTraits<KeyType>::is_integer ?
             ::Kokkos::Details::ArithTraits<KeyType>::min () :
             -::Kokkos::Details::ArithTraits<KeyType>::max ()),
    success_ (true)
  {
    static_assert (std::is_arithmetic<KeyType>::value, "FillPairsResult: "
                   "KeyType must be some kind of number type.");
  }

  KOKKOS_INLINE_FUNCTION
  FillPairsResult (const KeyType& initMinKey,
                   const KeyType& initMaxKey) :
    minKey_ (initMinKey),
    maxKey_ (initMaxKey),
    success_ (true)
  {
    static_assert (std::is_arithmetic<KeyType>::value, "FillPairsResult: "
                   "KeyType must be some kind of number type.");
  }

  KeyType minKey_; //!< The current minimum key
  KeyType maxKey_; //!< The current maximum key
  bool success_;   //!< Whether fill succeeded (it can only fail on a bug)
};

/// \brief Parallel reduce functor for filling the FixedHashTable, and
///   computing the min and max keys.
///
/// This is also a parallel reduce functor in order to check for
/// failure.  Failure should only happen on a bug (in CountBuckets or
/// computeOffsetsFromCounts), but checking for it is cheap and easy.
///
/// \tparam PairsViewType Type of the Kokkos::View specialization used
///   to store the (key,value) pairs in the FixedHashTable; output of
///   this functor.
/// \tparam KeysViewType Type of the Kokkos::View specialization
///   used to store the keys; input of this functor.
/// \tparam CountsViewType Type of the Kokkos::View specialization
///   used to store the bucket counts; input of this functor, used as
///   scratch space (so it must be nonconst; offsets_view_type is the
///   const version of this).
/// \tparam SizeType The parallel loop index type; a built-in integer
///   type.  Defaults to the type of the input View's dimension.  You
///   may use a shorter type to improve performance.
///
/// \note This functor CANNOT also find duplicate keys.  This is
///   because different threads might have different keys that hash to
///   the same bucket, concurrently.  Threads resolve this by using
///   atomic updates to "reserve" a position in the 'vals' output
///   array.  Thus, two threads might concurrently check for existing
///   duplicates and find none, but then concurrently insert
///   (key,value) pairs with duplicate keys.  The only thread-scalable
///   way to check for duplicate keys is to wait until after the table
///   has been filled.
template<class PairsViewType,
         class KeysViewType,
         class CountsViewType,
         class SizeType = typename KeysViewType::size_type>
class FillPairs {
public:
  typedef typename CountsViewType::non_const_type counts_view_type;
  typedef typename counts_view_type::const_type offsets_view_type;

  typedef PairsViewType pairs_view_type;
  typedef typename KeysViewType::const_type keys_view_type;
  typedef typename offsets_view_type::execution_space execution_space;
  typedef typename offsets_view_type::memory_space memory_space;
  typedef SizeType size_type;

  typedef typename keys_view_type::non_const_value_type key_type;
  typedef typename pairs_view_type::non_const_value_type pair_type;

  typedef FillPairsResult<key_type> value_type;

  // mfh 23 May 2015: Having a device_type typedef in the functor
  // along with an execution_space typedef causes compilation issues.
  // This is because one of Kokkos' partial specializations picks up
  // on the device_type typedef, and another picks up on the
  // execution_space typedef.  The former is a legacy of a previous
  // design iteration of Kokkos, which did not separate memory and
  // execution spaces.
  typedef Tpetra::Details::Hash<key_type, Kokkos::Device<execution_space, memory_space> > hash_type;

  /// \brief Constructor
  ///
  /// \param pairs [out] (Preallocated) View of (key,value) pairs
  /// \param counts [in/out] View of bucket counts; overwritten as
  ///   scratch space
  /// \param ptr [in] View of offsets
  /// \param keys [in] View of the keys
  /// \param startingValue [in] Starting value.  For each key keys[i],
  ///   the corresponding value (in the (key,value) pair) is
  ///   startingValue + i.
  FillPairs (const pairs_view_type& pairs,
             const counts_view_type& counts,
             const offsets_view_type& ptr,
             const keys_view_type& keys,
             const typename pair_type::second_type startingValue) :
    pairs_ (pairs),
    counts_ (counts),
    ptr_ (ptr),
    keys_ (keys),
    size_ (counts.extent (0)),
    startingValue_ (startingValue),
    initMinKey_ (::Kokkos::Details::ArithTraits<key_type>::max ()),
    initMaxKey_ (::Kokkos::Details::ArithTraits<key_type>::is_integer ?
                 ::Kokkos::Details::ArithTraits<key_type>::min () :
                 -::Kokkos::Details::ArithTraits<key_type>::max ())
  {}

  /// \brief Constructor that takes initial min and max key values.
  ///
  /// This constructor is useful for Tpetra::Map's noncontiguous
  /// constructor.  That constructor first harvests an initial
  /// sequence of contiguous global indices, then puts any remaining
  /// global indices that follow into the hash table.  That initial
  /// sequence defines initial min and max keys.
  ///
  /// \param pairs [out] (Preallocated) View of (key,value) pairs
  /// \param counts [in/out] View of bucket counts; overwritten as
  ///   scratch space
  /// \param ptr [in] View of offsets
  /// \param keys [in] View of the keys
  /// \param startingValue [in] Starting value.  For each key keys[i],
  ///   the corresponding value (in the (key,value) pair) is
  ///   startingValue + i.
  /// \param initMinKey [in] Initial min key value
  /// \param initMaxKey [in] Initial max key value
  FillPairs (const pairs_view_type& pairs,
             const counts_view_type& counts,
             const offsets_view_type& ptr,
             const keys_view_type& keys,
             const typename pair_type::second_type startingValue,
             const key_type initMinKey,
             const key_type initMaxKey) :
    pairs_ (pairs),
    counts_ (counts),
    ptr_ (ptr),
    keys_ (keys),
    size_ (counts.extent (0)),
    startingValue_ (startingValue),
    initMinKey_ (initMinKey),
    initMaxKey_ (initMaxKey)
  {}

  //! Set the initial value of the reduction result.
  KOKKOS_INLINE_FUNCTION void init (value_type& dst) const
  {
    dst.minKey_ = initMinKey_;
    dst.maxKey_ = initMaxKey_;
    dst.success_ = true;
  }

  KOKKOS_INLINE_FUNCTION void
  join (volatile value_type& dst,
        const volatile value_type& src) const
  {
    if (src.maxKey_ > dst.maxKey_) {
      dst.maxKey_ = src.maxKey_;
    }
    if (src.minKey_ < dst.minKey_) {
      dst.minKey_ = src.minKey_;
    }
    dst.success_ = dst.success_ && src.success_;
  }

  /// \brief Parallel loop body; do this for every entry of \c keys_.
  ///
  /// Add (key = keys_[i], value = startingValue_ + i) pair to the
  /// hash table.  Compute min and max key value.
  KOKKOS_INLINE_FUNCTION void
  operator () (const size_type& i, value_type& dst) const
  {
    typedef typename hash_type::result_type hash_value_type;
    typedef typename offsets_view_type::non_const_value_type offset_type;
    typedef typename pair_type::second_type val_type;
    typedef typename std::remove_reference< decltype( counts_[0] ) >::type atomic_incr_type;

    const key_type key = keys_[i];
    if (key > dst.maxKey_) {
      dst.maxKey_ = key;
    }
    if (key < dst.minKey_) {
      dst.minKey_ = key;
    }
    const val_type theVal = startingValue_ + static_cast<val_type> (i);
    const hash_value_type hashVal = hash_type::hashFunc (key, size_);

    // Return the old count; decrement afterwards.
    const offset_type count = Kokkos::atomic_fetch_add (&counts_[hashVal], atomic_incr_type(-1));
    if (count == 0) {
      dst.success_ = false; // FAILURE!
    }
    else {
      const offset_type curPos = ptr_[hashVal+1] - count;

      pairs_[curPos].first = key;
      pairs_[curPos].second = theVal;
    }
  }

private:
  pairs_view_type pairs_;
  counts_view_type counts_;
  offsets_view_type ptr_;
  keys_view_type keys_;
  size_type size_;
  typename pair_type::second_type startingValue_;
  //! Initial minimum key.
  key_type initMinKey_;
  //! Initial maximum key.
  key_type initMaxKey_;
};

/// \brief Functor for checking whether a FixedHashTable has one or
///   more duplicate entries.
///
/// \tparam OffsetsViewType Type of the Kokkos::View specialization
///   used to store the "row" offsets; input of this functor.
/// \tparam PairsViewType Type of the Kokkos::View specialization used
///   to store the (key,value) pairs in the FixedHashTable; input of
///   this functor.
/// \tparam SizeType The parallel loop index type; a built-in integer
///   type.  Defaults to the type of the input View's dimension.  You
///   may use a shorter type to improve performance.
///
/// This functor works by iterating over all the hash "buckets" (the
/// entries of \c ptr).  For each i, all the keys in the (key,value)
/// pairs in the half-exclusive range ptr[i], ptr[i+1] must have the
/// same hash value.  Thus, any duplicate keys must be in that range;
/// if the hash function is actually a function, it's impossible to
/// find duplicate keys elsewhere.
///
/// If the hash function isn't actually a function, the above
/// algorithm won't work.  However, users are not (currently) allowed
/// to supply arbitrary hash functions to Tpetra, so we don't have to
/// worry about checking the hash function here.
template<class OffsetsViewType,
         class PairsViewType,
         class SizeType = typename OffsetsViewType::size_type>
class CheckForDuplicateKeys {
public:
  typedef typename OffsetsViewType::const_type offsets_view_type;
  typedef typename PairsViewType::const_type pairs_view_type;
  typedef typename offsets_view_type::execution_space execution_space;
  typedef typename offsets_view_type::memory_space memory_space;
  typedef SizeType size_type;

  // The result of the check is whether the table has one or more duplicates.
  typedef int value_type;

  /// \brief Constructor
  ///
  /// \param pairs [in] View of the FixedHashTable's (key,value) pairs
  /// \param ptr [in] View of the FixedHashTable's "bucket" offsets
  CheckForDuplicateKeys (const pairs_view_type& pairs,
                         const offsets_view_type& ptr) :
    pairs_ (pairs),
    ptr_ (ptr),
    size_ (ptr_.extent (0) == 0 ?
           size_type (0) :
           ptr_.extent (0) - 1)
  {}

  //! Set the initial value of the reduction result.
  KOKKOS_INLINE_FUNCTION void init (value_type& dst) const
  {
    dst = 0;
  }

  //! Combine two intermediate reduction results.
  KOKKOS_INLINE_FUNCTION void
  join (volatile value_type& dst,
        const volatile value_type& src) const
  {
    dst = dst + src > 0?1:0;
  }

  //! Parallel loop body.
  KOKKOS_INLINE_FUNCTION void
  operator () (const size_type& i, value_type& dst) const
  {
    typedef typename offsets_view_type::non_const_value_type offset_type;
    typedef typename pairs_view_type::non_const_value_type pair_type;
    typedef typename pair_type::first_type key_type;

    if (dst>0) {
      return; // we've already found duplicate keys elsewhere
    }
    else {
      const offset_type beg = ptr_[i];
      const offset_type end = ptr_[i+1];
      bool foundDuplicateKey = false;
      // This is an ~ n^2 algorithm in the worst case, where n is the
      // max number of keys that hash to the same bucket.  However, if
      // the hash function is reasonable, n should be much less than
      // the total number of keys.
      for (offset_type j = beg + 1; j < end; ++j) {
        const key_type curKey = pairs_[j].first;
        for (offset_type k = beg; k < j; ++k) {
          if (pairs_[k].first == curKey) {
            foundDuplicateKey = true;
            break;
          }
        }
      }
      dst = (dst>0) || foundDuplicateKey?1:0;
    }
  }

private:
  pairs_view_type pairs_;
  offsets_view_type ptr_;
  size_type size_;
};

} // namespace FHT

//
// Here begins the actual implementation of FixedHashTable.
//

template<class KeyType, class ValueType, class DeviceType>
FixedHashTable<KeyType, ValueType, DeviceType>::
FixedHashTable () :
  minKey_ (::Kokkos::Details::ArithTraits<KeyType>::max ()),
  maxKey_ (::Kokkos::Details::ArithTraits<KeyType>::is_integer ?
           ::Kokkos::Details::ArithTraits<KeyType>::min () :
           -::Kokkos::Details::ArithTraits<KeyType>::max ()),
  minVal_ (::Kokkos::Details::ArithTraits<ValueType>::max ()),
  maxVal_ (::Kokkos::Details::ArithTraits<ValueType>::is_integer ?
           ::Kokkos::Details::ArithTraits<ValueType>::min () :
           -::Kokkos::Details::ArithTraits<ValueType>::max ()),
  firstContigKey_ (::Kokkos::Details::ArithTraits<KeyType>::max ()),
  lastContigKey_ (::Kokkos::Details::ArithTraits<KeyType>::is_integer ?
                  ::Kokkos::Details::ArithTraits<KeyType>::min () :
                  -::Kokkos::Details::ArithTraits<KeyType>::max ()),
  contiguousValues_ (true), // trivially
  checkedForDuplicateKeys_ (true), // it's an empty table; no need to check
  hasDuplicateKeys_ (false)
{
}

template<class KeyType, class ValueType, class DeviceType>
FixedHashTable<KeyType, ValueType, DeviceType>::
FixedHashTable (const keys_type& keys) :
  minKey_ (::Kokkos::Details::ArithTraits<KeyType>::max ()), // to be set in init()
  maxKey_ (::Kokkos::Details::ArithTraits<KeyType>::is_integer ?
           ::Kokkos::Details::ArithTraits<KeyType>::min () :
           -::Kokkos::Details::ArithTraits<KeyType>::max ()), // to be set in init()
  minVal_ (0),
  maxVal_ (keys.size () == 0 ?
           static_cast<ValueType> (0) :
           static_cast<ValueType> (keys.size () - 1)),
  firstContigKey_ (::Kokkos::Details::ArithTraits<KeyType>::max ()),
  lastContigKey_ (::Kokkos::Details::ArithTraits<KeyType>::is_integer ?
                  ::Kokkos::Details::ArithTraits<KeyType>::min () :
                  -::Kokkos::Details::ArithTraits<KeyType>::max ()),
  contiguousValues_ (true),
  checkedForDuplicateKeys_ (false),
  hasDuplicateKeys_ (false) // to revise in hasDuplicateKeys()
{
  const ValueType startingValue = static_cast<ValueType> (0);
  const KeyType initMinKey = this->minKey_;
  const KeyType initMaxKey = this->maxKey_;
  this->init (keys, startingValue, initMinKey, initMaxKey,
              initMinKey, initMinKey, false);
}

template<class KeyType, class ValueType, class DeviceType>
FixedHashTable<KeyType, ValueType, DeviceType>::
FixedHashTable (const Teuchos::ArrayView<const KeyType>& keys) :
  minKey_ (::Kokkos::Details::ArithTraits<KeyType>::max ()), // to be set in init()
  maxKey_ (::Kokkos::Details::ArithTraits<KeyType>::is_integer ?
           ::Kokkos::Details::ArithTraits<KeyType>::min () :
           -::Kokkos::Details::ArithTraits<KeyType>::max ()), // to be set in init()
  minVal_ (0),
  maxVal_ (keys.size () == 0 ?
           static_cast<ValueType> (0) :
           static_cast<ValueType> (keys.size () - 1)),
  firstContigKey_ (::Kokkos::Details::ArithTraits<KeyType>::max ()),
  lastContigKey_ (::Kokkos::Details::ArithTraits<KeyType>::is_integer ?
                  ::Kokkos::Details::ArithTraits<KeyType>::min () :
                  -::Kokkos::Details::ArithTraits<KeyType>::max ()),
  contiguousValues_ (true),
  checkedForDuplicateKeys_ (false),
  hasDuplicateKeys_ (false) // to revise in hasDuplicateKeys()
{
  typedef typename keys_type::non_const_type nonconst_keys_type;

  // mfh 01 May 2015: I don't trust that
  // Teuchos::ArrayView::getRawPtr() returns NULL when the size is 0,
  // so I ensure this manually.
  const ValueType startingValue = static_cast<ValueType> (0);
  host_input_keys_type keys_k (keys.size () == 0 ? NULL : keys.getRawPtr (),
                               keys.size ());
  using Kokkos::ViewAllocateWithoutInitializing;
  nonconst_keys_type keys_d (ViewAllocateWithoutInitializing ("FixedHashTable::keys"),
                             keys_k.extent (0));
  Kokkos::deep_copy (keys_d, keys_k);
  const KeyType initMinKey = this->minKey_;
  const KeyType initMaxKey = this->maxKey_;
  this->init (keys_d, startingValue, initMinKey, initMaxKey,
              initMinKey, initMinKey, false);
}

template<class KeyType, class ValueType, class DeviceType>
FixedHashTable<KeyType, ValueType, DeviceType>::
FixedHashTable (const Teuchos::ArrayView<const KeyType>& keys,
                const ValueType startingValue) :
  minKey_ (::Kokkos::Details::ArithTraits<KeyType>::max ()),
  maxKey_ (::Kokkos::Details::ArithTraits<KeyType>::is_integer ?
           ::Kokkos::Details::ArithTraits<KeyType>::min () :
           -::Kokkos::Details::ArithTraits<KeyType>::max ()),
  minVal_ (startingValue),
  maxVal_ (keys.size () == 0 ?
           startingValue :
           static_cast<ValueType> (startingValue + keys.size () - 1)),
  firstContigKey_ (::Kokkos::Details::ArithTraits<KeyType>::max ()),
  lastContigKey_ (::Kokkos::Details::ArithTraits<KeyType>::is_integer ?
                  ::Kokkos::Details::ArithTraits<KeyType>::min () :
                  -::Kokkos::Details::ArithTraits<KeyType>::max ()),
  contiguousValues_ (true),
  checkedForDuplicateKeys_ (false),
  hasDuplicateKeys_ (false) // to revise in hasDuplicateKeys()
{
  typedef typename keys_type::non_const_type nonconst_keys_type;

  // mfh 01 May 2015: I don't trust that
  // Teuchos::ArrayView::getRawPtr() returns NULL when the size is 0,
  // so I ensure this manually.
  host_input_keys_type keys_k (keys.size () == 0 ? NULL : keys.getRawPtr (),
                               keys.size ());
  using Kokkos::ViewAllocateWithoutInitializing;
  nonconst_keys_type keys_d (ViewAllocateWithoutInitializing ("FixedHashTable::keys"),
                             keys_k.extent (0));
  Kokkos::deep_copy (keys_d, keys_k);

  const KeyType initMinKey = ::Kokkos::Details::ArithTraits<KeyType>::max ();
  // min() for a floating-point type returns the minimum _positive_
  // normalized value.  This is different than for integer types.
  // lowest() is new in C++11 and returns the least value, always
  // negative for signed finite types.
  //
  // mfh 23 May 2015: I have heard reports that
  // std::numeric_limits<int>::lowest() does not exist with the Intel
  // compiler.  I'm not sure if the users in question actually enabled
  // C++11.  However, it's easy enough to work around this issue.  The
  // standard floating-point types are signed and have a sign bit, so
  // lowest() is just -max().  For integer types, we can use min()
  // instead.
  const KeyType initMaxKey = ::Kokkos::Details::ArithTraits<KeyType>::is_integer ?
    ::Kokkos::Details::ArithTraits<KeyType>::min () :
    -::Kokkos::Details::ArithTraits<KeyType>::max ();
  this->init (keys_d, startingValue, initMinKey, initMaxKey,
              initMinKey, initMinKey, false);

}

template<class KeyType, class ValueType, class DeviceType>
FixedHashTable<KeyType, ValueType, DeviceType>::
FixedHashTable (const keys_type& keys,
                const KeyType firstContigKey,
                const KeyType lastContigKey,
                const ValueType startingValue) :
  minKey_ (::Kokkos::Details::ArithTraits<KeyType>::max ()),
  maxKey_ (::Kokkos::Details::ArithTraits<KeyType>::is_integer ?
           ::Kokkos::Details::ArithTraits<KeyType>::min () :
           -::Kokkos::Details::ArithTraits<KeyType>::max ()),
  minVal_ (startingValue),
  maxVal_ (keys.size () == 0 ?
           startingValue :
           static_cast<ValueType> (startingValue + keys.size () - 1)),
  firstContigKey_ (firstContigKey),
  lastContigKey_ (lastContigKey),
  contiguousValues_ (true),
  checkedForDuplicateKeys_ (false),
  hasDuplicateKeys_ (false) // to revise in hasDuplicateKeys()
{
  const KeyType initMinKey = ::Kokkos::Details::ArithTraits<KeyType>::max ();
  // min() for a floating-point type returns the minimum _positive_
  // normalized value.  This is different than for integer types.
  // lowest() is new in C++11 and returns the least value, always
  // negative for signed finite types.
  //
  // mfh 23 May 2015: I have heard reports that
  // std::numeric_limits<int>::lowest() does not exist with the Intel
  // compiler.  I'm not sure if the users in question actually enabled
  // C++11.  However, it's easy enough to work around this issue.  The
  // standard floating-point types are signed and have a sign bit, so
  // lowest() is just -max().  For integer types, we can use min()
  // instead.
  const KeyType initMaxKey = ::Kokkos::Details::ArithTraits<KeyType>::is_integer ?
    ::Kokkos::Details::ArithTraits<KeyType>::min () :
    -::Kokkos::Details::ArithTraits<KeyType>::max ();
  this->init (keys, startingValue, initMinKey, initMaxKey,
              firstContigKey, lastContigKey, true);
}

template<class KeyType, class ValueType, class DeviceType>
FixedHashTable<KeyType, ValueType, DeviceType>::
FixedHashTable (const Teuchos::ArrayView<const KeyType>& keys,
                const KeyType firstContigKey,
                const KeyType lastContigKey,
                const ValueType startingValue) :
  minKey_ (::Kokkos::Details::ArithTraits<KeyType>::max ()),
  maxKey_ (::Kokkos::Details::ArithTraits<KeyType>::is_integer ?
           ::Kokkos::Details::ArithTraits<KeyType>::min () :
           -::Kokkos::Details::ArithTraits<KeyType>::max ()),
  minVal_ (startingValue),
  maxVal_ (keys.size () == 0 ?
           startingValue :
           static_cast<ValueType> (startingValue + keys.size () - 1)),
  firstContigKey_ (firstContigKey),
  lastContigKey_ (lastContigKey),
  contiguousValues_ (true),
  checkedForDuplicateKeys_ (false),
  hasDuplicateKeys_ (false) // to revise in hasDuplicateKeys()
{
  typedef typename keys_type::non_const_type nonconst_keys_type;

  // mfh 01 May 2015: I don't trust that
  // Teuchos::ArrayView::getRawPtr() returns NULL when the size is 0,
  // so I ensure this manually.
  host_input_keys_type keys_k (keys.size () == 0 ? NULL : keys.getRawPtr (),
                               keys.size ());
  using Kokkos::ViewAllocateWithoutInitializing;
  nonconst_keys_type keys_d (ViewAllocateWithoutInitializing ("FixedHashTable::keys"),
                             keys_k.extent (0));
  Kokkos::deep_copy (keys_d, keys_k);

  const KeyType initMinKey = ::Kokkos::Details::ArithTraits<KeyType>::max ();
  // min() for a floating-point type returns the minimum _positive_
  // normalized value.  This is different than for integer types.
  // lowest() is new in C++11 and returns the least value, always
  // negative for signed finite types.
  //
  // mfh 23 May 2015: I have heard reports that
  // std::numeric_limits<int>::lowest() does not exist with the Intel
  // compiler.  I'm not sure if the users in question actually enabled
  // C++11.  However, it's easy enough to work around this issue.  The
  // standard floating-point types are signed and have a sign bit, so
  // lowest() is just -max().  For integer types, we can use min()
  // instead.
  const KeyType initMaxKey = ::Kokkos::Details::ArithTraits<KeyType>::is_integer ?
    ::Kokkos::Details::ArithTraits<KeyType>::min () :
    -::Kokkos::Details::ArithTraits<KeyType>::max ();
  this->init (keys_d, startingValue, initMinKey, initMaxKey,
              firstContigKey, lastContigKey, true);
}

template<class KeyType, class ValueType, class DeviceType>
FixedHashTable<KeyType, ValueType, DeviceType>::
FixedHashTable (const keys_type& keys,
                const ValueType startingValue) :
  minKey_ (::Kokkos::Details::ArithTraits<KeyType>::max ()),
  maxKey_ (::Kokkos::Details::ArithTraits<KeyType>::is_integer ?
           ::Kokkos::Details::ArithTraits<KeyType>::min () :
           -::Kokkos::Details::ArithTraits<KeyType>::max ()),
  minVal_ (startingValue),
  maxVal_ (keys.size () == 0 ?
           startingValue :
           static_cast<ValueType> (startingValue + keys.size () - 1)),
  firstContigKey_ (::Kokkos::Details::ArithTraits<KeyType>::max ()),
  lastContigKey_ (::Kokkos::Details::ArithTraits<KeyType>::is_integer ?
                  ::Kokkos::Details::ArithTraits<KeyType>::min () :
                  -::Kokkos::Details::ArithTraits<KeyType>::max ()),
  contiguousValues_ (true),
  checkedForDuplicateKeys_ (false),
  hasDuplicateKeys_ (false) // to revise in hasDuplicateKeys()
{
  const KeyType initMinKey = ::Kokkos::Details::ArithTraits<KeyType>::max ();
  // min() for a floating-point type returns the minimum _positive_
  // normalized value.  This is different than for integer types.
  // lowest() is new in C++11 and returns the least value, always
  // negative for signed finite types.
  //
  // mfh 23 May 2015: I have heard reports that
  // std::numeric_limits<int>::lowest() does not exist with the Intel
  // compiler.  I'm not sure if the users in question actually enabled
  // C++11.  However, it's easy enough to work around this issue.  The
  // standard floating-point types are signed and have a sign bit, so
  // lowest() is just -max().  For integer types, we can use min()
  // instead.
  const KeyType initMaxKey = ::Kokkos::Details::ArithTraits<KeyType>::is_integer ?
    ::Kokkos::Details::ArithTraits<KeyType>::min () :
    -::Kokkos::Details::ArithTraits<KeyType>::max ();
  this->init (keys, startingValue, initMinKey, initMaxKey,
              initMinKey, initMinKey, false);
}

template<class KeyType, class ValueType, class DeviceType>
FixedHashTable<KeyType, ValueType, DeviceType>::
FixedHashTable (const Teuchos::ArrayView<const KeyType>& keys,
                const Teuchos::ArrayView<const ValueType>& vals) :
  minKey_ (::Kokkos::Details::ArithTraits<KeyType>::max ()),
  maxKey_ (::Kokkos::Details::ArithTraits<KeyType>::is_integer ?
           ::Kokkos::Details::ArithTraits<KeyType>::min () :
           -::Kokkos::Details::ArithTraits<KeyType>::max ()),
  minVal_ (::Kokkos::Details::ArithTraits<ValueType>::max ()),
  maxVal_ (::Kokkos::Details::ArithTraits<ValueType>::is_integer ?
           ::Kokkos::Details::ArithTraits<ValueType>::min () :
           -::Kokkos::Details::ArithTraits<ValueType>::max ()),
  firstContigKey_ (::Kokkos::Details::ArithTraits<KeyType>::max ()),
  lastContigKey_ (::Kokkos::Details::ArithTraits<KeyType>::is_integer ?
                  ::Kokkos::Details::ArithTraits<KeyType>::min () :
                  -::Kokkos::Details::ArithTraits<KeyType>::max ()),
  contiguousValues_ (false),
  checkedForDuplicateKeys_ (false),
  hasDuplicateKeys_ (false) // to revise in hasDuplicateKeys()
{
  // mfh 01 May 2015: I don't trust that
  // Teuchos::ArrayView::getRawPtr() returns NULL when the size is 0,
  // so I ensure this manually.
  host_input_keys_type keys_k (keys.size () == 0 ? NULL : keys.getRawPtr (),
                               keys.size ());
  host_input_vals_type vals_k (vals.size () == 0 ? NULL : vals.getRawPtr (),
                               vals.size ());
  const KeyType initMinKey = ::Kokkos::Details::ArithTraits<KeyType>::max ();
  // min() for a floating-point type returns the minimum _positive_
  // normalized value.  This is different than for integer types.
  // lowest() is new in C++11 and returns the least value, always
  // negative for signed finite types.
  //
  // mfh 23 May 2015: I have heard reports that
  // std::numeric_limits<int>::lowest() does not exist with the Intel
  // compiler.  I'm not sure if the users in question actually enabled
  // C++11.  However, it's easy enough to work around this issue.  The
  // standard floating-point types are signed and have a sign bit, so
  // lowest() is just -max().  For integer types, we can use min()
  // instead.
  const KeyType initMaxKey = ::Kokkos::Details::ArithTraits<KeyType>::is_integer ?
    ::Kokkos::Details::ArithTraits<KeyType>::min () :
    -::Kokkos::Details::ArithTraits<KeyType>::max ();
  this->init (keys_k, vals_k, initMinKey, initMaxKey);
}

template<class KeyType, class ValueType, class DeviceType>
void
FixedHashTable<KeyType, ValueType, DeviceType>::
init (const keys_type& keys,
      ValueType startingValue,
      KeyType initMinKey,
      KeyType initMaxKey,
      KeyType firstContigKey,
      KeyType lastContigKey,
      const bool computeInitContigKeys)
{
  using Kokkos::subview;
  using Kokkos::ViewAllocateWithoutInitializing;
  using Teuchos::TypeNameTraits;
  typedef typename std::decay<decltype (keys.extent (0)) >::type size_type;
  const char prefix[] = "Tpetra::Details::FixedHashTable: ";

  const offset_type numKeys = static_cast<offset_type> (keys.extent (0));
  {
    const offset_type theMaxVal = ::Kokkos::Details::ArithTraits<offset_type>::max ();
    const size_type maxValST = static_cast<size_type> (theMaxVal);
    TEUCHOS_TEST_FOR_EXCEPTION
      (keys.extent (0) > maxValST, std::invalid_argument, prefix << "The "
       "number of keys " << keys.extent (0) << " does not fit in "
       "offset_type = " << TypeNameTraits<offset_type>::name () << ", whose "
       "max value is " << theMaxVal << ".  This means that it is not possible to "
       "use this constructor.");
  }
  TEUCHOS_TEST_FOR_EXCEPTION
    (static_cast<unsigned long long> (numKeys) >
     static_cast<unsigned long long> (::Kokkos::Details::ArithTraits<ValueType>::max ()),
     std::invalid_argument, "Tpetra::Details::FixedHashTable: The number of "
     "keys " << numKeys << " is greater than the maximum representable "
     "ValueType value " << ::Kokkos::Details::ArithTraits<ValueType>::max () << ".  "
     "This means that it is not possible to use this constructor.");
  TEUCHOS_TEST_FOR_EXCEPTION
    (numKeys > static_cast<offset_type> (INT_MAX), std::logic_error, prefix <<
     "This class currently only works when the number of keys is <= INT_MAX = "
     << INT_MAX << ".  If this is a problem for you, please talk to the Tpetra "
     "developers.");

  const bool buildInParallel =
    FHT::worthBuildingFixedHashTableInParallel<execution_space> ();
  const bool debug = ::Tpetra::Details::Behavior::debug ();

  // NOTE (mfh 14 May 2015) This method currently assumes UVM.  We
  // could change that by setting up ptr and val as Kokkos::DualView
  // instances.  If we do that, since we are filling on host for now,
  // we want to make sure that we only zero-fill ptr on host
  // initially, and that we don't fill val at all.  Once we finish
  // Kokkos-izing all the set-up kernels, we won't need DualView for
  // either ptr or val.

  if (computeInitContigKeys) {
    // Find the first and last initial contiguous keys.  If we find a
    // long sequence of initial contiguous keys, we can save space by
    // not storing them explicitly as pairs in the hash table.
    //
    // NOTE (mfh 01 Jun 2015) Doing this in parallel requires a scan
    // ("min index such that the difference between the current key and
    // the next != 1"), which takes multiple passes over the data.  We
    // could fuse it with CountBuckets (only update counts on 'final'
    // pass).  However, we're really just moving this sequential search
    // out of Map's constructor here, so there is no loss in doing it
    // sequentially for now.  Later, we can work on parallelization.
    if (numKeys > 0) {
      // FIXME: make it a parallel kernel with no host copy
      auto keys_h = Kokkos::create_mirror_view_and_copy(Kokkos::HostSpace(),
                                                        keys);
      firstContigKey_ = keys_h[0];
      // Start with one plus, then decrement at the end.  That lets us do
      // only one addition per loop iteration, rather than two (if we test
      // against lastContigKey + 1 and then increment lastContigKey).
      lastContigKey_ = firstContigKey_ + 1;

      // We will only store keys in the table that are not part of the
      // initial contiguous sequence.  It's possible for the initial
      // contiguous sequence to be trivial, which for a nonzero number of
      // keys means that the "sequence" has length 1.
      for (offset_type k = 1; k < numKeys; ++k) {
        if (lastContigKey_ != keys_h[k]) {
          break;
        }
        ++lastContigKey_;
      }
      --lastContigKey_;
    }
  }
  else {
    firstContigKey_ = firstContigKey;
    lastContigKey_ = lastContigKey;
  }

  offset_type startIndex;
  if (numKeys > 0) {
    initMinKey = std::min (initMinKey, firstContigKey_);
    initMaxKey = std::max (initMaxKey, lastContigKey_);
    startIndex = static_cast<offset_type> (lastContigKey_ - firstContigKey_);
  } else {
    startIndex = 0;
  }

  const offset_type theNumKeys = numKeys - startIndex;
  const offset_type size = hash_type::getRecommendedSize (theNumKeys);
#ifdef HAVE_TPETRA_DEBUG
  TEUCHOS_TEST_FOR_EXCEPTION(
    size == 0 && numKeys != 0, std::logic_error,
    "Tpetra::Details::FixedHashTable constructor: "
    "getRecommendedSize(" << numKeys << ") returned zero, "
    "even though the number of keys " << numKeys << " is nonzero.  "
    "Please report this bug to the Tpetra developers.");
#endif // HAVE_TPETRA_DEBUG
  keys_type theKeys =
    subview (keys, std::pair<offset_type, offset_type> (startIndex, numKeys));

  // FIXME (mfh 28 Mar 2016) For some reason, we don't seem to need a
  // fence here, but we do before other allocations.

  // The array of counts must be separate from the array of offsets,
  // in order for parallel_scan to work correctly.
  typedef typename ptr_type::non_const_type counts_type;
  counts_type counts ("Tpetra::FixedHashTable::counts", size);

  //
  // Count the number of "buckets" per offsets array (ptr) entry.
  //

  // Will only create the mirror for buildInParallel false - but then use it in two places
  typename keys_type::HostMirror theKeysHost;

  // The Kokkos kernel uses atomic update instructions to count the
  // number of "buckets" per offsets array (ptr) entry.  Atomic
  // updates incur overhead, even in the sequential case.  The Kokkos
  // kernel is still correct in that case, but I would rather not
  // incur overhead then.
  if (buildInParallel) {
    FHT::CountBuckets<counts_type, keys_type> functor (counts, theKeys, size);
    using execution_space = typename counts_type::execution_space;
    using range_type = Kokkos::RangePolicy<execution_space, offset_type>;
    const char kernelLabel[] = "Tpetra::Details::FixedHashTable CountBuckets";
    if (debug) {
      using key_type = typename keys_type::non_const_value_type;
      Kokkos::pair<int, key_type> err;
      Kokkos::parallel_reduce (kernelLabel, range_type (0, theNumKeys),
                               functor, err);
      TEUCHOS_TEST_FOR_EXCEPTION
        (err.first != 0, std::logic_error, "Tpetra::Details::FixedHashTable "
         "constructor: CountBuckets found a key " << err.second << " that "
         "results in an out-of-bounds hash value.");
    }
    else {
      Kokkos::parallel_for (kernelLabel, range_type (0, theNumKeys), functor);
    }
  }
  else {
    Kokkos::HostSpace hostMemSpace;
    theKeysHost = Kokkos::create_mirror_view(theKeys);
    Kokkos::deep_copy(theKeysHost, theKeys);
    auto countsHost = Kokkos::create_mirror_view (hostMemSpace, counts);

    for (offset_type k = 0; k < theNumKeys; ++k) {
      using key_type = typename keys_type::non_const_value_type;
      const key_type key = theKeysHost[k];

      using hash_value_type = typename hash_type::result_type;
      const hash_value_type hashVal = hash_type::hashFunc (key, size);
      TEUCHOS_TEST_FOR_EXCEPTION
        (hashVal < hash_value_type (0) ||
         hashVal >= hash_value_type (countsHost.extent (0)),
         std::logic_error, "Tpetra::Details::FixedHashTable "
         "constructor: Sequential CountBuckets found a key " << key
         << " that results in an out-of-bounds hash value.");

      ++countsHost[hashVal];
    }
    Kokkos::deep_copy (counts, countsHost);
  }

  // KJ: This fence is not required for the 2-argument deep_copy which calls
  // fence, but will be required if switched to the 3-argumemt deep_copy which
  // passes a space. The 3-argument form does not fence.
  execution_space().fence ();

  // Kokkos::View fills with zeros by default.
  typename ptr_type::non_const_type ptr ("Tpetra::FixedHashTable::ptr", size+1);

  // Compute row offsets via prefix sum:
  //
  // ptr[i+1] = \sum_{j=0}^{i} counts[j].
  //
  // Thus, ptr[i+1] - ptr[i] = counts[i], so that ptr[i+1] = ptr[i] +
  // counts[i].  If we stored counts[i] in ptr[i+1] on input, then the
  // formula is ptr[i+1] += ptr[i].
  //
  // parallel_scan does not incur overhead with Kokkos::Serial, but
  // with actual parallel execution spaces, it does require multiple
  // passes over the data.  Thus, it still makes sense to have a
  // sequential fall-back.

  using ::Tpetra::Details::computeOffsetsFromCounts;
  if (buildInParallel) {
    computeOffsetsFromCounts (ptr, counts);
  }

  if (! buildInParallel || debug) {
    Kokkos::HostSpace hostMemSpace;
    auto counts_h = Kokkos::create_mirror_view_and_copy (hostMemSpace, counts);
    auto ptr_h = Kokkos::create_mirror_view (hostMemSpace, ptr);

#ifdef KOKKOS_ENABLE_SERIAL
    Kokkos::Serial hostExecSpace;
#else
    Kokkos::DefaultHostExecutionSpace hostExecSpace;
#endif // KOKKOS_ENABLE_SERIAL

    computeOffsetsFromCounts (hostExecSpace, ptr_h, counts_h);
    Kokkos::deep_copy (ptr, ptr_h);

    if (debug) {
      bool bad = false;
      for (offset_type i = 0; i < size; ++i) {
        if (ptr_h[i+1] != ptr_h[i] + counts_h[i]) {
          bad = true;
        }
      }
      TEUCHOS_TEST_FOR_EXCEPTION
        (bad, std::logic_error, "Tpetra::Details::FixedHashTable "
         "constructor: computeOffsetsFromCounts gave an incorrect "
         "result.");
    }
  }

  // KJ: computeOffsetsFromCounts calls parallel_scan which does not fence.
  // This fence is necessary as we need to make sure that the offset view
  // completes before the view is used in the next functor.
  execution_space().fence ();

  // Allocate the array of (key,value) pairs.  Don't fill it with
  // zeros, because we will fill it with actual data below.
  using Kokkos::ViewAllocateWithoutInitializing;
  typedef typename val_type::non_const_type nonconst_val_type;
  nonconst_val_type val (ViewAllocateWithoutInitializing ("Tpetra::FixedHashTable::pairs"),
                         theNumKeys);

  // Fill in the hash table's "values" (the (key,value) pairs).
  typedef FHT::FillPairs<typename val_type::non_const_type, keys_type,
    typename ptr_type::non_const_type> functor_type;
  typename functor_type::value_type result (initMinKey, initMaxKey);

  const ValueType newStartingValue = startingValue + static_cast<ValueType> (startIndex);
  if (buildInParallel) {
    functor_type functor (val, counts, ptr, theKeys, newStartingValue,
                          initMinKey, initMaxKey);
    typedef Kokkos::RangePolicy<execution_space, offset_type> range_type;
    Kokkos::parallel_reduce (range_type (0, theNumKeys), functor, result);
  }
  else {
    Kokkos::HostSpace hostMemSpace;
    auto counts_h = Kokkos::create_mirror_view_and_copy(hostMemSpace, counts);
    auto ptr_h = Kokkos::create_mirror_view_and_copy(hostMemSpace, ptr);
    auto val_h = Kokkos::create_mirror_view_and_copy(hostMemSpace, val);
    for (offset_type k = 0; k < theNumKeys; ++k) {
      typedef typename hash_type::result_type hash_value_type;
      const KeyType key = theKeysHost[k];
      if (key > result.maxKey_) {
        result.maxKey_ = key;
      }
      if (key < result.minKey_) {
        result.minKey_ = key;
      }
      const ValueType theVal = newStartingValue + static_cast<ValueType> (k);
      const hash_value_type hashVal = hash_type::hashFunc (key, size);

      // Return the old count; decrement afterwards.
      const offset_type count = counts_h[hashVal];
      --counts_h[hashVal];
      if (count == 0) {
        result.success_ = false; // FAILURE!
        break;
      }
      else {
        const offset_type curPos = ptr_h[hashVal+1] - count;
        val_h[curPos].first = key;
        val_h[curPos].second = theVal;
      }
    }
    Kokkos::deep_copy(counts, counts_h); // restore
    Kokkos::deep_copy(val, val_h); // restore
  }

  // FIXME (mfh 01 Jun 2015) Temporarily commented out because of
  // reports of exceptions being thrown in Albany.
  //
  // TEUCHOS_TEST_FOR_EXCEPTION
  //   (! result.success_, std::logic_error, "Tpetra::Details::FixedHashTable::"
  //    "init: Filling the hash table failed!  Please report this bug to the "
  //    "Tpetra developers.");
  (void) result; // prevent build warning (set but unused variable)

  // "Commit" the computed arrays and other computed quantities.
  ptr_ = ptr;
  val_ = val;
  minKey_ = result.minKey_;
  maxKey_ = result.maxKey_;
  // We've already set firstContigKey_ and lastContigKey_ above.
}


template<class KeyType, class ValueType, class DeviceType>
void
FixedHashTable<KeyType, ValueType, DeviceType>::
init (const host_input_keys_type& keys,
      const host_input_vals_type& vals,
      KeyType initMinKey,
      KeyType initMaxKey)
{
  const offset_type numKeys = static_cast<offset_type> (keys.extent (0));
  TEUCHOS_TEST_FOR_EXCEPTION
    (static_cast<unsigned long long> (numKeys) > static_cast<unsigned long long> (::Kokkos::Details::ArithTraits<ValueType>::max ()),
     std::invalid_argument, "Tpetra::Details::FixedHashTable: The number of "
     "keys " << numKeys << " is greater than the maximum representable "
     "ValueType value " << ::Kokkos::Details::ArithTraits<ValueType>::max () << ".");
  TEUCHOS_TEST_FOR_EXCEPTION
    (numKeys > static_cast<offset_type> (INT_MAX), std::logic_error, "Tpetra::"
     "Details::FixedHashTable: This class currently only works when the number "
     "of keys is <= INT_MAX = " << INT_MAX << ".  If this is a problem for you"
     ", please talk to the Tpetra developers.");

  // There's no need to find the first and last initial contiguous
  // keys in this case, because if we reach this init() function, then
  // hasContiguousValues() is false and so get() doesn't use the
  // initial contiguous sequence of keys.

  const offset_type size = hash_type::getRecommendedSize (numKeys);
#ifdef HAVE_TPETRA_DEBUG
  TEUCHOS_TEST_FOR_EXCEPTION(
    size == 0 && numKeys != 0, std::logic_error,
    "Tpetra::Details::FixedHashTable constructor: "
    "getRecommendedSize(" << numKeys << ") returned zero, "
    "even though the number of keys " << numKeys << " is nonzero.  "
    "Please report this bug to the Tpetra developers.");
#endif // HAVE_TPETRA_DEBUG

<<<<<<< HEAD
  // NOTE (mfh 14 May 2015) This method currently assumes UVM.  We
  // could change that by setting up ptr and val as Kokkos::DualView
  // instances.  If we do that, since we are filling on host for now,
  // we want to make sure that we only zero-fill ptr on host
  // initially, and that we don't fill val at all.  Once we finish
  // Kokkos-izing all the set-up kernels, we won't need DualView for
  // either ptr or val.

  typename ptr_type::non_const_type ptr ("Tpetra::FixedHashTable::ptr", size + 1);
=======
  // FIXME: Investigate a couple options:
  // 1. Allocate ptr_h, val_h directly on host and only deep_copy to ptr_ and val_ once at the end
  // 2. Do all this work as a parallel kernel with the same execution/memory spaces as ptr_ and val_
  // An old comment from MFH noted ptr_h should be zero-initialized, while val_h should not be initialized.
  // It further noted that we shouldn't need a DualView type arrangement when all setup kernels have
  // been "Kokkos-ized".
  Kokkos::HostSpace hostMemSpace;
  typename ptr_type::non_const_type ptr ("FixedHashTable::ptr", size + 1);
  auto ptr_h = Kokkos::create_mirror_view_and_copy(hostMemSpace, ptr);
>>>>>>> 8d7ed561

  // Allocate the array of key,value pairs.  Don't waste time filling
  // it with zeros, because we will fill it with actual data below.
  using Kokkos::ViewAllocateWithoutInitializing;
  typedef typename val_type::non_const_type nonconst_val_type;
  nonconst_val_type val (ViewAllocateWithoutInitializing ("Tpetra::FixedHashTable::pairs"),
                         numKeys);
  auto val_h = Kokkos::create_mirror_view_and_copy(hostMemSpace, val);

  // Compute number of entries in each hash table position.
  for (offset_type k = 0; k < numKeys; ++k) {
    const typename hash_type::result_type hashVal =
      hash_type::hashFunc (keys[k], size);
    // Shift over one, so that counts[j] = ptr[j+1].  See below.
    ++ptr_h[hashVal+1];
  }

  // Compute row offsets via prefix sum:
  //
  // ptr[i+1] = \sum_{j=0}^{i} counts[j].
  //
  // Thus, ptr[i+1] - ptr[i] = counts[i], so that ptr[i+1] = ptr[i] +
  // counts[i].  If we stored counts[i] in ptr[i+1] on input, then the
  // formula is ptr[i+1] += ptr[i].
  for (offset_type i = 0; i < size; ++i) {
    ptr_h[i+1] += ptr_h[i];
  }
  //ptr[0] = 0; // We've already done this when initializing ptr above.

  // curRowStart[i] is the offset of the next element in row i.
<<<<<<< HEAD
  typename ptr_type::non_const_type curRowStart ("Tpetra::FixedHashTable::curRowStart", size);
=======
  typename ptr_type::non_const_type::HostMirror curRowStart ("FixedHashTable::curRowStart", size);
>>>>>>> 8d7ed561

  // Fill in the hash table.
  FHT::FillPairsResult<KeyType> result (initMinKey, initMaxKey);
  for (offset_type k = 0; k < numKeys; ++k) {
    typedef typename hash_type::result_type hash_value_type;
    const KeyType key = keys[k];
    if (key > result.maxKey_) {
      result.maxKey_ = key;
    }
    if (key < result.minKey_) {
      result.minKey_ = key;
    }
    const ValueType theVal = vals[k];
    if (theVal > maxVal_) {
      maxVal_ = theVal;
    }
    if (theVal < minVal_) {
      minVal_ = theVal;
    }
    const hash_value_type hashVal = hash_type::hashFunc (key, size);

    const offset_type offset = curRowStart[hashVal];
    const offset_type curPos = ptr_h[hashVal] + offset;
    if (curPos >= ptr_h[hashVal+1]) {
      result.success_ = false; // FAILURE!
    }
    else {
      val_h[curPos].first = key;
      val_h[curPos].second = theVal;
      ++curRowStart[hashVal];
    }
  }

  TEUCHOS_TEST_FOR_EXCEPTION
    (! result.success_, std::logic_error, "Tpetra::Details::FixedHashTable::"
     "init: Filling the hash table failed!  Please report this bug to the "
     "Tpetra developers.");

  // "Commit" the computed arrays and other computed quantities.
  Kokkos::deep_copy(ptr, ptr_h);
  Kokkos::deep_copy(val, val_h);

  ptr_ = ptr;
  val_ = val;
  minKey_ = result.minKey_;
  maxKey_ = result.maxKey_;
  // We've already assigned to minVal_ and maxVal_ above.
}

template <class KeyType, class ValueType, class DeviceType>
bool
FixedHashTable<KeyType, ValueType, DeviceType>::
hasDuplicateKeys ()
{
  if (! checkedForDuplicateKeys_) {
    hasDuplicateKeys_ = checkForDuplicateKeys ();
    checkedForDuplicateKeys_ = true;
  }
  return hasDuplicateKeys_;
}

template <class KeyType, class ValueType, class DeviceType>
bool
FixedHashTable<KeyType, ValueType, DeviceType>::
checkForDuplicateKeys () const
{
  const offset_type size = this->getSize ();
  // It's allowed for the hash table to have a positive number of
  // buckets (getSize()), but still store no entries (numPairs()).
  // Both cases trivially entail no duplicates.
  if (size == 0 || this->numPairs () == 0) {
    return false;
  }
  else {
    typedef FHT::CheckForDuplicateKeys<ptr_type, val_type> functor_type;
    functor_type functor (val_, ptr_);
    int hasDupKeys = 0;
    typedef Kokkos::RangePolicy<execution_space, offset_type> range_type;
    Kokkos::parallel_reduce (range_type (0, size), functor, hasDupKeys);
    return hasDupKeys > 0;
  }
}

template <class KeyType, class ValueType, class DeviceType>
std::string
FixedHashTable<KeyType, ValueType, DeviceType>::
description () const
{
  std::ostringstream oss;
  oss << "FixedHashTable<"
      << Teuchos::TypeNameTraits<KeyType>::name () << ","
      << Teuchos::TypeNameTraits<ValueType>::name () << ">: "
      << "{ numKeys: " << val_.extent (0)
      << ", tableSize: " << this->getSize () << " }";
  return oss.str();
}

template <class KeyType, class ValueType, class DeviceType>
void
FixedHashTable<KeyType, ValueType, DeviceType>::
describe (Teuchos::FancyOStream& out,
          const Teuchos::EVerbosityLevel verbLevel) const
{
  using std::endl;
  using std::setw;
  using Teuchos::OSTab;
  using Teuchos::rcpFromRef;
  using Teuchos::TypeNameTraits;
  using Teuchos::VERB_DEFAULT;
  using Teuchos::VERB_NONE;
  using Teuchos::VERB_LOW;
  using Teuchos::VERB_EXTREME;

  // NOTE (mfh 14 May 2015) This method currently assumes UVM for
  // access to ptr_ and val_ from the host.

  Teuchos::EVerbosityLevel vl = verbLevel;
  if (vl == VERB_DEFAULT) vl = VERB_LOW;

  if (vl == VERB_NONE) {
    // do nothing
  }
  else if (vl == VERB_LOW) {
    out << this->description() << endl;
  }
  else {  // MEDIUM, HIGH or EXTREME
    out << "FixedHashTable:" << endl;
    {
      OSTab tab1 (rcpFromRef (out));

      // const std::string label = this->getObjectLabel ();
      // if (label != "") {
      //   out << "label: " << label << endl;
      // }
      out << "Template parameters:" << endl;
      {
        OSTab tab2 (rcpFromRef (out));
        out << "KeyType: " << TypeNameTraits<KeyType>::name () << endl
            << "ValueType: " << TypeNameTraits<ValueType>::name () << endl;
      }

      const offset_type tableSize = this->getSize ();
      const offset_type numKeys = val_.extent (0);

      out << "Table parameters:" << endl;
      {
        OSTab tab2 (rcpFromRef (out));
        out << "numKeys: " << numKeys << endl
            << "tableSize: " << tableSize << endl;
      }

      if (vl >= VERB_EXTREME) {
        out << "Contents: ";
        if (tableSize == 0 || numKeys == 0) {
          out << "[]" << endl;
        } else {
          out << "[ " << endl;
          {
            OSTab tab2 (rcpFromRef (out));
            for (offset_type i = 0; i < tableSize; ++i) {
              OSTab tab3 (rcpFromRef (out));
              out << "[";
              for (offset_type k = ptr_[i]; k < ptr_[i+1]; ++k) {
                out << "(" << val_[k].first << "," << val_[k].second << ")";
                if (k + 1 < ptr_[i+1]) {
                  out << ", ";
                }
              }
              out << "]" << endl;
            } // for each table position i
          }
          out << "]" << endl;
        } // The table contains entries
      } // vl >= VERB_EXTREME
    }
    out << endl;
  } // if vl > VERB_LOW
}

} // namespace Details
} // namespace Tpetra

// Macro that explicitly instantiates FixedHashTable for the given local
// ordinal (LO) and global ordinal (GO) types.  Note that FixedHashTable's
// template parameters occur in the opposite order of most Tpetra
// classes.  This is because FixedHashTable performs global-to-local
// lookup, and the convention in templated C++ lookup tables (such as
// std::map) is <KeyType, ValueType>.
//
// This macro must be explanded within the Tpetra::Details namespace.
#define TPETRA_DETAILS_FIXEDHASHTABLE_INSTANT_DEFAULTNODE(LO,GO) \
  template class FixedHashTable< GO , LO >;

// Macro that explicitly instantiates FixedHashTable for the given
// local ordinal (LO), global ordinal (GO), and Kokkos device (DEVICE)
// types.  Note that FixedHashTable's first two template parameters
// occur in the opposite order of most Tpetra classes.  This is
// because FixedHashTable performs global-to-local lookup, and the
// convention in templated C++ lookup tables (such as std::map) is
// <KeyType, ValueType>.
//
// This macro must be explanded within the Tpetra::Details namespace.
#define TPETRA_DETAILS_FIXEDHASHTABLE_INSTANT(LO, GO, DEVICE) \
  template class FixedHashTable< GO , LO , DEVICE >;

#endif // TPETRA_DETAILS_FIXEDHASHTABLE_DEF_HPP<|MERGE_RESOLUTION|>--- conflicted
+++ resolved
@@ -1198,17 +1198,6 @@
     "Please report this bug to the Tpetra developers.");
 #endif // HAVE_TPETRA_DEBUG
 
-<<<<<<< HEAD
-  // NOTE (mfh 14 May 2015) This method currently assumes UVM.  We
-  // could change that by setting up ptr and val as Kokkos::DualView
-  // instances.  If we do that, since we are filling on host for now,
-  // we want to make sure that we only zero-fill ptr on host
-  // initially, and that we don't fill val at all.  Once we finish
-  // Kokkos-izing all the set-up kernels, we won't need DualView for
-  // either ptr or val.
-
-  typename ptr_type::non_const_type ptr ("Tpetra::FixedHashTable::ptr", size + 1);
-=======
   // FIXME: Investigate a couple options:
   // 1. Allocate ptr_h, val_h directly on host and only deep_copy to ptr_ and val_ once at the end
   // 2. Do all this work as a parallel kernel with the same execution/memory spaces as ptr_ and val_
@@ -1216,9 +1205,8 @@
   // It further noted that we shouldn't need a DualView type arrangement when all setup kernels have
   // been "Kokkos-ized".
   Kokkos::HostSpace hostMemSpace;
-  typename ptr_type::non_const_type ptr ("FixedHashTable::ptr", size + 1);
+  typename ptr_type::non_const_type ptr ("Tpetra::FixedHashTable::ptr", size + 1);
   auto ptr_h = Kokkos::create_mirror_view_and_copy(hostMemSpace, ptr);
->>>>>>> 8d7ed561
 
   // Allocate the array of key,value pairs.  Don't waste time filling
   // it with zeros, because we will fill it with actual data below.
@@ -1249,11 +1237,7 @@
   //ptr[0] = 0; // We've already done this when initializing ptr above.
 
   // curRowStart[i] is the offset of the next element in row i.
-<<<<<<< HEAD
-  typename ptr_type::non_const_type curRowStart ("Tpetra::FixedHashTable::curRowStart", size);
-=======
-  typename ptr_type::non_const_type::HostMirror curRowStart ("FixedHashTable::curRowStart", size);
->>>>>>> 8d7ed561
+  typename ptr_type::non_const_type::HostMirror curRowStart ("Tpetra::FixedHashTable::curRowStart", size);
 
   // Fill in the hash table.
   FHT::FillPairsResult<KeyType> result (initMinKey, initMaxKey);
