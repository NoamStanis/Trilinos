/*
// @HEADER
// ***********************************************************************
//
//          Tpetra: Templated Linear Algebra Services Package
//                 Copyright (2008) Sandia Corporation
//
// Under the terms of Contract DE-AC04-94AL85000 with Sandia Corporation,
// the U.S. Government retains certain rights in this software.
//
// Redistribution and use in source and binary forms, with or without
// modification, are permitted provided that the following conditions are
// met:
//
// 1. Redistributions of source code must retain the above copyright
// notice, this list of conditions and the following disclaimer.
//
// 2. Redistributions in binary form must reproduce the above copyright
// notice, this list of conditions and the following disclaimer in the
// documentation and/or other materials provided with the distribution.
//
// 3. Neither the name of the Corporation nor the names of the
// contributors may be used to endorse or promote products derived from
// this software without specific prior written permission.
//
// THIS SOFTWARE IS PROVIDED BY SANDIA CORPORATION "AS IS" AND ANY
// EXPRESS OR IMPLIED WARRANTIES, INCLUDING, BUT NOT LIMITED TO, THE
// IMPLIED WARRANTIES OF MERCHANTABILITY AND FITNESS FOR A PARTICULAR
// PURPOSE ARE DISCLAIMED. IN NO EVENT SHALL SANDIA CORPORATION OR THE
// CONTRIBUTORS BE LIABLE FOR ANY DIRECT, INDIRECT, INCIDENTAL, SPECIAL,
// EXEMPLARY, OR CONSEQUENTIAL DAMAGES (INCLUDING, BUT NOT LIMITED TO,
// PROCUREMENT OF SUBSTITUTE GOODS OR SERVICES; LOSS OF USE, DATA, OR
// PROFITS; OR BUSINESS INTERRUPTION) HOWEVER CAUSED AND ON ANY THEORY OF
// LIABILITY, WHETHER IN CONTRACT, STRICT LIABILITY, OR TORT (INCLUDING
// NEGLIGENCE OR OTHERWISE) ARISING IN ANY WAY OUT OF THE USE OF THIS
// SOFTWARE, EVEN IF ADVISED OF THE POSSIBILITY OF SUCH DAMAGE.
//
// ************************************************************************
// @HEADER
*/

#ifndef TPETRA_WITHLOCALACCESS_HPP
#define TPETRA_WITHLOCALACCESS_HPP

#include "TpetraCore_config.h"
#include "Tpetra_Access.hpp"
#include <functional>
#include <type_traits>

/// \file Tpetra_withLocalAccess.hpp
/// \brief Declaration and definition of Tpetra::withLocalAccess;
///   declaration of helper classes for users to specialize.

namespace Tpetra {

  ////////////////////////////////////////////////////////////
  // Generic classes needed to implement withLocalAccess
  ////////////////////////////////////////////////////////////

  namespace Details {
    template<class T> struct is_access_mode : public std::false_type {};
<<<<<<< HEAD
    template<> struct is_access_mode<Access::ReadOnlyStruct> : public std::true_type {};
    template<> struct is_access_mode<Access::ReadWriteStruct> : public std::true_type {};
    template<> struct is_access_mode<Access::WriteOnlyStruct> : public std::true_type {};
=======
    template<> struct is_access_mode<Access::ReadOnly> : public std::true_type {};
    template<> struct is_access_mode<Access::ReadWrite> : public std::true_type {};
    template<> struct is_access_mode<Access::WriteOnly> : public std::true_type {};
>>>>>>> 9ed2f9fa

    /// \brief Given a global object, get its default memory space
    ///   (both the type and the default instance thereof).
    ///
    /// This generic version should suffice for most Tpetra classes,
    /// and for any class with a public <tt>device_type</tt> typedef
    /// that is a Kokkos::Device specialization.
    template<class GlobalObjectType>
    struct DefaultMemorySpace {
      using type = typename GlobalObjectType::device_type::memory_space;

      // Given a global object, get its (default) memory space instance.
      static type space (const GlobalObjectType& /* G */) {
        // This stub just assumes that 'type' is default constructible.
        // In Kokkos, default-constructing a memory space instance just
        // gives the default memory space.
        return type ();
      }
    };

    /// \brief Given a global object, get its default execution space
    ///   (both the type and the default instance thereof).
    ///
    /// This generic version should suffice for most Tpetra classes,
    /// and for any class with a public <tt>device_type</tt> typedef
    /// that is a Kokkos::Device specialization.
    template<class GlobalObjectType>
    struct DefaultExecutionSpace {
      using type = typename GlobalObjectType::device_type::execution_space;

      // Given a global object, get its (default) execution space instance.
      static type space (const GlobalObjectType& /* G */) {
        // This stub just assumes that 'type' is default constructible.
        // In Kokkos, default-constructing a execution space instance just
        // gives the default execution space.
        return type ();
      }
    };

#ifndef DOXYGEN_SHOULD_SKIP_THIS
    template<class GlobalObjectType, class ... Args>
    class LocalAccess; // forward declaration
#endif // DOXYGEN_SHOULD_SKIP_THIS

    /// \brief Mapping from LocalAccess to the "master" local object type.
    ///
    /// \tparam LocalAccessType Specialization of LocalAccess.
    ///
    /// The latter gets the local data from a global object, and holds
    /// on to it until after the user's function (input to
    /// withLocalAccess) returns.  "Holds on to it" is key: the master
    /// object owns (governs the lifetime of) any data accessible from
    /// any resulting nonowning local object (see
    /// GetNonowningLocalObject below).
    ///
    /// Specializations require the following two public features:
    /// <ul>
    /// <li> <tt>master_local_object_type</tt> type alias </li>
    /// <li> <tt>master_local_object_type get(LocalAccessType)</tt>
    ///      static method </li>
    /// </ul>
    template<class LocalAccessType>
    struct GetMasterLocalObject {};

    /// \brief Given a LocalAccess instance (which has a reference to
    ///   a global object), get an instance of its master local object.
    ///
    /// \tparam LocalAccessType Specialization of LocalAccess.
    ///
    /// This may be a heavyweight operation.  In fact, implementations
    /// for particular global object types may make this an MPI
    /// collective.  For example, a reasonable generalization of
    /// LocalAccess with
    /// <tt>GlobalObjectType=Tpetra::MultiVector</tt>, is LocalAccess
    /// with <tt>GlobalObjectType=pair<Tpetra::MultiVector,
    /// Tpetra::Import></tt>.  At that point, it may make sense to
    /// have a method on LocalAccess that annotates it with an Import
    /// (or Export).
    ///
    /// Developers should not need to overload this function.  The
    /// right way is to specialize GetMasterLocalObject::get (see
    /// above).
    template<class LocalAccessType>
    typename GetMasterLocalObject<LocalAccessType>::
      master_local_object_type
    getMasterLocalObject (LocalAccessType LA) {
      return GetMasterLocalObject<LocalAccessType>::get (LA);
    }

    /// \brief Mapping from "master" local object type to the
    ///   nonowning "local view" type that users see (as arguments to
    ///   the function that they give to withLocalAccess).
    ///
    /// \tparam LocalAccessType Specialization of LocalAccess, the
    ///   same as that used by the corresponding GetMasterLocalObject
    ///   specialization.
    ///
    /// The master local object may encode the memory space and access
    /// mode, but the mapping to local view type may also need
    /// run-time information.
    ///
    /// Specializations require the following public features:
    /// <ul>
    /// <li> <tt>nonowning_local_object_type</tt> typedef </li>
    /// <li> <tt>nonowning_local_object_type get(LocalAccessType,
    ///            const MasterLocalObjectType&)</tt>
    ///      static method </li>
    /// </ul>
    ///
    /// Implementations of get() need not use the first
    /// LocalAccessType argument.  It exists mainly to help the
    /// compiler deduce template parameters of the nonmember
    /// getNonowningLocalObject function below.
    template<class LocalAccessType>
    struct GetNonowningLocalObject {};

    /// \brief Given a master local object, get an instance of a
    ///   nonowning local object.
    ///
    /// Users only ever see the nonowning local object, and subviews
    /// (slices) thereof.  This is supposed to be a lightweight
    /// operation.
    ///
    /// Developers should not need to overload this function.  The
    /// right way is to specialize GetNonowningLocalObject::get (see
    /// above).
    template<class LocalAccessType>
    typename GetNonowningLocalObject<LocalAccessType>::
    nonowning_local_object_type
    getNonowningLocalObject(LocalAccessType LA,
      const typename GetMasterLocalObject<LocalAccessType>::
        master_local_object_type& master)
    {
      using impl_type = GetNonowningLocalObject<LocalAccessType>;
      return impl_type::get(LA, master);
    }
  } // namespace Details

  /// \brief Type of the local object, that is an argument to the
  ///   function the user gives to withLocalAccess.
  ///
  /// \tparam LocalAccessType Specialization of LocalAccess.
  ///
  /// withLocalAccess takes zero or more global objects, each wrapped
  /// in a LocalAccess struct.  Wrapping happens indirectly, through
  /// e.g., the readOnly, writeOnly, or readWrite functions.
  /// withLocalAccess also takes a function, functor, or lambda with
  /// the same number of arguments (the "local objects") as the number
  /// of global objects.  If users don't have C++14 (generic lambdas),
  /// then they will need to know the types of the local objects.
  /// This alias maps directly from the LocalAccess struct type, to
  /// the corresponding local object type.
  template<class LocalAccessType>
  using with_local_access_function_argument_type =
    typename Details::GetNonowningLocalObject<LocalAccessType>::
      nonowning_local_object_type;

  //////////////////////////////////////////////////////////////////////
  // Users call readOnly, writeOnly, and readWrite, in order to declare
  // how they intend to access a global object's local data.
  //////////////////////////////////////////////////////////////////////

  /// \brief Declare that you want to access the given global object's
  ///   local data in read-only mode.
  template<class GlobalObjectType>
  Details::LocalAccess<
    GlobalObjectType,
<<<<<<< HEAD
    Access::ReadOnlyStruct>
=======
    Access::ReadOnly>
>>>>>>> 9ed2f9fa
  readOnly (GlobalObjectType&);

  /// \brief Declare that you want to access the given global object's
  ///   local data in read-only mode (overload for const
  ///   GlobalObjectType).
  template<class GlobalObjectType>
  Details::LocalAccess<
    GlobalObjectType,
<<<<<<< HEAD
    Access::ReadOnlyStruct>
=======
    Access::ReadOnly>
>>>>>>> 9ed2f9fa
  readOnly (const GlobalObjectType&);

  /// \brief Declare that you want to access the given global object's
  ///   local data in write-only mode.
  template<class GlobalObjectType>
  Details::LocalAccess<
    GlobalObjectType,
<<<<<<< HEAD
    Access::WriteOnlyStruct>
=======
    Access::WriteOnly>
>>>>>>> 9ed2f9fa
  writeOnly (GlobalObjectType&);

  /// \brief Declare that you want to access the given global object's
  ///   local data in read-and-write mode.
  template<class GlobalObjectType>
  Details::LocalAccess<
    GlobalObjectType,
<<<<<<< HEAD
    Access::ReadWriteStruct>
=======
    Access::ReadWrite>
>>>>>>> 9ed2f9fa
  readWrite (GlobalObjectType&);

  ////////////////////////////////////////////////////////////
  // LocalAccess struct
  ////////////////////////////////////////////////////////////

  namespace Details {
    //! Tag indicating an unspecified type in LocalAccessTraits.
    struct unspecified_type {};

    /// \brief Deduce types from parameter pack of LocalAccess.
    ///
    /// Deduce the following types from Args:
    /// <ul>
    /// <li>execution_space (Kokkos execution space)</li>
    /// <li>memory_space (Kokkos memory space)</li>
    /// <li>access_mode (Access type)</li>
    /// </ul>
    template<class ... Args>
    struct LocalAccessTraits {};

    // An empty list of template arguments constrains nothing.
    template<>
    struct LocalAccessTraits<> {
      using execution_space = unspecified_type;
      using memory_space = unspecified_type;
      using access_mode = unspecified_type;
    };

    // Skip over any instances of unspecified_type.  This makes it
    // easy to define the return types of LocalAccess::on and
    // LocalAccess::at (see below).
    template<class ... Rest>
    struct LocalAccessTraits<unspecified_type, Rest...> {
    private:
      using rest_type = LocalAccessTraits<Rest...>;
    public:
      using execution_space = typename rest_type::execution_space;
      using memory_space = typename rest_type::memory_space;
      using access_mode = typename rest_type::access_mode;
    };

    template<class First, class ... Rest>
    struct LocalAccessTraits<First, Rest...> {
    private:
      using rest_type = LocalAccessTraits<Rest...>;
    public:
      using execution_space = typename std::conditional<
        Kokkos::Impl::is_execution_space<First>::value,
        First,
        typename rest_type::execution_space>::type;
      using memory_space = typename std::conditional<
        Kokkos::Impl::is_memory_space<First>::value,
        First,
        typename rest_type::memory_space>::type;
      using access_mode = typename std::conditional<
        is_access_mode<First>::value,
        First,
        typename rest_type::access_mode>::type;
    };

    template<class GlobalObjectType,
             class Traits,
             bool is_execution_space_specified = ! std::is_same<
               typename Traits::execution_space,
               unspecified_type>::value,
             bool is_memory_space_specified = ! std::is_same<
               typename Traits::memory_space,
               unspecified_type>::value>
    struct SpaceTypes {};

    template<class GlobalObjectType, class Traits>
    struct SpaceTypes<GlobalObjectType, Traits, true, true> {
      using execution_space = typename Traits::execution_space;
      using memory_space = typename Traits::memory_space;
    };

    // If only memory_space was specified, then get execution_space
    // from memory_space's default execution space.
    template<class GlobalObjectType, class Traits>
    struct SpaceTypes<GlobalObjectType, Traits, false, true> {
      using execution_space =
        typename Traits::memory_space::execution_space;
      using memory_space = typename Traits::memory_space;
    };

    // If only execution_space was specified, then get memory_space
    // from execution_space's default memory space.
    template<class GlobalObjectType, class Traits>
    struct SpaceTypes<GlobalObjectType, Traits, true, false> {
      using execution_space = typename Traits::execution_space;
      using memory_space =
        typename Traits::execution_space::memory_space;
    };

    // If neither execution_space nor memory_space were specified,
    // then get them both from their defaults, that depend on
    // GlobalObjectType.
    template<class GlobalObjectType, class Traits>
    struct SpaceTypes<GlobalObjectType, Traits, false, false> {
      using execution_space =
        typename DefaultExecutionSpace<GlobalObjectType>::type;
      using memory_space =
        typename DefaultMemorySpace<GlobalObjectType>::type;
    };

    /// \brief Declaration of access intent for a global object.
    ///
    /// \tparam GlobalObjectType Type of the global object whose local
    ///   data you want to access.
    ///
    /// \tparam Args Zero or more types, each of which may be a Kokkos
    ///   execution space, a Kokkos memory space, or Access (see
    ///   above).
    ///
    /// Users must not make instances of this class directly.  The
    /// only way they may create an instance of LocalAccess is by
    /// calling readOnly(), writeOnly(), readWrite(), or LocalAccess
    /// instance methods like at(), on(), and valid().
    ///
    /// For X a Tpetra::MultiVector with
    /// <tt>memory_space=Kokkos::CudaUVMSpace</tt> and
    /// <tt>execution_space=Kokkos::Cuda</tt>, the following two code
    /// examples must have the same effect:
    ///
    /// \code
    /// readWrite(X).on(CudaUVMSpace()).at(DefaultHostExecutionSpace());
    /// \endcode
    ///
    /// and
    ///
    /// \code
    /// readWrite(X).at(DefaultHostExecutionSpace()).on(CudaUVMSpace());
    /// \endcode
    ///
    /// That effect should be: "I intend to view X's local data in
    /// read-and-write fashion at host execution, on a UVM
    /// allocation."  Given Tpetra's current design (as of 26 Jan
    /// 2020), if X needs sync to host, then that implies a fence, to
    /// ensure that any device writes to X's local data are done.
    ///
    /// This means that LocalAccess needs to be able to know whether
    /// the user has explicitly specified an execution space in which
    /// to access local data.  Here is how <tt>on</tt> behaves:
    ///
    /// 1. If the input LocalAccess has no execution space explicitly
    ///    specified, then do not constrain it.  withLocalAccess will
    ///    assign a default execution space.  (This makes the "at
    ///    after on" example above work correctly.)
    ///
    /// 2. Else, use the input LocalAccess' execution_space.  The
    ///    caller is responsible for knowing whether NewMemorySpace is
    ///    accessible from execution_space.
    ///
    /// Here is how <tt>at</tt> behaves:
    ///
    /// 1. If the input LocalAccess has no memory space explicitly
    ///    specified, then do not constrain it.  withLocalAccess will
    ///    assign a default memory space.  (This makes the "on after
    ///    at" example above work correctly.)
    ///
    /// 2. Else, use the input LocalAccess' memory_space.  The caller
    ///    is responsible for knowing whether NewExecutionSpace can
    ///    access memory_space.
    ///
    /// The general behavior is that at() and on() both only constrain
    /// the one thing that the user specified.  Only the "final"
    /// LocalAccess object determines the behavior of withLocalAccess.
    ///
    /// For these reasons, LocalAccess needs to be able to distinguish
    /// between "the user explicitly assigned an {execution, memory}
    /// space," and "use the default {execution, memory} space."  This
    /// is why LocalAccess has a template parameter pack.
    template<class GlobalObjectType, class ... Args>
    class LocalAccess {
    private:
      using this_type = LocalAccess<GlobalObjectType, Args...>;
      using traits = LocalAccessTraits<Args...>;
      static constexpr bool is_execution_space_specified =
        ! std::is_same<typename traits::execution_space,
                       unspecified_type>::value;
      static constexpr bool is_memory_space_specified =
        ! std::is_same<typename traits::memory_space,
                       unspecified_type>::value;
      static constexpr bool is_access_mode_specified =
        ! std::is_same<typename traits::access_mode,
                       unspecified_type>::value;
      static_assert(is_access_mode_specified, "LocalAccess requires "
        "that you specify the access mode.  You may do this by "
        "always starting construction of a LocalAccess instance "
        "with readOnly, writeOnly, or readWrite.");

    public:
      using global_object_type = GlobalObjectType;

      using execution_space =
        typename SpaceTypes<global_object_type, traits>::execution_space;
      static_assert(! is_execution_space_specified ||
        Kokkos::Impl::is_execution_space<execution_space>::value,
        "Specified execution space is not a Kokkos execution space.");
      static_assert(is_execution_space_specified ||
        Kokkos::Impl::is_execution_space<execution_space>::value,
        "Default execution space is not a Kokkos execution space.");

      using memory_space =
        typename SpaceTypes<global_object_type, traits>::memory_space;
      static_assert(! is_memory_space_specified ||
        Kokkos::Impl::is_memory_space<memory_space>::value,
        "Specified memory space is not a Kokkos memory space.");
      static_assert(is_memory_space_specified ||
        Kokkos::Impl::is_memory_space<memory_space>::value,
        "Default memory space is not a Kokkos memory space.");

      using access_mode = typename traits::access_mode;

      /// \brief Constructor that specifies the global object, the
      ///   execution memory space instance on which to view its local
      ///   data, the memory space instance on which to view its local
      ///   data, and (optionally) whether the global object is valid.
      ///
      /// Users must NOT call the LocalAccess constructor directly.
      /// They should instead start by calling readOnly, writeOnly, or
      /// readWrite above.  They may then use instance methods like
      /// at(), on(), or valid() (see below).
      ///
      /// G is a reference, because we only access it in a delimited
      /// scope.  G is nonconst, because even read-only local access
      /// may modify G.  For example, G may give access to its local
      /// data via lazy allocation of a data structure that differs
      /// from its normal internal storage format.
      LocalAccess (global_object_type& G,
                   const execution_space& execSpace,
                   const memory_space& memSpace,
                   const bool viewIsValid = true) :
        G_ (G),
        execSpace_ (execSpace),
        memSpace_ (memSpace),
        valid_ (viewIsValid)
      {}

      /// \brief Constructor that specifies the global object and
      ///   (optionally) whether it is valid.
      LocalAccess (global_object_type& G,
                   const bool viewIsValid = true) :
        LocalAccess (G,
          DefaultExecutionSpace<global_object_type>::space (G),
          DefaultMemorySpace<global_object_type>::space (G),
          viewIsValid)
      {}

      /// \brief Constructor that specifies the global object, the
      ///   execution space instance at which to view its local data,
      ///   and (optionally) whether the global object is valid.
      LocalAccess (global_object_type& G,
                   const execution_space& execSpace,
                   const bool viewIsValid = true) :
        LocalAccess (G,
          execSpace,
          DefaultMemorySpace<global_object_type>::space (G),
          viewIsValid)
      {}

      /// \brief Constructor that specifies the global object, the
      ///   memory space instance on which to view its local data, and
      ///   (optionally) whether the global object is valid.
      LocalAccess (global_object_type& G,
                   const memory_space& memSpace,
                   const bool viewIsValid = true) :
        LocalAccess (G,
          DefaultExecutionSpace<global_object_type>::space (G),
          memSpace,
          viewIsValid)
      {}

      /// \brief Is access supposed to be valid?
      ///
      /// If not, then you may not access the global object's local
      /// data inside a withLocalAccess scope governed by this
      /// LocalAccess instance.
      ///
      /// See <tt>valid(const bool)</tt> below.
      bool isValid () const { return valid_; }

      /// \brief Execution space instance, at which the user will
      ///   access local data.
      execution_space getExecutionSpace () const { return execSpace_; }

      /// \brief Memory space instance, on which the user will access
      ///   local data.
      memory_space getMemorySpace () const { return memSpace_; }

      /// \brief Declare at run time whether you actually want to
      ///   access the object.
      ///
      /// \param thisIsValid [in] If false, then the caller promises that
      ///   they won't actually access the object.
      ///
      /// If thisIsValid is false, implementations should not spend any
      /// effort getting the master local object.  This may save time
      /// on allocating temporary space, copying from device to host,
      /// etc.  This implies that implementations must be able to
      /// construct "null" / empty master local objects.
      this_type
      valid (const bool thisIsValid) const {
        return {G_, getExecutionSpace(), getMemorySpace(),
                thisIsValid};
      }

      /// \brief Declare intent to access this object's local data on
      ///   a specific (Kokkos) memory space (instance).
      template<class NewMemorySpace>
      typename std::conditional<
        is_execution_space_specified,
        LocalAccess<global_object_type, execution_space,
                    NewMemorySpace, access_mode>,
        LocalAccess<global_object_type, NewMemorySpace, access_mode>
        >::type
      on(const NewMemorySpace& memSpace) const {
        using Kokkos::Impl::is_memory_space;
        static_assert(is_memory_space<NewMemorySpace>::value,
          "NewMemorySpace must be a Kokkos memory space.");

        // We can't use std::conditional here, because we need the
        // "select" method.
        using alt_execution_space =
          typename LocalAccess<global_object_type, NewMemorySpace,
                               access_mode>::execution_space;
        auto execSpace = Kokkos::Impl::if_c<
          is_execution_space_specified,
          execution_space,
          alt_execution_space>::select(
            getExecutionSpace(),
            alt_execution_space());
        return {G_, execSpace, memSpace, isValid()};
      }

      /// \brief Declare intent to access this object's local data at
      ///   a specific (Kokkos) execution space (instance).
      template<class NewExecutionSpace>
      typename std::conditional<
        is_memory_space_specified,
        LocalAccess<global_object_type, NewExecutionSpace,
                    memory_space, access_mode>,
        LocalAccess<global_object_type, NewExecutionSpace, access_mode>
        >::type
      at(const NewExecutionSpace& execSpace) const {
        using Kokkos::Impl::is_execution_space;
        static_assert(is_execution_space<NewExecutionSpace>::value,
          "NewExecutionSpace must be a Kokkos execution space.");

        // We can't use std::conditional here, because we need the
        // "select" method.
        using alt_memory_space =
          typename LocalAccess<global_object_type, NewExecutionSpace,
                               access_mode>::memory_space;
        auto memSpace = Kokkos::Impl::if_c<
          is_memory_space_specified,
          memory_space,
          alt_memory_space>::select(
            getMemorySpace(),
            alt_memory_space());
        return {G_, execSpace, memSpace, isValid()};
      }

    public:
      /// \brief Reference to the global object whose data the user
      ///   will access.
      ///
      /// Keep by reference, because this struct is only valid in a
      /// delimited scope.
      global_object_type& G_;

      /// \brief Execution space instance, with which the user will
      ///   access local data.
      ///
      /// We assume that Kokkos execution spaces have shallow-copy
      /// semantics.
      execution_space execSpace_;

      /// \brief Memory space instance, on which the user will access
      ///   local data.
      ///
      /// We assume that Kokkos memory spaces have shallow-copy
      /// semantics.
      memory_space memSpace_;

      //! Will I actually need to access this object?
      bool valid_;
    };
  } // namespace Details

  ////////////////////////////////////////////////////////////
  // Implementations of readOnly, writeOnly, and readWrite
  ////////////////////////////////////////////////////////////

  template<class GlobalObjectType>
  Details::LocalAccess<
    GlobalObjectType,
<<<<<<< HEAD
    Access::ReadOnlyStruct>
=======
    Access::ReadOnly>
>>>>>>> 9ed2f9fa
  readOnly (GlobalObjectType& G)
  {
    return {G};
  }

  template<class GlobalObjectType>
  Details::LocalAccess<
    GlobalObjectType,
<<<<<<< HEAD
    Access::ReadOnlyStruct>
=======
    Access::ReadOnly>
>>>>>>> 9ed2f9fa
  readOnly (const GlobalObjectType& G)
  {
    GlobalObjectType& G_nc = const_cast<GlobalObjectType&> (G);
    return {G_nc};
  }

  template<class GlobalObjectType>
  Details::LocalAccess<
    GlobalObjectType,
<<<<<<< HEAD
    Access::WriteOnlyStruct>
=======
    Access::WriteOnly>
>>>>>>> 9ed2f9fa
  writeOnly (GlobalObjectType& G)
  {
    return {G};
  }

  template<class GlobalObjectType>
  Details::LocalAccess<
    GlobalObjectType,
<<<<<<< HEAD
    Access::ReadWriteStruct>
=======
    Access::ReadWrite>
>>>>>>> 9ed2f9fa
  readWrite (GlobalObjectType& G)
  {
    return {G};
  }

  ////////////////////////////////////////////////////////////
  // Implementation of withLocalAccess
  ////////////////////////////////////////////////////////////

  namespace Details {

    /////////////////////////////////////////////////////////////////
    // Use std::tuple as a compile-time list (Greenspun's 10th Rule)
    /////////////////////////////////////////////////////////////////

    // cons<T, std::tuple<Args...>>::type is std::tuple<T, Args...>.
    // This is the usual Lisp CONS function, but for std::tuple.  I
    // got the idea from
    // https://stackoverflow.com/questions/18701798/building-and-accessing-a-list-of-types-at-compile-time
    // but without "struct Void {};", and with head of new list
    // ordered first instead of last (hence "cons").
    template<class ...> struct cons;

    // (CONS SomeType NIL)
    template<class T, template <class ...> class List>
    struct cons<T, List<>> {
      using type = List<T>;
    };

    // (CONS SomeType ListOfTypes)
    template <class T, template <class ...> class List, class ...Types>
    struct cons<T, List<Types...>>
    {
      typedef List<T, Types...> type;
    };

    ////////////////////////////////////////////////////////////
    // Map from std::tuple<Ts...> to std::function<void (Ts...)>.
    ////////////////////////////////////////////////////////////

    // I got inspiration from
    // https://stackoverflow.com/questions/15418841/how-do-i-strip-a-tuple-back-into-a-variadic-template-list-of-types
    //
    // The only significant change was from "using type = T<Ts...>;",
    // to "using type = std::function<void (Ts...)>;".
    template<class T>
    struct tuple_to_function_type { };

    template<typename... Ts>
    struct tuple_to_function_type<std::tuple<Ts...> >
    {
      using type = std::function<void (Ts...)>;
    };

    // Map from a list of zero or more LocalAccess types, to the
    // corresponding list of arguments for the user function to give to
    // withLocalAccess.
    template<class ... Args>
    struct ArgsToFunction {};

    template<>
    struct ArgsToFunction<> {
      using arg_list_type = std::tuple<>;

      // Implementers should only use this.
      using type = std::function<void ()>;
    };

    template<class FirstLocalAccessType, class ... Rest>
    struct ArgsToFunction<FirstLocalAccessType, Rest...> {
      using head_arg_type =
        with_local_access_function_argument_type<FirstLocalAccessType>;
      using tail_arg_list_type =
        typename ArgsToFunction<Rest...>::arg_list_type;
      using arg_list_type =
        typename cons<head_arg_type, tail_arg_list_type>::type;

      // Implementers should only use this.
      using type = typename tuple_to_function_type<arg_list_type>::type;
    };

    /// \brief Implementation of withLocalAccess.
    ///
    /// \tparam LocalAccessTypes Zero or more possibly different
    ///   specializations of LocalAccess.
    template<class ... LocalAccessTypes>
    struct WithLocalAccess {
      using current_user_function_type =
        typename ArgsToFunction<LocalAccessTypes...>::type;

      static void
      withLocalAccess (LocalAccessTypes...,
                       typename ArgsToFunction<LocalAccessTypes...>::type);
    };

    /// \brief Specialization of WithLocalAccess that implements the
    ///   "base class" of the user providing no GlobalObject
    ///   arguments, and a function that takes no arguments.
    template<>
    struct WithLocalAccess<> {
      using current_user_function_type =
        typename ArgsToFunction<>::type;

      static void
      withLocalAccess (current_user_function_type userFunction)
      {
        userFunction ();
      }
    };

    /// \brief Specialization of WithLocalAccess that implements the
    ///   "base class" of the user providing one GlobalObject
    ///   arguments, and a function that takes one arguments.
    ///   Required to workaround a compile error with intel-19 in c++14 mode.
    template<class FirstLocalAccessType>
    struct WithLocalAccess<FirstLocalAccessType> {
      using current_user_function_type =
        typename ArgsToFunction<FirstLocalAccessType>::type;

      static void
      withLocalAccess (current_user_function_type userFunction,
                       FirstLocalAccessType first)
      {
        // The "master" local object is the scope guard for local
        // data.  Its constructor may allocate temporary storage, copy
        // data to the desired memory space, etc.  Its destructor will
        // put everything back.  "Put everything back" could be a
        // no-op, or it could copy data back so where they need to go
        // and/or free temporary storage.
        //
        // Users define this function and the type it returns by
        // specializing GetMasterLocalObject for LocalAccess
        // specializations.
        auto first_lcl_master = getMasterLocalObject (first);

        // The "nonowning" local object is a nonowning view of the
        // "master" local object.  This is the only local object that
        // users see, and they see it as input to their function.
        // Subsequent slices / subviews view this nonowning local
        // object.  All such nonowning views must have lifetime
        // contained within the lifetime of the master local object.
        //
        // Users define this function and the type it returns by
        // specializing GetNonowningLocalObject (see above).
        //
        // Constraining the nonowning views' lifetime to this scope
        // means that master local object types may use low-cost
        // ownership models, like that of std::unique_ptr.  There
        // should be no need for reference counting (in the manner of
        // std::shared_ptr) or Herb Sutter's deferred_heap.
        auto first_lcl_view = getNonowningLocalObject (first, first_lcl_master);

        // Curry the user's function by fixing the first argument.

        WithLocalAccess<>::withLocalAccess
          ([=] () {
             userFunction (first_lcl_view);
           });
      }
    };

    /// \brief Specialization of WithLocalAccess that implements the
    ///   "recursion case."
    ///
    /// \tparam FirstLocalAccessType Specialization of LocalAccess.
    /// \tparam Rest Zero or more possibly different specializations
    ///   of LocalAccess.
    template<class FirstLocalAccessType, class ... Rest>
    struct WithLocalAccess<FirstLocalAccessType, Rest...> {
      using current_user_function_type =
        typename ArgsToFunction<FirstLocalAccessType, Rest...>::type;

      static void
      withLocalAccess (current_user_function_type userFunction,
                       FirstLocalAccessType first,
                       Rest... rest)
      {
        // The "master" local object is the scope guard for local
        // data.  Its constructor may allocate temporary storage, copy
        // data to the desired memory space, etc.  Its destructor will
        // put everything back.  "Put everything back" could be a
        // no-op, or it could copy data back so where they need to go
        // and/or free temporary storage.
        //
        // Users define this function and the type it returns by
        // specializing GetMasterLocalObject for LocalAccess
        // specializations.
        auto first_lcl_master = getMasterLocalObject (first);

        // The "nonowning" local object is a nonowning view of the
        // "master" local object.  This is the only local object that
        // users see, and they see it as input to their function.
        // Subsequent slices / subviews view this nonowning local
        // object.  All such nonowning views must have lifetime
        // contained within the lifetime of the master local object.
        //
        // Users define this function and the type it returns by
        // specializing GetNonowningLocalObject (see above).
        //
        // Constraining the nonowning views' lifetime to this scope
        // means that master local object types may use low-cost
        // ownership models, like that of std::unique_ptr.  There
        // should be no need for reference counting (in the manner of
        // std::shared_ptr) or Herb Sutter's deferred_heap.
        auto first_lcl_view = getNonowningLocalObject (first, first_lcl_master);

        // Curry the user's function by fixing the first argument.

        WithLocalAccess<Rest...>::withLocalAccess
          ([=] (with_local_access_function_argument_type<Rest>... args) {
             userFunction (first_lcl_view, args...);
           },
           rest...);
      }
    };
  } // namespace Details

  ////////////////////////////////////////////////////////////
  // withLocalAccess function declaration and definition
  ////////////////////////////////////////////////////////////

  /// \brief Get access to a Tpetra global object's local data.
  ///
  /// \param userFunction [in] Lambda, closure, or function that takes
  ///   the local data structure by const reference.
  ///
  /// \param localAccesses [in] Zero or more specializations of
  ///   Details::LocalAccess.  You do not create these directly; they
  ///   result from applying the readOnly, writeOnly, or readWrite
  ///   functions (see above) to Tpetra global objects.
  ///
  /// A "Tpetra global object" is a Tpetra::DistObject subclass
  /// representing a data structure distributed over one or more MPI
  /// processes.  Examples include Tpetra::MultiVector,
  /// Tpetra::Vector, Tpetra::CrsGraph, and Tpetra::CrsMatrix.
  ///
  /// The type of the local data structure depends on the type of the
  /// Tpetra global object.  For example, Tpetra::MultiVector's
  /// local data structure is a rank-2 unmanaged (nonowning)
  /// Kokkos::View, and Tpetra::Vector's local data structure is a
  /// rank-2 unmanaged Kokkos::View.
  ///
  /// You may use the with_local_access_function_argument_type alias
  /// (see above) to figure out the type of the local data structure,
  /// as a function of the type of the corresponding "local access"
  /// argument.  Alternately, if your function is a lambda and you
  /// have C++14, you may use <tt>const auto&</tt> ("generic
  /// lambdas").
  ///
  /// \note I would have preferred the LocalAccess arguments to go
  ///   first.  However, C++ needs the user function has to go first,
  ///   else C++ can't deduce the template parameters.  See the
  ///   en.cppreference.com article on "parameter pack."
  template<class ... LocalAccessTypes>
  void
  withLocalAccess
    (typename Details::ArgsToFunction<LocalAccessTypes...>::type userFunction,
     LocalAccessTypes... localAccesses)
  {
    using impl_type = Details::WithLocalAccess<LocalAccessTypes...>;
    impl_type::withLocalAccess (userFunction, localAccesses...);
  }

} // namespace Tpetra

#endif // TPETRA_WITHLOCALACCESS_HPP<|MERGE_RESOLUTION|>--- conflicted
+++ resolved
@@ -59,16 +59,9 @@
 
   namespace Details {
     template<class T> struct is_access_mode : public std::false_type {};
-<<<<<<< HEAD
     template<> struct is_access_mode<Access::ReadOnlyStruct> : public std::true_type {};
     template<> struct is_access_mode<Access::ReadWriteStruct> : public std::true_type {};
     template<> struct is_access_mode<Access::WriteOnlyStruct> : public std::true_type {};
-=======
-    template<> struct is_access_mode<Access::ReadOnly> : public std::true_type {};
-    template<> struct is_access_mode<Access::ReadWrite> : public std::true_type {};
-    template<> struct is_access_mode<Access::WriteOnly> : public std::true_type {};
->>>>>>> 9ed2f9fa
-
     /// \brief Given a global object, get its default memory space
     ///   (both the type and the default instance thereof).
     ///
@@ -235,11 +228,7 @@
   template<class GlobalObjectType>
   Details::LocalAccess<
     GlobalObjectType,
-<<<<<<< HEAD
     Access::ReadOnlyStruct>
-=======
-    Access::ReadOnly>
->>>>>>> 9ed2f9fa
   readOnly (GlobalObjectType&);
 
   /// \brief Declare that you want to access the given global object's
@@ -248,11 +237,7 @@
   template<class GlobalObjectType>
   Details::LocalAccess<
     GlobalObjectType,
-<<<<<<< HEAD
     Access::ReadOnlyStruct>
-=======
-    Access::ReadOnly>
->>>>>>> 9ed2f9fa
   readOnly (const GlobalObjectType&);
 
   /// \brief Declare that you want to access the given global object's
@@ -260,11 +245,7 @@
   template<class GlobalObjectType>
   Details::LocalAccess<
     GlobalObjectType,
-<<<<<<< HEAD
     Access::WriteOnlyStruct>
-=======
-    Access::WriteOnly>
->>>>>>> 9ed2f9fa
   writeOnly (GlobalObjectType&);
 
   /// \brief Declare that you want to access the given global object's
@@ -272,11 +253,7 @@
   template<class GlobalObjectType>
   Details::LocalAccess<
     GlobalObjectType,
-<<<<<<< HEAD
     Access::ReadWriteStruct>
-=======
-    Access::ReadWrite>
->>>>>>> 9ed2f9fa
   readWrite (GlobalObjectType&);
 
   ////////////////////////////////////////////////////////////
@@ -675,11 +652,7 @@
   template<class GlobalObjectType>
   Details::LocalAccess<
     GlobalObjectType,
-<<<<<<< HEAD
     Access::ReadOnlyStruct>
-=======
-    Access::ReadOnly>
->>>>>>> 9ed2f9fa
   readOnly (GlobalObjectType& G)
   {
     return {G};
@@ -688,11 +661,7 @@
   template<class GlobalObjectType>
   Details::LocalAccess<
     GlobalObjectType,
-<<<<<<< HEAD
     Access::ReadOnlyStruct>
-=======
-    Access::ReadOnly>
->>>>>>> 9ed2f9fa
   readOnly (const GlobalObjectType& G)
   {
     GlobalObjectType& G_nc = const_cast<GlobalObjectType&> (G);
@@ -702,11 +671,7 @@
   template<class GlobalObjectType>
   Details::LocalAccess<
     GlobalObjectType,
-<<<<<<< HEAD
     Access::WriteOnlyStruct>
-=======
-    Access::WriteOnly>
->>>>>>> 9ed2f9fa
   writeOnly (GlobalObjectType& G)
   {
     return {G};
@@ -715,11 +680,7 @@
   template<class GlobalObjectType>
   Details::LocalAccess<
     GlobalObjectType,
-<<<<<<< HEAD
     Access::ReadWriteStruct>
-=======
-    Access::ReadWrite>
->>>>>>> 9ed2f9fa
   readWrite (GlobalObjectType& G)
   {
     return {G};
