// @HEADER
// ***********************************************************************
//
//          Tpetra: Templated Linear Algebra Services Package
//                 Copyright (2008) Sandia Corporation
//
// Under the terms of Contract DE-AC04-94AL85000 with Sandia Corporation,
// the U.S. Government retains certain rights in this software.
//
// Redistribution and use in source and binary forms, with or without
// modification, are permitted provided that the following conditions are
// met:
//
// 1. Redistributions of source code must retain the above copyright
// notice, this list of conditions and the following disclaimer.
//
// 2. Redistributions in binary form must reproduce the above copyright
// notice, this list of conditions and the following disclaimer in the
// documentation and/or other materials provided with the distribution.
//
// 3. Neither the name of the Corporation nor the names of the
// contributors may be used to endorse or promote products derived from
// this software without specific prior written permission.
//
// THIS SOFTWARE IS PROVIDED BY SANDIA CORPORATION "AS IS" AND ANY
// EXPRESS OR IMPLIED WARRANTIES, INCLUDING, BUT NOT LIMITED TO, THE
// IMPLIED WARRANTIES OF MERCHANTABILITY AND FITNESS FOR A PARTICULAR
// PURPOSE ARE DISCLAIMED. IN NO EVENT SHALL SANDIA CORPORATION OR THE
// CONTRIBUTORS BE LIABLE FOR ANY DIRECT, INDIRECT, INCIDENTAL, SPECIAL,
// EXEMPLARY, OR CONSEQUENTIAL DAMAGES (INCLUDING, BUT NOT LIMITED TO,
// PROCUREMENT OF SUBSTITUTE GOODS OR SERVICES; LOSS OF USE, DATA, OR
// PROFITS; OR BUSINESS INTERRUPTION) HOWEVER CAUSED AND ON ANY THEORY OF
// LIABILITY, WHETHER IN CONTRACT, STRICT LIABILITY, OR TORT (INCLUDING
// NEGLIGENCE OR OTHERWISE) ARISING IN ANY WAY OUT OF THE USE OF THIS
// SOFTWARE, EVEN IF ADVISED OF THE POSSIBILITY OF SUCH DAMAGE.
//
// ************************************************************************
// @HEADER

#ifndef TPETRA_DETAILS_WRAPPEDDUALVIEW_HPP
#define TPETRA_DETAILS_WRAPPEDDUALVIEW_HPP

#include <Tpetra_Access.hpp>
#include <Kokkos_DualView.hpp>
#include <sstream>

#undef DEBUG_UVM_REMOVAL  // Works only with gcc > 4.8

#ifdef DEBUG_UVM_REMOVAL

#define DEBUG_UVM_REMOVAL_ARGUMENT ,const char* callerstr = __builtin_FUNCTION()

#define DEBUG_UVM_REMOVAL_PRINT_CALLER(fn) \
  std::cout << (fn) << " called from " << callerstr \
            << " host cnt " << dualView.h_view.use_count()  \
            << " device cnt " << dualView.d_view.use_count()  \
            << std::endl;

#else

#define DEBUG_UVM_REMOVAL_ARGUMENT
#define DEBUG_UVM_REMOVAL_PRINT_CALLER(fn)

#endif

//! Namespace for Tpetra classes and methods
namespace Tpetra {

/// \brief Namespace for Tpetra implementation details.
/// \warning Do NOT rely on the contents of this namespace.
namespace Details {

namespace impl {

template <typename DualViewType>
struct hasConstData {
  using valueType = typename DualViewType::value_type;
  using constValueType = typename DualViewType::const_value_type;
  static constexpr bool value = std::is_same<valueType, constValueType>::value;
};

template <typename DualViewType>
using enableIfConstData = std::enable_if_t<hasConstData<DualViewType>::value>;

template <typename DualViewType>
using enableIfNonConstData = std::enable_if_t<!hasConstData<DualViewType>::value>;

template <typename DualViewType>
enableIfNonConstData<DualViewType>
sync_host(DualViewType dualView) {
  dualView.sync_host();
}

template <typename DualViewType>
enableIfConstData<DualViewType>
sync_host(DualViewType dualView) { }

template <typename DualViewType>
enableIfNonConstData<DualViewType>
sync_device(DualViewType dualView) {
  dualView.sync_device();
}

template <typename DualViewType>
enableIfConstData<DualViewType>
sync_device(DualViewType dualView) { }

}

template <typename DualViewType>
class WrappedDualView {
private:
  static constexpr bool dualViewHasNonConstData = !impl::hasConstData<DualViewType>::value;

public:
  using HostViewType = typename DualViewType::t_host;
  using DeviceViewType = typename DualViewType::t_dev;

  WrappedDualView() {}

  WrappedDualView(DualViewType dualV)
    : originalDualView(dualV),
      dualView(originalDualView)
  { }

<<<<<<< HEAD
  WrappedDualView(const DeviceViewType devView)
  {
     auto hostView =
       Kokkos::create_mirror_view_and_copy(typename HostViewType::memory_space(), devView);
     dualView = DualViewType(devView, hostView);
=======
  WrappedDualView(const DeviceViewType deviceView) {
    auto hostView = Kokkos::create_mirror_view_and_copy(typename HostViewType::memory_space(), deviceView);
    originalDualView = DualViewType(deviceView, hostView);
    dualView = originalDualView;
  }

  WrappedDualView(const WrappedDualView parent, int offset, int numEntries) {
    originalDualView = parent.originalDualView;
    dualView = getSubview(parent.dualView, offset, numEntries);
>>>>>>> 327bba00
  }

  size_t extent(const int i) const {
    return dualView.extent(i);
  }

  typename HostViewType::const_type
  getHostView(Access::ReadOnlyStruct
    DEBUG_UVM_REMOVAL_ARGUMENT
  ) const 
  {
    DEBUG_UVM_REMOVAL_PRINT_CALLER("getHostViewReadOnly");
    throwIfDeviceViewAlive();
    impl::sync_host(originalDualView);
    return dualView.view_host();
  }

  HostViewType
  getHostView(Access::ReadWriteStruct
    DEBUG_UVM_REMOVAL_ARGUMENT
  ) 
  {
    DEBUG_UVM_REMOVAL_PRINT_CALLER("getHostViewReadWrite");
    static_assert(dualViewHasNonConstData,
        "ReadWrite views are not available for DualView with const data");
    throwIfDeviceViewAlive();
    impl::sync_host(originalDualView);
    originalDualView.modify_host();
    return dualView.view_host();
  }

  HostViewType
  getHostView(Access::WriteOnlyStruct
    DEBUG_UVM_REMOVAL_ARGUMENT
  ) 
  {
    DEBUG_UVM_REMOVAL_PRINT_CALLER("getHostViewWriteOnly");
    static_assert(dualViewHasNonConstData,
        "WriteOnly views are not available for DualView with const data");
    if (iAmASubview()) {
      return getHostView(Access::ReadWrite);
    }
    throwIfDeviceViewAlive();
    dualView.clear_sync_state();
    dualView.modify_host();
    return dualView.view_host();
  }

  typename DeviceViewType::const_type
  getDeviceView(Access::ReadOnlyStruct
    DEBUG_UVM_REMOVAL_ARGUMENT
  ) const 
  {
    DEBUG_UVM_REMOVAL_PRINT_CALLER("getDeviceViewReadOnly");
    throwIfHostViewAlive();
    impl::sync_device(originalDualView);
    return dualView.view_device();
  }

  DeviceViewType
  getDeviceView(Access::ReadWriteStruct
    DEBUG_UVM_REMOVAL_ARGUMENT
  ) 
  {
    DEBUG_UVM_REMOVAL_PRINT_CALLER("getDeviceViewReadWrite");
    static_assert(dualViewHasNonConstData,
        "ReadWrite views are not available for DualView with const data");
    throwIfHostViewAlive();
    impl::sync_device(originalDualView);
    originalDualView.modify_device();
    return dualView.view_device();
  }

  DeviceViewType
  getDeviceView(Access::WriteOnlyStruct
    DEBUG_UVM_REMOVAL_ARGUMENT
  ) 
  {
    DEBUG_UVM_REMOVAL_PRINT_CALLER("getDeviceViewWriteOnly");
    static_assert(dualViewHasNonConstData,
        "WriteOnly views are not available for DualView with const data");
    if (iAmASubview()) {
      return getDeviceView(Access::ReadWrite);
    }
    throwIfHostViewAlive();
    dualView.clear_sync_state();
    dualView.modify_device();
    return dualView.view_device();
  }

  typename HostViewType::const_type
  getHostSubview(int offset, int numEntries, Access::ReadOnlyStruct
    DEBUG_UVM_REMOVAL_ARGUMENT
  ) const 
  {
    DEBUG_UVM_REMOVAL_PRINT_CALLER("getHostSubviewReadOnly");
    throwIfDeviceViewAlive();
    impl::sync_host(originalDualView);
    return getSubview(dualView.view_host(), offset, numEntries);
  }

  HostViewType
  getHostSubview(int offset, int numEntries, Access::ReadWriteStruct
    DEBUG_UVM_REMOVAL_ARGUMENT
  ) 
  {
    DEBUG_UVM_REMOVAL_PRINT_CALLER("getHostSubviewReadWrite");
    static_assert(dualViewHasNonConstData,
        "ReadWrite views are not available for DualView with const data");
    throwIfDeviceViewAlive();
    impl::sync_host(originalDualView);
    originalDualView.modify_host();
    return getSubview(dualView.view_host(), offset, numEntries);
  }

  HostViewType
  getHostSubview(int offset, int numEntries, Access::WriteOnlyStruct
    DEBUG_UVM_REMOVAL_ARGUMENT
  ) 
  {
    DEBUG_UVM_REMOVAL_PRINT_CALLER("getHostSubviewWriteOnly");
    static_assert(dualViewHasNonConstData,
        "WriteOnly views are not available for DualView with const data");
    return getHostSubview(offset, numEntries, Access::ReadWrite);
  }

  typename DeviceViewType::const_type
  getDeviceSubview(int offset, int numEntries, Access::ReadOnlyStruct
    DEBUG_UVM_REMOVAL_ARGUMENT
  ) const
  {
    DEBUG_UVM_REMOVAL_PRINT_CALLER("getDeviceSubviewReadOnly");
    throwIfHostViewAlive();
    impl::sync_device(originalDualView);
    return getSubview(dualView.view_device(), offset, numEntries);
  }

  DeviceViewType
  getDeviceSubview(int offset, int numEntries, Access::ReadWriteStruct
    DEBUG_UVM_REMOVAL_ARGUMENT
  ) 
  {
    DEBUG_UVM_REMOVAL_PRINT_CALLER("getDeviceSubviewReadWrite");
    static_assert(dualViewHasNonConstData,
        "ReadWrite views are not available for DualView with const data");
    throwIfHostViewAlive();
    impl::sync_device(originalDualView);
    originalDualView.modify_device();
    return getSubview(dualView.view_device(), offset, numEntries);
  }

  DeviceViewType
  getDeviceSubview(int offset, int numEntries, Access::WriteOnlyStruct
    DEBUG_UVM_REMOVAL_ARGUMENT
  ) 
  {
    DEBUG_UVM_REMOVAL_PRINT_CALLER("getDeviceSubviewWriteOnly");
    static_assert(dualViewHasNonConstData,
        "WriteOnly views are not available for DualView with const data");
    return getDeviceSubview(offset, numEntries, Access::ReadWrite);
  }

private:
  template <typename ViewType>
  ViewType getSubview(ViewType view, int offset, int numEntries) const {
    return Kokkos::subview(view, Kokkos::pair<int, int>(offset, offset+numEntries));
  }

  void throwIfHostViewAlive() const {
    if (dualView.h_view.use_count() > dualView.d_view.use_count()) {
std::cout << " KDDKDD throwIfHostViewAlive " << dualView.h_view.use_count() << " " << dualView.d_view.use_count() << std::endl;
      std::ostringstream msg;
      msg << "Tpetra::Details::WrappedDualView (name = " << dualView.d_view.label() << "): "
          << "Cannot access data on device while a host view is alive";
      throw std::runtime_error(msg.str());
    }
  }

  void throwIfDeviceViewAlive() const {
    if (dualView.d_view.use_count() > dualView.h_view.use_count()) {
std::cout << " KDDKDD throwIfDeviceViewAlive " << dualView.h_view.use_count() << " " << dualView.d_view.use_count() << std::endl;
      std::ostringstream msg;
      msg << "Tpetra::Details::WrappedDualView (name = " << dualView.d_view.label() << "): "
          << "Cannot access data on host while a device view is alive";
      throw std::runtime_error(msg.str());
    }
  }

  bool iAmASubview() {
    return originalDualView.h_view != dualView.h_view;
  }

  mutable DualViewType originalDualView;
  mutable DualViewType dualView;
};

} // namespace Details

} // namespace Tpetra

#endif<|MERGE_RESOLUTION|>--- conflicted
+++ resolved
@@ -123,13 +123,6 @@
       dualView(originalDualView)
   { }
 
-<<<<<<< HEAD
-  WrappedDualView(const DeviceViewType devView)
-  {
-     auto hostView =
-       Kokkos::create_mirror_view_and_copy(typename HostViewType::memory_space(), devView);
-     dualView = DualViewType(devView, hostView);
-=======
   WrappedDualView(const DeviceViewType deviceView) {
     auto hostView = Kokkos::create_mirror_view_and_copy(typename HostViewType::memory_space(), deviceView);
     originalDualView = DualViewType(deviceView, hostView);
@@ -139,7 +132,6 @@
   WrappedDualView(const WrappedDualView parent, int offset, int numEntries) {
     originalDualView = parent.originalDualView;
     dualView = getSubview(parent.dualView, offset, numEntries);
->>>>>>> 327bba00
   }
 
   size_t extent(const int i) const {
