--- conflicted
+++ resolved
@@ -44,11 +44,7 @@
 #include <Kokkos_DualView.hpp>
 #include <sstream>
 
-<<<<<<< HEAD
-#undef DEBUG_UVM_REMOVAL  // Works only with gcc > 4.8
-=======
 #define DEBUG_UVM_REMOVAL  // Works only with gcc > 4.8
->>>>>>> 70893426
 
 #ifdef DEBUG_UVM_REMOVAL
 
