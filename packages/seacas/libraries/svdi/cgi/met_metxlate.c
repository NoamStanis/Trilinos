--- conflicted
+++ resolved
@@ -1,44 +1,9 @@
 /*
-<<<<<<< HEAD
- * Copyright (C) 2009-2017 National Technology & Engineering Solutions
- * of Sandia, LLC (NTESS).  Under the terms of Contract DE-NA0003525 with
- * NTESS, the U.S. Government retains certain rights in this software.
- *
- * Redistribution and use in source and binary forms, with or without
- * modification, are permitted provided that the following conditions are
- * met:
- *
- *     * Redistributions of source code must retain the above copyright
- *       notice, this list of conditions and the following disclaimer.
- *
- *     * Redistributions in binary form must reproduce the above
- *       copyright notice, this list of conditions and the following
- *       disclaimer in the documentation and/or other materials provided
- *       with the distribution.
- *
- *     * Neither the name of NTESS nor the names of its
- *       contributors may be used to endorse or promote products derived
- *       from this software without specific prior written permission.
- *
- * THIS SOFTWARE IS PROVIDED BY THE COPYRIGHT HOLDERS AND CONTRIBUTORS
- * "AS IS" AND ANY EXPRESS OR IMPLIED WARRANTIES, INCLUDING, BUT NOT
- * LIMITED TO, THE IMPLIED WARRANTIES OF MERCHANTABILITY AND FITNESS FOR
- * A PARTICULAR PURPOSE ARE DISCLAIMED. IN NO EVENT SHALL THE COPYRIGHT
- * OWNER OR CONTRIBUTORS BE LIABLE FOR ANY DIRECT, INDIRECT, INCIDENTAL,
- * SPECIAL, EXEMPLARY, OR CONSEQUENTIAL DAMAGES (INCLUDING, BUT NOT
- * LIMITED TO, PROCUREMENT OF SUBSTITUTE GOODS OR SERVICES; LOSS OF USE,
- * DATA, OR PROFITS; OR BUSINESS INTERRUPTION) HOWEVER CAUSED AND ON ANY
- * THEORY OF LIABILITY, WHETHER IN CONTRACT, STRICT LIABILITY, OR TORT
- * (INCLUDING NEGLIGENCE OR OTHERWISE) ARISING IN ANY WAY OUT OF THE USE
- * OF THIS SOFTWARE, EVEN IF ADVISED OF THE POSSIBILITY OF SUCH DAMAGE.
- *
-=======
  * Copyright(C) 1999-2020 National Technology & Engineering Solutions
  * of Sandia, LLC (NTESS).  Under the terms of Contract DE-NA0003525 with
  * NTESS, the U.S. Government retains certain rights in this software.
  *
  * See packages/seacas/LICENSE for details
->>>>>>> 4103bf6c
  */
 /*
  * SUN DEC/ULTRIX ALLIANT : C routines must have underscores
@@ -507,13 +472,8 @@
 static surf_statelist *cur_state;
 
 /* These arrays are global because of size. Used in cell and pixel array */
-<<<<<<< HEAD
-float rarray[MAX_ARRAY], garray[MAX_ARRAY], barray[MAX_ARRAY];
-int   varray[MAX_ARRAY];
-=======
 static float rarray[MAX_ARRAY], garray[MAX_ARRAY], barray[MAX_ARRAY];
 static int   varray[MAX_ARRAY];
->>>>>>> 4103bf6c
 
 /*-------------------------------------------------------------*/
 /* >> CGI/SVDI DEVICE DRIVER ROUTINES                          */
@@ -595,7 +555,6 @@
 static void xactivate(anything **surf_list)
 {
   int new_state; /* index of new state to use */
-<<<<<<< HEAD
 
   if (first_free_state >= 0) { /* there is free one, use it */
     new_state        = first_free_state;
@@ -624,43 +583,12 @@
   /* set surface state_list pointer to point to this state list */
   surf_list[0] = (anything *)&(surf_states[new_state]);
 
-=======
-
-  if (first_free_state >= 0) { /* there is free one, use it */
-    new_state        = first_free_state;
-    first_free_state = surf_states[new_state].next_free_state;
-  }
-  else if (last_alloc_state < MAX_DEVICE_SURFACES - 1) {
-    new_state = last_alloc_state + 1; /* can alloc one */
-    ++last_alloc_state;
-  }
-  else { /* none available */
-    new_state = -1;
-  } /* end if */
-
-  if (new_state < 0) { /* problem, report error & go away */
-    surf_list[0] = NULL;
-    return;
-  } /* end if problem */
-
-  /* got new state, init it */
-  surf_states[new_state].cgi_inited = CNO;
-  surf_states[new_state].this_index = new_state; /* save for dealloc */
-  /* -- for batch devices */
-  copy_string(surf_states[new_state].filename, DEFAULT_OUTFILE_NAME, 100);
-  surf_states[new_state].file_d = -1;
-
-  /* set surface state_list pointer to point to this state list */
-  surf_list[0] = (anything *)&(surf_states[new_state]);
-
->>>>>>> 4103bf6c
 } /* end xactivate */
 
 /* DEACTIVATE */
 static void xdeactivate(anything **surf_list)
 {
   /* deallocate memory allocated for cgi state list */
-<<<<<<< HEAD
 
   int index; /* which state is this surface linked to */
 
@@ -672,25 +600,9 @@
 
   /* unlink cgi state list from surface */
   surf_list[0] = NULL;
-=======
-
-  int index; /* which state is this surface linked to */
-
-  index = ((surf_statelist *)surf_list[0])->this_index;
-  if ((index >= 0) && (index < MAX_DEVICE_SURFACES)) {
-    surf_states[index].next_free_state = first_free_state;
-    first_free_state                   = index;
-  } /* end if */
->>>>>>> 4103bf6c
-
-  /* unlink cgi state list from surface */
-  surf_list[0] = NULL;
-
-<<<<<<< HEAD
-=======
+
 } /* end xdeactivate */
 
->>>>>>> 4103bf6c
 /* INITIALIZE */
 static void xci(anything **params, int num_surfaces, anything **surf_list)
 {
@@ -825,19 +737,11 @@
 {
   int i;           /* index for loop on surfaces */
   int bg_color[3]; /* temporary array */
-<<<<<<< HEAD
 
   bg_color[0] = *(int *)params[1];
   bg_color[1] = *(int *)params[2];
   bg_color[2] = *(int *)params[3];
 
-=======
-
-  bg_color[0] = *(int *)params[1];
-  bg_color[1] = *(int *)params[2];
-  bg_color[2] = *(int *)params[3];
-
->>>>>>> 4103bf6c
   for (i = 0; i < num_surfaces; ++i) {
 
     cur_state = (surf_statelist *)surf_list[i];
@@ -1059,7 +963,6 @@
           ((int *)params[3])[j] != CEHDOF) {
         /* error 1:-101 Enumerated parameter out of range. Function ignored */
         report_error(cur_state, 1, -101, *(short *)params[0]);
-<<<<<<< HEAD
 
         /* check for legal index */
       }
@@ -1072,20 +975,6 @@
       }
     } /* end for j */
 
-=======
-
-        /* check for legal index */
-      }
-      else if (((int *)params[2])[j] < 1 || ((int *)params[2])[j] > MAX_ERROR_CLASS) {
-        /* error 1:-102 Index out of range. Function ignored */
-        report_error(cur_state, 1, -102, *(short *)params[0]);
-      }
-      else {
-        cur_state->err_flag[((int *)params[2])[j] - 1] = ((int *)params[3])[j];
-      }
-    } /* end for j */
-
->>>>>>> 4103bf6c
   } /* end for each surface */
 } /* end xcerhct */
 
@@ -1093,15 +982,9 @@
 static void xccixp(anything **params, int num_surfaces, anything **surf_list)
 {
   int i; /* index for loop on surfaces */
-<<<<<<< HEAD
 
   /* I'm not doing anything with color index precision now */
 
-=======
-
-  /* I'm not doing anything with color index precision now */
-
->>>>>>> 4103bf6c
   for (i = 0; i < num_surfaces; ++i) {
 
     cur_state = (surf_statelist *)surf_list[i];
@@ -1213,7 +1096,6 @@
       break;
 
     case XEPGSZ: /* Page size */
-<<<<<<< HEAD
 
       if (first) {
         tokenindex = 0; /* first char of data record */
@@ -1230,24 +1112,6 @@
         vdi_esc = 1400;
         count   = 2;
 
-=======
-
-      if (first) {
-        tokenindex = 0; /* first char of data record */
-
-        /* first token is page size in x */
-        gettoken(&tokenindex, (int *)params[2], (char *)params[3], 80, data);
-        args[0] = (float)atof(data);
-
-        /* second token is page size in y */
-        gettoken(&tokenindex, (int *)params[2], (char *)params[3], 80, data);
-        args[1] = (float)atof(data);
-
-        /* page size svdi number is 1400 */
-        vdi_esc = 1400;
-        count   = 2;
-
->>>>>>> 4103bf6c
         first = FALSE;
       } /* end if first */
 
@@ -1661,11 +1525,7 @@
 
       /* This clipping algorithm is loosely based on the Cohen-
        * Sutherland algorithm.  This algorithm takes into account
-<<<<<<< HEAD
-       * the fact that points are consective, ie., it tries to
-=======
        * the fact that points are consecutive, ie., it tries to
->>>>>>> 4103bf6c
        * encode each point only once. Everything is done
        * inline for efficiency
        */
@@ -1934,7 +1794,6 @@
         else if ((x1 - cur_state->clipmin.x) < 0) {
           code1 = code1 | (1 << 0);
         }
-<<<<<<< HEAD
 
         code2 = 0;
         if ((cur_state->clipmax.y - y2) < 0) {
@@ -1958,31 +1817,6 @@
           done = TRUE;
         } /* end trivial accept */
 
-=======
-
-        code2 = 0;
-        if ((cur_state->clipmax.y - y2) < 0) {
-          code2 = code2 | (1 << 3);
-        }
-        else if ((y2 - cur_state->clipmin.y) < 0) {
-          code2 = code2 | (1 << 2);
-        }
-
-        if ((cur_state->clipmax.x - x2) < 0) {
-          code2 = code2 | (1 << 1);
-        }
-        else if ((x2 - cur_state->clipmin.x) < 0) {
-          code2 = code2 | (1 << 0);
-        }
-
-        /* determine which case this is */
-        if (!code1 && !code2) { /* trivial accept - draw it */
-          vdmova(&x1, &y1);
-          vdlina(&x2, &y2);
-          done = TRUE;
-        } /* end trivial accept */
-
->>>>>>> 4103bf6c
         else if (code1 & code2) { /* trivial reject - do nothing */
           done = TRUE;
         }
@@ -2366,21 +2200,12 @@
         vdmova(&xnew[0], &ynew[0]);
         for (j = 1; j < npnew; j++) {
           vdlina(&xnew[j], &ynew[j]);
-<<<<<<< HEAD
         }
         vdlina(&xnew[0], &ynew[0]);
         if (temp_array[4] != 0) { /* set line style back */
           vdi_ls = (int)temp_array[4];
           vdstls(&vdi_ls);
         }
-=======
-        }
-        vdlina(&xnew[0], &ynew[0]);
-        if (temp_array[4] != 0) { /* set line style back */
-          vdi_ls = (int)temp_array[4];
-          vdstls(&vdi_ls);
-        }
->>>>>>> 4103bf6c
       }      /* end if hollow OR no poly support */
       else { /* solid polygon */
         vdpoly(xnew, ynew, &npnew);
@@ -2411,7 +2236,6 @@
   float xcell, ycell; /* area per cell */
   int   ok;           /* flag TRUE =line lies in clip region */
   int   skipx, skipy; /* number of cells clipped in xmin,ymin */
-<<<<<<< HEAD
 
   /* if there isn't anything to draw, return */
   if (*(int *)params[7] == 0 || *(int *)params[8] == 0) {
@@ -2424,20 +2248,6 @@
 
   cells = (int *)params[10];
 
-=======
-
-  /* if there isn't anything to draw, return */
-  if (*(int *)params[7] == 0 || *(int *)params[8] == 0) {
-    return;
-  }
-
-  /* if cell array has negative dimension, use absolute values */
-  nx = nx1 = abs(*(int *)params[7]);
-  ny = ny1 = abs(*(int *)params[8]);
-
-  cells = (int *)params[10];
-
->>>>>>> 4103bf6c
   for (i = 0; i < num_surfaces; ++i) {
 
     cur_state = (surf_statelist *)surf_list[i];
@@ -3050,7 +2860,6 @@
           } /* end for k */
         }   /* end x decreasing */
       }     /* end if indexed color */
-<<<<<<< HEAD
 
       else { /*  direct color */
 
@@ -3065,34 +2874,11 @@
 
         if (xdir == CINCR) { /* x increasing */
 
-=======
-
-      else { /*  direct color */
-
-        /* For direct color, the color values always have to be
-         * copied, so the raster lines are written out in chucks.
-         * The raster lines will always be written top to bottom;
-         * indexing and reordering of the color values will be
-         * based on x and y direction.
-         */
-
-        ix = iy = count = 0;
-
-        if (xdir == CINCR) { /* x increasing */
-
->>>>>>> 4103bf6c
           /* starting index and index increment are based on
              clipping info and the y direction */
           if (ydir == CINCR) { /* y increasing */
             index     = ((ny1 + skipy - 1) * nx * 3) + (skipx * 3);
             index_inc = -(nx + nx1) * 3;
-<<<<<<< HEAD
-          }
-          else { /* y decreasing */
-            index     = (ny - ny1 - skipy) * nx * 3 + (skipx * 3);
-            index_inc = (nx - nx1) * 3;
-=======
->>>>>>> 4103bf6c
           }
           else { /* y decreasing */
             index     = (ny - ny1 - skipy) * nx * 3 + (skipx * 3);
@@ -3108,16 +2894,6 @@
               count++;
             } /* end for j */
 
-<<<<<<< HEAD
-          /* store as much info as possible before calling vdpixl */
-          for (k = 0; k < ny1; k++) {
-            for (j = 0; j < nx1; j++) {
-              rarray[count] = (float)pxclrs[index++] / 255.0f;
-              garray[count] = (float)pxclrs[index++] / 255.0f;
-              barray[count] = (float)pxclrs[index++] / 255.0f;
-              count++;
-            } /* end for j */
-
             /* if another row won't fit, or done, output rgb arrays */
             if (count + nx1 > MAX_ARRAY || k == ny1 - 1) {
               vdpixl(&ix, &iy, rarray, garray, barray, &count);
@@ -3131,21 +2907,6 @@
           } /* end for k */
         }   /* end if x increasing */
 
-=======
-            /* if another row won't fit, or done, output rgb arrays */
-            if (count + nx1 > MAX_ARRAY || k == ny1 - 1) {
-              vdpixl(&ix, &iy, rarray, garray, barray, &count);
-              count = 0;     /* reset rgb array counter */
-              iy    = k + 1; /* update iy */
-            }
-
-            /* compute next index into the pxclrs array */
-            index = index + index_inc;
-
-          } /* end for k */
-        }   /* end if x increasing */
-
->>>>>>> 4103bf6c
         else { /* x decreasing */
 
           /* starting index and index increment are based on
@@ -3671,7 +3432,6 @@
       vdstco(&one, &dev_descrip.index_array[cur_state->fg_index], &color_array[1],
              &dev_descrip.col_mode);
     }
-<<<<<<< HEAD
 
     /* 3. caller setting index bg_index  - set index 0 */
     if (cur_state->bg_index != 0) { /* .. don't do it twice */
@@ -3719,55 +3479,6 @@
       indx_ptr = indx_ptr + 1;
     }
 
-=======
-
-    /* 3. caller setting index bg_index  - set index 0 */
-    if (cur_state->bg_index != 0) { /* .. don't do it twice */
-      if (starti <= cur_state->bg_index && (starti + num_cols > cur_state->bg_index)) {
-        vdstco(&one, &dev_descrip.index_array[0], &color_array[cur_state->bg_index],
-               &dev_descrip.col_mode);
-      }
-    }
-
-    /* 4. caller setting index fg_index  - set index 1 */
-    if (cur_state->fg_index != 1) { /* .. don't do it twice */
-      if (starti <= cur_state->fg_index && (starti + num_cols > cur_state->fg_index)) {
-        vdstco(&one, &dev_descrip.index_array[1], &color_array[cur_state->fg_index],
-               &dev_descrip.col_mode);
-      }
-    }
-
-    /* now do all the rest */
-    /* ...sort for convenience */
-    if (cur_state->fg_index < cur_state->bg_index) {
-      index1 = cur_state->fg_index;
-      index2 = cur_state->bg_index;
-    }
-    else {
-      index1 = cur_state->bg_index;
-      index2 = cur_state->fg_index;
-    } /* end sort */
-
-    maxindex = starti + num_cols - 1;
-    indx_ptr = starti;
-    if (indx_ptr < 2) {
-      indx_ptr = 2;
-    }
-
-    /* 1. set color table between index 1 and index1 */
-    if (indx_ptr <= 2) {
-      num_set = min(index1 - 2, maxindex - 1);
-      if (num_set > 0) {
-        vdstco(&num_set, &dev_descrip.index_array[2], &color_array[2], &dev_descrip.col_mode);
-        indx_ptr = index1 + 1;
-      }
-    }
-
-    if (indx_ptr == index1) { /* update indx_ptr */
-      indx_ptr = indx_ptr + 1;
-    }
-
->>>>>>> 4103bf6c
     /* 2. set color table between index1 and index2 */
     if (indx_ptr < index2) {
       num_set = min(index2 - indx_ptr, maxindex - indx_ptr + 1);
