--- conflicted
+++ resolved
@@ -1,77 +1,6 @@
-<<<<<<< HEAD
-C Copyright (C) 2009-2017, 2020 National Technology & Engineering Solutions
-C of Sandia, LLC (NTESS).  Under the terms of Contract DE-NA0003525 with
-C NTESS, the U.S. Government retains certain rights in this software.
-C
-C Redistribution and use in source and binary forms, with or without
-C modification, are permitted provided that the following conditions are
-C met:
-C
-C     * Redistributions of source code must retain the above copyright
-C       notice, this list of conditions and the following disclaimer.
-C
-C     * Redistributions in binary form must reproduce the above
-C       copyright notice, this list of conditions and the following
-C       disclaimer in the documentation and/or other materials provided
-C       with the distribution.
-C
-C     * Neither the name of NTESS nor the names of its
-C       contributors may be used to endorse or promote products derived
-C       from this software without specific prior written permission.
-C
-C THIS SOFTWARE IS PROVIDED BY THE COPYRIGHT HOLDERS AND CONTRIBUTORS
-C "AS IS" AND ANY EXPRESS OR IMPLIED WARRANTIES, INCLUDING, BUT NOT
-C LIMITED TO, THE IMPLIED WARRANTIES OF MERCHANTABILITY AND FITNESS FOR
-C A PARTICULAR PURPOSE ARE DISCLAIMED. IN NO EVENT SHALL THE COPYRIGHT
-C OWNER OR CONTRIBUTORS BE LIABLE FOR ANY DIRECT, INDIRECT, INCIDENTAL,
-C SPECIAL, EXEMPLARY, OR CONSEQUENTIAL DAMAGES (INCLUDING, BUT NOT
-C LIMITED TO, PROCUREMENT OF SUBSTITUTE GOODS OR SERVICES; LOSS OF USE,
-C DATA, OR PROFITS; OR BUSINESS INTERRUPTION) HOWEVER CAUSED AND ON ANY
-C THEORY OF LIABILITY, WHETHER IN CONTRACT, STRICT LIABILITY, OR TORT
-C (INCLUDING NEGLIGENCE OR OTHERWISE) ARISING IN ANY WAY OUT OF THE USE
-C OF THIS SOFTWARE, EVEN IF ADVISED OF THE POSSIBILITY OF SUCH DAMAGE.
-C
-
-C
-C VDMOVA VDMONI VDGNAM VBIQDV VBIQPK VDLINA VDTEXT VDPNTA VDPOLY VDIQCP VDSTOS
-C WMETMV WMETMO WMETGN WMETIV WMETQP WMETLN WMETTX WMETPT WMETPY WMETCP WMETOS
-C
-C
-C VDIQOS VDSTFC VDSTBC VDSTIN VDSTLS VDSTLW VDSTCS VDAABU VDALOC VDABGL VDAKGL
-C WMETIO WMETFC WMETBC WMETIN WMETLS WMETLW WMETCS WMETBU WMETLO WMETBL WMETKL
-C
-C
-C VDSTLA VDINIT VDFRAM VDTERM VDIQDC VDNWPG VDBELL VDWAIT VDBUFL VDSTCO VDIQCO
-C WMETLA WMETNT WMETFR WMETTR WMETDC WMETPG WMETBE WMETWT WMETFL WMETCO WMETIC
-C
-C
-C VDESCP VDIQES VDIQND VIMOVA VILINA VIPNTA VITEXT VIINIT VITERM VINWPG CDRCOM
-C WMETES WMETIE WMETID WMETIM WMETIL WMETIP WMETIX WMETII WMETIT WMETIG CDRCOM
-C
-C
-C VCJOB  VCONOD VBERRH VDLOGE CDRWFS CDRRFS CDROFS CDROF3 CDRCFS CDROFF CDROAB
-C  VCJOB VCONOD WMETER WMETLE WMETWF WMETRF WMETOF WMETO3 WMETCF WMETFF WMETAB
-C
-C
-C BGPBUF QMSBUF QMSBU1 DDCBUF H75BUF BTKBUF NMTBUF VBIMBF VBPKG  VBDEV  VDIQRS
-C WMETBF WMETQM WMETBF WMETBF WMETBF WMETBF WMETBF WMETIB WMETPK WMETDV WMETQR
-C
-C
-C VDSTMP VDSTRS VDSTRV VDBRGB VDFRGB VDPIXL VDPIXI VDRPIX VDRPXI VDRSCL VDIQCI
-C WMETMP WMETRS WMETRV WMETBG WMETFG WMETPX WMETPI WMETRP WMETRI WMETRL WMETCI
-C
-C
-C VBSTMP VIFRAM VCNDCM VCATTR VBINI1 VB2HLS VB2RGB VCCOLT VCCRPS VCSCAL VCDDIM
-C WMET01 WMET02 WMET03 WMET04 WMET05 WMET06 WMET07 WMET08 WMET09 WMET10 WMET11
-C
-C
-C VIPOLY VBOUT
-C WMET12 WMET13
-=======
 C Copyright(C) 1999-2020 National Technology & Engineering Solutions
 C of Sandia, LLC (NTESS).  Under the terms of Contract DE-NA0003525 with
 C NTESS, the U.S. Government retains certain rights in this software.
->>>>>>> 4103bf6c
 C
 C See packages/seacas/LICENSE for details
 
@@ -189,23 +118,13 @@
 
 C ENTRY CONDITIONS - ITYPE = 0   for header frame
 C                          = 1   for trailer frame
-<<<<<<< HEAD
-C
+
 C CALLS            -
-C
+
 C EXIT CONDITIONS  -
-C
+
 C NARRATIVE        -NULL ROUTINE
-C
-=======
-
-C CALLS            -
-
-C EXIT CONDITIONS  -
-
-C NARRATIVE        -NULL ROUTINE
-
->>>>>>> 4103bf6c
+
 C C C C C C C C C C C C C C C C C C C C C C C C C C C C C C C C C C C C
 
       INTEGER*4 ITYPE
@@ -221,15 +140,9 @@
 C                   Device-independent.
 
 C ENTRY CONDITIONS -NAME = character string; < 80 characters
-<<<<<<< HEAD
-C
+
 C CALLS
-C
-=======
-
-C CALLS
-
->>>>>>> 4103bf6c
+
 C EXIT CONDITIONS  -output graphics file is assigned the name NAME
 
 C NARRATIVE        -This subroutine associates a file name with
@@ -357,17 +270,10 @@
 C                   occur.
 
 C C C C C C C C C C C C C C C C C C C C C C C C C C C C C C C C C C C C
-<<<<<<< HEAD
-C
+
       INTEGER ERRNUM
       INTEGER ERRSEV
-C
-=======
-
-      INTEGER ERRNUM
-      INTEGER ERRSEV
-
->>>>>>> 4103bf6c
+
       INTEGER*4 KWRTFL,KRDFL,KOUTFL,KINFL,KWRDSZ,KBYTEL,KCPW,KBAUD,
      1KCOMTP
       COMMON /CDRCOM/ KWRTFL,KRDFL,KOUTFL,KINFL,KWRDSZ,KBYTEL,KCPW,
@@ -502,15 +408,9 @@
 C ENTRY CONDITIONS -ISTATE = 0 - initialization
 C                            1 - new page
 C                            2 - terminate
-<<<<<<< HEAD
-C
+
 C CALLS            -CDRMON
-C
-=======
-
-C CALLS            -CDRMON
-
->>>>>>> 4103bf6c
+
 C EXIT CONDITIONS  -
 
 c NARRATIVE        -For ISTATE=0, job information is initialized, and
@@ -672,19 +572,11 @@
 C                   boundary is drawn using the solid line style.
 C                   VDI will close the polygon (i.e. the last point
 C                   will be connected to the first).
-<<<<<<< HEAD
-C
+
 C                   The level of support for this primitive is device-
 C                   dependent.  The level of support is categorized
 C                   as follows:
-C
-=======
-
-C                   The level of support for this primitive is device-
-C                   dependent.  The level of support is categorized
-C                   as follows:
-
->>>>>>> 4103bf6c
+
 C                     Level 0 -- no polygon fill.  Only the polygon
 C                        boundary is drawn.
 C                     Level 1 -- the device fills convex polygons.
@@ -697,11 +589,7 @@
 C                        is drawn to that point from a point far outside
 C                        the polygon, that line intersects the polygon
 C                        boundary an odd number of times.
-<<<<<<< HEAD
-C
-=======
-
->>>>>>> 4103bf6c
+
 C                   Note that the level of support for a particular device
 C                   can be inquired using the function VDIQDC.
 
@@ -747,11 +635,7 @@
       REAL*4 VECTOR(7)
       COMMON /WMET04/ VECTOR
       integer*4 i4
-<<<<<<< HEAD
-C
-=======
-
->>>>>>> 4103bf6c
+
 C CALL EACH OF THE INDIVIDUAL ATTRIBUTE SETTING ROUTINES.
 C CHECK FOR VALIDITY OF INPUT VALUES WILL BE DONE IN EACH INDIVIDUAL
 C ROUTINE.
@@ -867,17 +751,10 @@
 C                   greater than 12.
 
 C C C C C C C C C C C C C C C C C C C C C C C C C C C C C C C C C C C C
-<<<<<<< HEAD
-C
+
       INTEGER ERRNUM
       INTEGER ERRSEV
-C
-=======
-
-      INTEGER ERRNUM
-      INTEGER ERRSEV
-
->>>>>>> 4103bf6c
+
 C REPORT THE ERROR USING VDLOGE.
       CALL WMETLE(ERRNUM,ERRSEV)
 
@@ -1165,11 +1042,7 @@
 
 C ENVIRONMENT      -Computer-independent, System-independent, FORTRAN 77
 C                   Hard Copy Format 1.
-<<<<<<< HEAD
-C
-=======
-
->>>>>>> 4103bf6c
+
 C ENTRY CONDITIONS -N = integer number of words in NSTR. (max=4)
 C                   NSTR = integer array containing the string to be
 C                   converted and output.  The last character must
@@ -1184,22 +1057,14 @@
 C                   ASCII and sends it to the device.
 
 C C C C C C C C C C C C C C C C C C C C C C C C C C C C C C C C C C C C
-<<<<<<< HEAD
-C
-=======
-
->>>>>>> 4103bf6c
+
       INTEGER   N
       INTEGER*4 NSTR(4)
       integer i, j
       integer*4 itemp
       integer*4 itemp1, itemp2
       integer   itemp8
-<<<<<<< HEAD
-C
-=======
-
->>>>>>> 4103bf6c
+
       INTEGER*4 KWRTFL,KRDFL,KOUTFL,KINFL,KWRDSZ,KBYTEL,KCPW,KBAUD,
      1KCOMTP
       COMMON /CDRCOM/ KWRTFL,KRDFL,KOUTFL,KINFL,KWRDSZ,KBYTEL,KCPW,
@@ -1209,46 +1074,16 @@
       INTEGER*4 KTERM
       DATA KTERM /92/
 
-<<<<<<< HEAD
-C
-=======
->>>>>>> 4103bf6c
 C LOOP THROUGH EACH CHARACTER IN EACH WORD OF NSTR.
       DO I=1,N
          DO J=1,KCPW
             CALL CDR1CH(J,NSTR(I),ITEMP)
-<<<<<<< HEAD
-C
-C     CONVERT CHARACTER.
-            CALL CDRCVT(ITEMP,ITEMP1)
-C     
-C     CHECK FOR END-OF-STRING CHARACTER.
-            IF (ITEMP1.EQ.KTERM) GO TO 20
-C     
-C     SEND PAIRS OF CHARACTERS TO THE OUTPUT FILE.
-            IF(MOD(J,2).EQ.1) THEN
-               ITEMP2=ITEMP1
-            ELSE
-               ITEMP8=256*ITEMP2+ITEMP1
-               CALL WMET13S(ITEMP8)
-            ENDIF
-         END DO
-      END DO
-C     
-C PAD WITH A BLANK IF NECESSARY TO MAKE NUMBER OF CHARS EVEN.
- 20   CONTINUE
-      IF(MOD(J,2).EQ.0) THEN
-         ITEMP8=256*ITEMP2+32
-         CALL WMET13S(ITEMP8)
-      ENDIF
-=======
 
 C     CONVERT CHARACTER.
             CALL CDRCVT(ITEMP,ITEMP1)
 C
 C     CHECK FOR END-OF-STRING CHARACTER.
             IF (ITEMP1.EQ.KTERM) GO TO 20
->>>>>>> 4103bf6c
 C
 C     SEND PAIRS OF CHARACTERS TO THE OUTPUT FILE.
             IF(MOD(J,2).EQ.1) THEN
@@ -1282,11 +1117,7 @@
 C                          Red,   RGB(1),    range 0 - MAXVAL
 C                          Green,  RGB(2),    range 0 - MAXVAL
 C                          Blue, RGB(3),    range 0 - MAXVAL
-<<<<<<< HEAD
-C
-=======
-
->>>>>>> 4103bf6c
+
 C                    MAXVAL = integer, largest value that each of R, G or B
 C                             can assume
 
@@ -1301,21 +1132,13 @@
 C                    of HLS is the one adopted by GSPC 79.
 
 C C C C C C C C C C C C C C C C C C C C C C C C C C C C C C C C C C C C
-<<<<<<< HEAD
-C
-=======
-
->>>>>>> 4103bf6c
+
       integer   maxval
       REAL*4 HLS(3), temp
       INTEGER*4 RGB(3)
       integer*4 ired, igre, iblu, maxc, minc, isum, idif
       integer*4 maxlit
-<<<<<<< HEAD
-C
-=======
-
->>>>>>> 4103bf6c
+
 C          copy the inputs to locals
 
       IRED = RGB(1)
@@ -1331,15 +1154,9 @@
       MAXLIT = 2*MAXVAL
 
 c          getting lightness is easy
-<<<<<<< HEAD
-c
+
       HLS(2) = DBLE(ISUM)/DBLE(MAXLIT)
-c
-=======
-
-      HLS(2) = DBLE(ISUM)/DBLE(MAXLIT)
-
->>>>>>> 4103bf6c
+
 c          getting saturation is a little more difficult
 
       IF(IDIF.EQ.0) THEN
@@ -1410,11 +1227,7 @@
 C                    of HLS is the one adopted by GSPC 79.
 
 C C C C C C C C C C C C C C C C C C C C C C C C C C C C C C C C C C C C
-<<<<<<< HEAD
-C
-=======
-
->>>>>>> 4103bf6c
+
       INTEGER MAXVAL
       REAL*4 HLS(3), LIT, HUE, SAT, f
       INTEGER*4 RGB(3), inten, irange, irang2, isplus
@@ -1424,15 +1237,9 @@
 
       zero = 0
       imaxval = maxval
-<<<<<<< HEAD
-C
+
 C          copy the inputs to locals
-C
-=======
-
-C          copy the inputs to locals
-
->>>>>>> 4103bf6c
+
       HUE = HLS(1)
       LIT = HLS(2)
       SAT = HLS(3)
@@ -1463,19 +1270,11 @@
 
       F = HUE - IJUMP
       INTEN = LIT*DBLE(2*IMAXVAL+1)
-<<<<<<< HEAD
-c
+
 c          irange is the range a color may take on (i.e. maxval adjusted for
 c                 intensity
 c          irang2 is irange adjusted for saturation
-c
-=======
-
-c          irange is the range a color may take on (i.e. maxval adjusted for
-c                 intensity
-c          irang2 is irange adjusted for saturation
-
->>>>>>> 4103bf6c
+
       IRANGE = IMAXVAL - ABS(INTEN-IMAXVAL)
 C ... This is done for the 8-byte systems so we can pass native int to mod intrinsic
       IRANGT = IRANGE
@@ -1610,11 +1409,7 @@
       END IF
 
 C          check for valid indexes.
-<<<<<<< HEAD
-C
-=======
-
->>>>>>> 4103bf6c
+
       DO I=1,NUM
          INDEXN=INDEX(I)
          IF(INDEXN.LT.0.OR.INDEXN.GT.255) THEN
@@ -1656,11 +1451,7 @@
       COMMON /WMET09/XCP,YCP
       REAL*4 XCP,YCP
       REAL*4 X,Y
-<<<<<<< HEAD
-C
-=======
-
->>>>>>> 4103bf6c
+
 C     ASSIGN THE CP TO X,Y
 
       X=XCP
@@ -1740,17 +1531,10 @@
 
 c  batch update mode--c700
       INTEGER IBATUP
-<<<<<<< HEAD
-c
+
 c  send color table--c800
       INTEGER ISNDCO
-c
-=======
-
-c  send color table--c800
-      INTEGER ISNDCO
-
->>>>>>> 4103bf6c
+
       INTEGER*4 IBUF(6)
       DATA IBUF/36869,5*0/
 c     ibuf  (1)     (2)      (3)    (4)     (5)      (6)
@@ -1824,17 +1608,10 @@
          CLRTAB(IBUF(2)+1,1)=IBUF(3)
          CLRTAB(IBUF(2)+1,2)=IBUF(4)/256
          CLRTAB(IBUF(2)+1,3)=IBUF(5)/256
-<<<<<<< HEAD
-c
+
       CALL WMET13(6,IBUF)
   100 CONTINUE
-c
-=======
-
-      CALL WMET13(6,IBUF)
-  100 CONTINUE
-
->>>>>>> 4103bf6c
+
   999 CALL WMET13S(ISNDCO)
 c  send color table
       RETURN
@@ -1956,11 +1733,7 @@
 C  SEND BGP COMMAND
 
       CALL WMET13(2,LW)
-<<<<<<< HEAD
-C
-=======
-
->>>>>>> 4103bf6c
+
   999 RETURN
       END
       SUBROUTINE WMETIG
@@ -2067,11 +1840,7 @@
 C                   N = integer number of arguments in ARG.  RANGE 0-.
 C                   ARGS = real array of arguments for the escape
 C                   function specified.
-<<<<<<< HEAD
-C
-=======
-
->>>>>>> 4103bf6c
+
 C CALLS            -vbout
 
 C EXIT CONDITIONS  -
@@ -2096,15 +1865,9 @@
          CALL WMETER(802,5)
          GOTO 999
       END IF
-<<<<<<< HEAD
-C
+
 C          meta file escapes 800 -
-C
-=======
-
-C          meta file escapes 800 -
-
->>>>>>> 4103bf6c
+
       IF(ESCPCD.EQ.800) THEN
 
 C SEND ASPECT RATIO
@@ -2166,19 +1929,11 @@
 C                   boundary is drawn using the solid line style.
 C                   VDI will close the polygon (i.e. the last point
 C                   will be connected to the first).
-<<<<<<< HEAD
-C
+
 C                   The level of support for this primitive is device-
 C                   dependent.  The level of support is categorized
 C                   as follows:
-C
-=======
-
-C                   The level of support for this primitive is device-
-C                   dependent.  The level of support is categorized
-C                   as follows:
-
->>>>>>> 4103bf6c
+
 C                     Level 0 -- no polygon fill.  Only the polygon
 C                        boundary is drawn.
 C                     Level 1 -- the device fills convex polygons.
@@ -2191,11 +1946,7 @@
 C                        is drawn to that point from a point far outside
 C                        the polygon, that line intersects the polygon
 C                        boundary an odd number of times.
-<<<<<<< HEAD
-C
-=======
-
->>>>>>> 4103bf6c
+
 C                   Note that the level of support for a particular device
 C                   can be inquired using the function VDIQDC.
 
@@ -2208,11 +1959,7 @@
 C MAX NPTS IS 508.  Constraint imposed by postprocessor.
       INTEGER*4 OUTARY(2)
       INTEGER*4 zero, i4
-<<<<<<< HEAD
-C
-=======
-
->>>>>>> 4103bf6c
+
 C SCALE FACTORS FOR NDC TO DC MAPPING.  (LXY)
       REAL*4 XSCALE,YSCALE
       COMMON /WMET10/ XSCALE,YSCALE
@@ -2233,24 +1980,14 @@
 C SET CURRENT LINESTYLE TO SOLID
       zero = 0
       CALL WMETLS(zero)
-<<<<<<< HEAD
-C
-=======
-
->>>>>>> 4103bf6c
+
 C BEGIN POLYGON COMMAND = AA00
 C                       = 43520
 C END POLYGON COMMAND = AB00
 C                     = 43776
-<<<<<<< HEAD
-C
+
       CALL WMET13S(43520)
-C
-=======
-
-      CALL WMET13S(43520)
-
->>>>>>> 4103bf6c
+
       NN=NPTS
 C CHECK MAXIMUM POINTS LIMIT
       IF (NN.GT.508) NN=508
@@ -2260,26 +1997,16 @@
         OUTARY(2) = YARRAY(I) * YSCALE + YPAD
         CALL WMET13(2,OUTARY)
  100  CONTINUE
-<<<<<<< HEAD
-C
+
       CALL WMET13S(43776)
-C
-=======
-
-      CALL WMET13S(43776)
-
->>>>>>> 4103bf6c
+
 C MOVE SOMEWHERE TO UPDATE CURRENT POSITION
       CALL WMETIM(XARRAY(1),YARRAY(1))
 
 C RESTORE LINESTYLE
       i4 = ATTARR(4)
       CALL WMETLS(i4)
-<<<<<<< HEAD
-C
-=======
-
->>>>>>> 4103bf6c
+
 999   RETURN
       END
       SUBROUTINE WMET13(NUMWDS,OUTARY)
@@ -2305,61 +2032,34 @@
 C DIMENSION OUTARY TO NUMWDS+1 TO AVOID PROBLEMS WHEN NUMWDS = 0.
       INTEGER   NUMWDS
       INTEGER*4 OUTARY(NUMWDS+1)
-<<<<<<< HEAD
-C
-=======
-
->>>>>>> 4103bf6c
+
       CALL WMETBF(NUMWDS,OUTARY)
       RETURN
       END
       SUBROUTINE WMET13S(OUT)
 C C C C C C C C C C C C C C C C C C C C C C C C C C C C C C C C C C C C
-<<<<<<< HEAD
-C
+
 C VBOUT            -Output 16 Bits of Data.
-C
+
 CC ENVIRONMENT      -Computer-independent, System-independent, FORTRAN 77
-C
-=======
-
-C VBOUT            -Output 16 Bits of Data.
-
-CC ENVIRONMENT      -Computer-independent, System-independent, FORTRAN 77
-
->>>>>>> 4103bf6c
+
 C ENTRY CONDITIONS -NUMWDS = integer number of words in OUTARY.
 C                          = 0 means flush the buffer.
 C                   OUTARY = integer array of output data, 16 bits/word,
 C                   right-justified.
-<<<<<<< HEAD
-C
-C
-=======
-
->>>>>>> 4103bf6c
+
 C NARRATIVE        - This routine used to do all the work but due to
 C                    complex computer, device and software (COMDQ)
 C                    dependencies, the work has moved to the computer
 C                    dependent, device dependent, COMQ dependent routine
 C                    BGPBUF.
-<<<<<<< HEAD
-C
-C C C C C C C C C C C C C C C C C C C C C C C C C C C C C C C C C C C C
-C
+
+C C C C C C C C C C C C C C C C C C C C C C C C C C C C C C C C C C C C
+
 C DIMENSION OUTARY TO NUMWDS+1 TO AVOID PROBLEMS WHEN NUMWDS = 0.
       INTEGER*4 OUTARY(1)
       INTEGER OUT
-C
-=======
-
-C C C C C C C C C C C C C C C C C C C C C C C C C C C C C C C C C C C C
-
-C DIMENSION OUTARY TO NUMWDS+1 TO AVOID PROBLEMS WHEN NUMWDS = 0.
-      INTEGER*4 OUTARY(1)
-      INTEGER OUT
-
->>>>>>> 4103bf6c
+
       OUTARY(1) = OUT
       CALL WMETBF(1,OUTARY)
       RETURN
@@ -2524,11 +2224,7 @@
 
 c ** Jan 16, 1991 -- Dino Pavlakos
 c       changed polygon support level (entry# 24) from 2 to 3
-<<<<<<< HEAD
-c
-=======
-
->>>>>>> 4103bf6c
+
        DATA DEV/ 0.,0.,256.,256.,4096.,31.,32767.,0.,0.,0.,
      *          0.,0.,0.,0.,32767.,32767.,0.0,0.0,8.,8.,
      *          0.,0.,11.,3.,508.,1.,16777216.,0.,0.,21298.,
@@ -2666,11 +2362,7 @@
 C C C C C C C C C C C C C C C C C C C C C C C C C C C C C C C C C C C C
 
       REAL*4 YSIZE
-<<<<<<< HEAD
-C
-=======
-
->>>>>>> 4103bf6c
+
       INTEGER*4 IBUF(4)
 
       REAL*4 VECTOR(7)
@@ -2696,19 +2388,11 @@
 C  SET CHARACTER BOX = SPACING OF LETTERS TO A 5/7 BOX
       VECTOR(6)=YSIZE
       VECTOR(7)=VECTOR(6)*(5./7.)
-<<<<<<< HEAD
-C
+
 C   SEND 15 BITS FOR THE HEIGHT AND WIDTH TO BGP. NOTE THAT CHARACTER SIZES
 C   ARE MAPPED FROM THE SMALLEST TO THE LARGEST CHARACTER DEFINED TO BE A
 C   CHARACTER FILLING THE SMALLEST DIMENSION OF THE SCREEN ASPECT RATIO.
-C
-=======
-
-C   SEND 15 BITS FOR THE HEIGHT AND WIDTH TO BGP. NOTE THAT CHARACTER SIZES
-C   ARE MAPPED FROM THE SMALLEST TO THE LARGEST CHARACTER DEFINED TO BE A
-C   CHARACTER FILLING THE SMALLEST DIMENSION OF THE SCREEN ASPECT RATIO.
-
->>>>>>> 4103bf6c
+
 C  SEND BGP COMMAND ,B202-HEIGHT-WIDTH
       IBUF(1)=45570
       IBUF(2)=.65*VECTOR(6)*YSCALE
@@ -2764,11 +2448,7 @@
 C           (5)=LINE WIDTH
 C           (6)=CHARACTER BOX Y
 C           (7)=CHARACTER BOX X
-<<<<<<< HEAD
-C
-=======
-
->>>>>>> 4103bf6c
+
       VECTOR(3)=INTEN
 C MAP INTEN VALUE OF 0.-1. INTO 0.-32767. (15 BITS OF INFO)
       INTE(2)=INTEN*32767.
@@ -2942,24 +2622,13 @@
       INTEGER*4 KJROUT(4),KSECUR,KJTIME(4),KJDATE(4)
       COMMON / VCJOB/ KIDSIZ,KJOBID,KUSRSZ,KUSRID,KSZROU,
      1               KJROUT,KSECUR,KJTIME,KJDATE,MACHIN,MACLEN
-<<<<<<< HEAD
-C
+
 C DECLARE FILE INITIALIZATION COMMANDS.
       integer*4 idfile(2),isecur(3), zero(1)
       real*4 rzero
-C
+
       DATA ISECUR/33282,1,0/
-C
-C
-=======
-
-C DECLARE FILE INITIALIZATION COMMANDS.
-      integer*4 idfile(2),isecur(3), zero(1)
-      real*4 rzero
-
-      DATA ISECUR/33282,1,0/
-
->>>>>>> 4103bf6c
+
       RZERO= 0
       ZERO(1) = 0
       XPAD = 0
@@ -2981,11 +2650,7 @@
 C           CHARACTER BOX Y  - NORMAL PRINT SIZE (100 LINES/PAGE)
       VECTOR(7)=.00714286
 C           CHARACTER BOX X  - NORMAL PRINT SIZE (VECTOR(6)*5/7)
-<<<<<<< HEAD
-C
-=======
-
->>>>>>> 4103bf6c
+
 C     ESTABLISH DEVICE UNITS (MAX ADDRESSABLE UNITS)
 
       XDEVIC=32767
@@ -2997,11 +2662,7 @@
 
 C CHECK FOR VALID ASPECT.  IF(ASPECT.LT.0.0) THEN CALL VBERRH(721,5),
 C AND USE DEFAULT ASPECT.
-<<<<<<< HEAD
-C
-=======
-
->>>>>>> 4103bf6c
+
       IF(ASPE.LT.0.) THEN
         CALL WMETER(721,5)
         ASPE=XDEVIC/YDEVIC
@@ -3041,11 +2702,7 @@
 C  SET UP MONITORING INFORMATION
       CALL WMETDV('C MET   ')
       CALL WMETMO(0)
-<<<<<<< HEAD
-C
-=======
-
->>>>>>> 4103bf6c
+
 C INITIALIZE THE OUTPUT FILE.
       CALL WMETFF(KOUTFL,1440,1,ISTAT)
 
@@ -3058,63 +2715,35 @@
 c SEND FILE ID.
 
       CALL WMET13(2,IDFILE)
-<<<<<<< HEAD
-C
+
 C SEND DATE AND TIME.
       CALL WMET05(3,KJDATE)
       CALL WMET05(3,KJTIME)
-C
+
 C SEND LENGTH OF JOB ID AND JOB ID.
       CALL WMET13S(IIDSIZ)
       CALL WMET05(4,KJOBID)
-C
+
 C SEND LENGTH OF USER ID AND USER ID.
       CALL WMET13S(IUSRSZ)
       CALL WMET05(4,KUSRID)
-C
+
 C SEND LENGTH OF ROUTING INFO AND ROUTING INFO.
       CALL WMET13S(ISZROU)
       CALL WMET05(4,KJROUT)
-C
-=======
-
-C SEND DATE AND TIME.
-      CALL WMET05(3,KJDATE)
-      CALL WMET05(3,KJTIME)
-
-C SEND LENGTH OF JOB ID AND JOB ID.
-      CALL WMET13S(IIDSIZ)
-      CALL WMET05(4,KJOBID)
-
-C SEND LENGTH OF USER ID AND USER ID.
-      CALL WMET13S(IUSRSZ)
-      CALL WMET05(4,KUSRID)
-
-C SEND LENGTH OF ROUTING INFO AND ROUTING INFO.
-      CALL WMET13S(ISZROU)
-      CALL WMET05(4,KJROUT)
-
->>>>>>> 4103bf6c
+
 C SEND SECURITY AND FLUSH BUFFER.
       ISECUR(3)=KSECUR
       CALL WMET13(3,ISECUR)
       zero(1) = 0
       CALL WMET13(0,zero)
-<<<<<<< HEAD
-C
-=======
-
->>>>>>> 4103bf6c
+
 C SEND ASPECT RATIO
       CALL WMET13S(33539)
       CALL WMET13S(INT(XNDCMX*XDEVIC))
       CALL WMET13S(INT(YNDCMX*YDEVIC))
       CALL WMET13S(0)
-<<<<<<< HEAD
-C
-=======
-
->>>>>>> 4103bf6c
+
 C          SET UP COLOR TABLE
 
       DO 10 I=2,256
@@ -3137,12 +2766,7 @@
 
 C SET CURRENT POSITION TO (0.,0.)
       CALL WMETIM(rzero, rzero)
-<<<<<<< HEAD
-C
-C
-=======
-
->>>>>>> 4103bf6c
+
       RETURN
       END
       SUBROUTINE WMETIL(XNDC,YNDC)
@@ -3228,11 +2852,7 @@
       CALL WMETIM(X,Y)
 C plot marker at current position (A400 HEX = 41984) TO THE OUTPUT FILE.
       CALL WMET13S(41984)
-<<<<<<< HEAD
-C
-=======
-
->>>>>>> 4103bf6c
+
       RETURN
       END
       SUBROUTINE WMETIT
@@ -3262,38 +2882,22 @@
       COMMON /CDRCOM/ KWRTFL,KRDFL,KOUTFL,KINFL,KWRDSZ,KBYTEL,KCPW,
      1 KBAUD,KCOMTP
       INTEGER FILLER
-<<<<<<< HEAD
-C
+
 C FILLER IS 1440 BYTES WORTH OF DECIMAL 8100 PADD CHARACTERS
       DATA FILLER /33024/
       integer*4 zero(1)
-C
+
 C SEND AN END OF DATA COMMAND TO THE OUTPUT FILE.
 C 8600 HEX = 34304 = END OF DATA COMMAND.
       CALL WMET13S(34304)
-C
-=======
-
-C FILLER IS 1440 BYTES WORTH OF DECIMAL 8100 PADD CHARACTERS
-      DATA FILLER /33024/
-      integer*4 zero(1)
-
-C SEND AN END OF DATA COMMAND TO THE OUTPUT FILE.
-C 8600 HEX = 34304 = END OF DATA COMMAND.
-      CALL WMET13S(34304)
-
->>>>>>> 4103bf6c
+
 C UPON TERMINATION, WE WANT TO SEND AN EXTRA BUFFER FULL OF PADD
 C CHARACTERS.  BY DOING THIS, WE CAN EASILY BUILD A STANDARD
 C METAFILE WHICH CAN BE PASSED AROUND SYSTEMS.  IT MAY BE
 C NECESSARY FOR SOME SYSTEMS TO THROW AWAY DATA AT THE END OF
 C THE FILE, AND THIS WILL ENSURE THAT NOTHING WORTHWHILE GETS
 C DISCARDED.
-<<<<<<< HEAD
-C
-=======
-
->>>>>>> 4103bf6c
+
       zero(1) = 0
       DO 10 I=1,2048
          CALL WMET13S(FILLER)
@@ -3301,11 +2905,7 @@
 
 C FLUSH OUTPUT BUFFERS.
       CALL WMET13(0,zero)
-<<<<<<< HEAD
-C
-=======
-
->>>>>>> 4103bf6c
+
       CALL WMETCF(KOUTFL,1)
       CALL WMETMO(2)
 
@@ -3345,11 +2945,7 @@
 C                    apply.
 
 C C C C C C C C C C C C C C C C C C C C C C C C C C C C C C C C C C C C
-<<<<<<< HEAD
-C
-=======
-
->>>>>>> 4103bf6c
+
       INTEGER   JSPOT
       INTEGER*4 LENGT1, CHARS(136), LENGTH, i
       REAL*4 VECTOR(7)
@@ -3389,11 +2985,7 @@
 
 c          check for valid chars.
 c          ignore control characters, except backspace and linefeed.
-<<<<<<< HEAD
-C
-=======
-
->>>>>>> 4103bf6c
+
          IF(CHARS(I).LT.32 .OR. CHARS(I).GT.126) THEN
                 IF(CHARS(I).NE.8.AND.CHARS(I).NE.10) THEN
                    CALL WMETER(208,5)
@@ -3428,11 +3020,7 @@
 c  45056 :: b000      tbuf(1)=45056  + jspot -1
 c  jspot is the number of words filled or partially filled up in tbuf
 c    including the 1st word with the command
-<<<<<<< HEAD
-C
-=======
-
->>>>>>> 4103bf6c
+
       TBUF(1)=JSPOT+45055
       CALL WMET13(JSPOT,TBUF)
 
