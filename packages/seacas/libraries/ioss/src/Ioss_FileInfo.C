<<<<<<< HEAD
// Copyright(C) 1999-2017 National Technology & Engineering Solutions
// of Sandia, LLC (NTESS).  Under the terms of Contract DE-NA0003525 with
// NTESS, the U.S. Government retains certain rights in this software.
//
// Redistribution and use in source and binary forms, with or without
// modification, are permitted provided that the following conditions are
// met:
//
//     * Redistributions of source code must retain the above copyright
//       notice, this list of conditions and the following disclaimer.
//
//     * Redistributions in binary form must reproduce the above
//       copyright notice, this list of conditions and the following
//       disclaimer in the documentation and/or other materials provided
//       with the distribution.
//
//     * Neither the name of NTESS nor the names of its
//       contributors may be used to endorse or promote products derived
//       from this software without specific prior written permission.
//
// THIS SOFTWARE IS PROVIDED BY THE COPYRIGHT HOLDERS AND CONTRIBUTORS
// "AS IS" AND ANY EXPRESS OR IMPLIED WARRANTIES, INCLUDING, BUT NOT
// LIMITED TO, THE IMPLIED WARRANTIES OF MERCHANTABILITY AND FITNESS FOR
// A PARTICULAR PURPOSE ARE DISCLAIMED. IN NO EVENT SHALL THE COPYRIGHT
// OWNER OR CONTRIBUTORS BE LIABLE FOR ANY DIRECT, INDIRECT, INCIDENTAL,
// SPECIAL, EXEMPLARY, OR CONSEQUENTIAL DAMAGES (INCLUDING, BUT NOT
// LIMITED TO, PROCUREMENT OF SUBSTITUTE GOODS OR SERVICES; LOSS OF USE,
// DATA, OR PROFITS; OR BUSINESS INTERRUPTION) HOWEVER CAUSED AND ON ANY
// THEORY OF LIABILITY, WHETHER IN CONTRACT, STRICT LIABILITY, OR TORT
// (INCLUDING NEGLIGENCE OR OTHERWISE) ARISING IN ANY WAY OUT OF THE USE
// OF THIS SOFTWARE, EVEN IF ADVISED OF THE POSSIBILITY OF SUCH DAMAGE.
=======
// Copyright(C) 1999-2020 National Technology & Engineering Solutions
// of Sandia, LLC (NTESS).  Under the terms of Contract DE-NA0003525 with
// NTESS, the U.S. Government retains certain rights in this software.
//
// See packages/seacas/LICENSE for details
>>>>>>> 4103bf6c

#include <Ioss_CodeTypes.h>
#include <Ioss_FileInfo.h>
#include <Ioss_ParallelUtils.h>
#include <Ioss_Utils.h>
#include <cstddef>
#include <cstring>
#include <string>
#include <tokenize.h>

<<<<<<< HEAD
#ifndef _MSC_VER
=======
#ifndef _WIN32
>>>>>>> 4103bf6c
#include <sys/unistd.h>
#else
#include <direct.h>
#include <io.h>
#define access _access
#define R_OK 4 /* Test for read permission.  */
#define W_OK 2 /* Test for write permission.  */
#define X_OK 1 /* execute permission - unsupported in windows*/
#define F_OK 0 /* Test for existence.  */
#ifndef S_ISREG
#define S_ISREG(m) (((m)&_S_IFMT) == _S_IFREG)
#define S_ISDIR(m) (((m)&_S_IFMT) == _S_IFDIR)
#endif
#endif

#ifdef SEACAS_HAVE_MPI
#include <numeric>
#endif

#include <cstdio>
#include <sys/stat.h>
#include <unistd.h>

namespace {
  bool internal_access(const std::string &name, int mode);
  bool do_stat(const std::string &filename, struct stat *s);
} // namespace

namespace Ioss {

  FileInfo::FileInfo() = default;

  FileInfo::FileInfo(std::string my_filename) : filename_(std::move(my_filename))
  {
    readable_ = internal_access(filename_, R_OK);
    exists_   = readable_ || internal_access(filename_, F_OK);
  }

  FileInfo::FileInfo(const char *my_filename) : filename_(std::string(my_filename))
  {
    readable_ = internal_access(filename_, R_OK);
    exists_   = readable_ || internal_access(filename_, F_OK);
  }

  FileInfo::FileInfo(const FileInfo &copy_from) = default;

  FileInfo::FileInfo(const std::string &dirpath, const std::string &my_filename)
  {
    static std::string SLASH("/");

    if (!dirpath.empty()) {
      filename_ = dirpath;
      if (filename_.at(filename_.size() - 1) != '/') {
        filename_ += SLASH;
      }
    }
    filename_ += my_filename;
    readable_ = internal_access(filename_, R_OK);
    exists_   = readable_ || internal_access(filename_, F_OK);
  }

  FileInfo::~FileInfo() = default;

  //: Returns TRUE if the file exists (is readable)
  bool FileInfo::exists() const { return exists_; }

  int FileInfo::parallel_exists(MPI_Comm communicator, std::string &where) const
  {
    PAR_UNUSED(communicator);
    PAR_UNUSED(where);

#ifdef SEACAS_HAVE_MPI
    int my_rank = 0;
    int my_size = 1;
    if (communicator != MPI_COMM_NULL) {
      MPI_Comm_rank(communicator, &my_rank);
      MPI_Comm_size(communicator, &my_size);
    }
    if (my_size == 1)
#endif
      return exists_ ? 1 : 0;

#ifdef SEACAS_HAVE_MPI
    // Now handle the parallel case
    std::vector<int> result(my_size);
    int              my_val = exists_ ? 1 : 0;
    MPI_Allgather(&my_val, 1, MPI_INT, &result[0], 1, MPI_INT, communicator);

    int sum = std::accumulate(result.begin(), result.end(), 0);
    if (my_rank == 0 && sum < my_size) {
      std::vector<size_t> procs;
      for (int i = 0; i < my_size; i++) {
        if (result[i] == 0) {
          procs.push_back(i);
        }
      }
      where = Ioss::Utils::format_id_list(procs, "--");
    }
    return sum;
#endif
  }

  //: Returns TRUE if the file is readable
  bool FileInfo::is_readable() const { return readable_; }

  //: Returns TRUE if the file is writable
  bool FileInfo::is_writable() const { return internal_access(filename_, W_OK); }

  //: Returns TRUE if the file is executable
  bool FileInfo::is_executable() const { return internal_access(filename_, X_OK); }

  //: Returns TRUE if we are pointing to a file or a symbolic link to
  //: a file.
  bool FileInfo::is_file() const
  {
    struct stat s
    {
    };
    if (do_stat(filename_, &s)) {
      return S_ISREG(s.st_mode);
    }

    return false;
  }

  //: Returns TRUE if we are pointing to a directory or a symbolic link to
  //: a directory.
  bool FileInfo::is_dir() const
  {
    struct stat s
    {
    };
    if (do_stat(filename_, &s)) {
      return S_ISDIR(s.st_mode);
    }

    return false;
  }

  //: Returns TRUE if we are pointing to a symbolic link
  bool FileInfo::is_symlink() const
  {
<<<<<<< HEAD
#ifndef _MSC_VER
=======
#ifndef _WIN32
>>>>>>> 4103bf6c
    struct stat s
    {
    };
    if (lstat(filename_.c_str(), &s) == 0) {
      return S_ISLNK(s.st_mode);
    }
#endif
    return false;
  }

  //: Time of last data modification. See 'man stat(2)'
  time_t FileInfo::modified() const
  {
    struct stat s
    {
    };
    if (do_stat(filename_, &s)) {
      return s.st_mtime;
    }

    return 0;
  }

  //: Time of last access
  time_t FileInfo::accessed() const
  {
    struct stat s
    {
    };
    if (do_stat(filename_, &s)) {
      return s.st_atime;
    }

    return 0;
  }

  //: Time of last status change. (creation, chmod, ...)
  time_t FileInfo::created() const
  {
    struct stat s
    {
    };
    if (do_stat(filename_, &s)) {
      return s.st_ctime;
    }

    return 0;
  }

  //: File size in bytes. Only if is_file() == true
  off_t FileInfo::size() const
  {
    struct stat s
    {
    };
    if (do_stat(filename_, &s)) {
      return s.st_size;
    }

    return 0;
  }

  //: Returns the filename
  std::string FileInfo::filename() const { return filename_; }

  //: Sets the filename
  void FileInfo::set_filename(const std::string &name)
  {
    filename_ = name;
    readable_ = internal_access(filename_, R_OK);
    exists_   = readable_ || internal_access(filename_, F_OK);
  }

  //: Sets the filename
  void FileInfo::set_filename(const char *name)
  {
    filename_ = std::string(name);
    readable_ = internal_access(filename_, R_OK);
    exists_   = readable_ || internal_access(filename_, F_OK);
  }

  //: Returns the filename extension or the empty string if there is
  //: no extension.  Assumes extension is all characters following the
  //: last period.
  std::string FileInfo::extension() const
  {
    size_t ind  = filename_.find_last_of('.', std::string::npos);
    size_t inds = filename_.find_last_of('/', std::string::npos);

    // Protect against './filename' returning /filename as extension
    if (ind != std::string::npos && (inds == std::string::npos || inds < ind)) {
      return filename_.substr(ind + 1, filename_.size());
    }

    return std::string();
  }

  std::string FileInfo::pathname() const
  {
    size_t ind = filename_.find_last_of('/', filename_.size());
    if (ind != std::string::npos) {
      return filename_.substr(0, ind);
    }

    return std::string();
  }

  std::string FileInfo::tailname() const
  {
    size_t ind = filename_.find_last_of('/', filename_.size());
    if (ind != std::string::npos) {
      return filename_.substr(ind + 1, filename_.size());
    }

    return filename_; // No path, just return the filename
  }

  std::string FileInfo::basename() const
  {
    std::string tail = tailname();

    // Strip off the extension
    size_t ind = tail.find_last_of('.', tail.size());
    if (ind != std::string::npos) {
      return tail.substr(0, ind);
    }

    return tail;
  }

  std::string FileInfo::realpath() const
  {
<<<<<<< HEAD
#ifdef _MSC_VER
=======
#ifdef _WIN32
>>>>>>> 4103bf6c
    char *path = _fullpath(nullptr, filename_.c_str(), _MAX_PATH);
#else
    char *path = ::realpath(filename_.c_str(), nullptr);
#endif
    if (path != nullptr) {
      std::string temp(path);
      free(path);
      return temp;
    }
    {
      return filename_;
    }
  }

  bool FileInfo::remove_file()
  {
    int success = std::remove(filename_.c_str());
    return success == 0;
  }

  void FileInfo::create_path(const std::string &filename)
  {
    bool               error_found = false;
    std::ostringstream errmsg;

    Ioss::FileInfo file      = Ioss::FileInfo(filename);
    std::string    path      = file.pathname();
    std::string    path_root = path[0] == '/' ? "/" : "";

    auto comps = tokenize(path, "/");
    for (const auto &comp : comps) {
      path_root += comp;

      struct stat st;
      if (stat(path_root.c_str(), &st) != 0) {
        const int mode = 0777; // Users umask will be applied to this.
<<<<<<< HEAD
#ifdef _MSC_VER
=======
#ifdef _WIN32
>>>>>>> 4103bf6c
        if (mkdir(path_root.c_str()) != 0 && errno != EEXIST) {
#else
        if (mkdir(path_root.c_str(), mode) != 0 && errno != EEXIST) {
#endif
          errmsg << "ERROR: Cannot create directory '" << path_root << "': " << std::strerror(errno)
                 << "\n";
          error_found = true;
          break;
        }
      }
      else if (!S_ISDIR(st.st_mode)) {
        errno = ENOTDIR;
        errmsg << "ERROR: Path '" << path_root << "' is not a directory.\n";
        error_found = true;
        break;
      }
      path_root += "/";
    }

    if (error_found) {
      IOSS_ERROR(errmsg);
    }
  }

  void FileInfo::create_path(const std::string &filename, MPI_Comm communicator)
  {
#ifdef SEACAS_HAVE_MPI
    int                error_found = 0;
    std::ostringstream errmsg;

    Ioss::ParallelUtils util(communicator);

    if (util.parallel_rank() == 0) {
      try {
        create_path(filename);
      }
      catch (const std::exception &x) {
        errmsg << x.what();
        error_found = 1;
      }
    }
    else {
      errmsg << "ERROR: Could not create path '" << filename << "'.\n";
    }

    if (util.parallel_size() > 1) {
      MPI_Bcast(&error_found, 1, MPI_INT, 0, communicator);
    }

    if (error_found) {
      IOSS_ERROR(errmsg);
    }
#else
    create_path(filename);
#endif
  }

} // namespace Ioss

namespace {
  bool internal_access(const std::string &name, int mode)
  {
    if (name.empty()) {
      return false;
    }
    if (::access(name.c_str(), mode) != 0) {
      return false;
    }
    return true;
  }

  bool do_stat(const std::string &filename, struct stat *s)
  {
<<<<<<< HEAD
#if defined(__PUMAGON__)
    // Portland pgCC compiler on janus has 'char*' instead of 'const char*' for
    // first argument to stat function.
    return (stat((char *)filename.c_str(), s) == 0);
#else
=======
>>>>>>> 4103bf6c
    return (stat(filename.c_str(), s) == 0);
  }
} // namespace<|MERGE_RESOLUTION|>--- conflicted
+++ resolved
@@ -1,42 +1,8 @@
-<<<<<<< HEAD
-// Copyright(C) 1999-2017 National Technology & Engineering Solutions
-// of Sandia, LLC (NTESS).  Under the terms of Contract DE-NA0003525 with
-// NTESS, the U.S. Government retains certain rights in this software.
-//
-// Redistribution and use in source and binary forms, with or without
-// modification, are permitted provided that the following conditions are
-// met:
-//
-//     * Redistributions of source code must retain the above copyright
-//       notice, this list of conditions and the following disclaimer.
-//
-//     * Redistributions in binary form must reproduce the above
-//       copyright notice, this list of conditions and the following
-//       disclaimer in the documentation and/or other materials provided
-//       with the distribution.
-//
-//     * Neither the name of NTESS nor the names of its
-//       contributors may be used to endorse or promote products derived
-//       from this software without specific prior written permission.
-//
-// THIS SOFTWARE IS PROVIDED BY THE COPYRIGHT HOLDERS AND CONTRIBUTORS
-// "AS IS" AND ANY EXPRESS OR IMPLIED WARRANTIES, INCLUDING, BUT NOT
-// LIMITED TO, THE IMPLIED WARRANTIES OF MERCHANTABILITY AND FITNESS FOR
-// A PARTICULAR PURPOSE ARE DISCLAIMED. IN NO EVENT SHALL THE COPYRIGHT
-// OWNER OR CONTRIBUTORS BE LIABLE FOR ANY DIRECT, INDIRECT, INCIDENTAL,
-// SPECIAL, EXEMPLARY, OR CONSEQUENTIAL DAMAGES (INCLUDING, BUT NOT
-// LIMITED TO, PROCUREMENT OF SUBSTITUTE GOODS OR SERVICES; LOSS OF USE,
-// DATA, OR PROFITS; OR BUSINESS INTERRUPTION) HOWEVER CAUSED AND ON ANY
-// THEORY OF LIABILITY, WHETHER IN CONTRACT, STRICT LIABILITY, OR TORT
-// (INCLUDING NEGLIGENCE OR OTHERWISE) ARISING IN ANY WAY OUT OF THE USE
-// OF THIS SOFTWARE, EVEN IF ADVISED OF THE POSSIBILITY OF SUCH DAMAGE.
-=======
 // Copyright(C) 1999-2020 National Technology & Engineering Solutions
 // of Sandia, LLC (NTESS).  Under the terms of Contract DE-NA0003525 with
 // NTESS, the U.S. Government retains certain rights in this software.
 //
 // See packages/seacas/LICENSE for details
->>>>>>> 4103bf6c
 
 #include <Ioss_CodeTypes.h>
 #include <Ioss_FileInfo.h>
@@ -47,11 +13,7 @@
 #include <string>
 #include <tokenize.h>
 
-<<<<<<< HEAD
-#ifndef _MSC_VER
-=======
 #ifndef _WIN32
->>>>>>> 4103bf6c
 #include <sys/unistd.h>
 #else
 #include <direct.h>
@@ -194,11 +156,7 @@
   //: Returns TRUE if we are pointing to a symbolic link
   bool FileInfo::is_symlink() const
   {
-<<<<<<< HEAD
-#ifndef _MSC_VER
-=======
 #ifndef _WIN32
->>>>>>> 4103bf6c
     struct stat s
     {
     };
@@ -331,11 +289,7 @@
 
   std::string FileInfo::realpath() const
   {
-<<<<<<< HEAD
-#ifdef _MSC_VER
-=======
 #ifdef _WIN32
->>>>>>> 4103bf6c
     char *path = _fullpath(nullptr, filename_.c_str(), _MAX_PATH);
 #else
     char *path = ::realpath(filename_.c_str(), nullptr);
@@ -372,11 +326,7 @@
       struct stat st;
       if (stat(path_root.c_str(), &st) != 0) {
         const int mode = 0777; // Users umask will be applied to this.
-<<<<<<< HEAD
-#ifdef _MSC_VER
-=======
 #ifdef _WIN32
->>>>>>> 4103bf6c
         if (mkdir(path_root.c_str()) != 0 && errno != EEXIST) {
 #else
         if (mkdir(path_root.c_str(), mode) != 0 && errno != EEXIST) {
@@ -450,14 +400,6 @@
 
   bool do_stat(const std::string &filename, struct stat *s)
   {
-<<<<<<< HEAD
-#if defined(__PUMAGON__)
-    // Portland pgCC compiler on janus has 'char*' instead of 'const char*' for
-    // first argument to stat function.
-    return (stat((char *)filename.c_str(), s) == 0);
-#else
-=======
->>>>>>> 4103bf6c
     return (stat(filename.c_str(), s) == 0);
   }
 } // namespace