--- conflicted
+++ resolved
@@ -1,44 +1,9 @@
 /*
-<<<<<<< HEAD
- * Copyright (c) 2005-2017 National Technology & Engineering Solutions
- * of Sandia, LLC (NTESS).  Under the terms of Contract DE-NA0003525 with
- * NTESS, the U.S. Government retains certain rights in this software.
- *
- * Redistribution and use in source and binary forms, with or without
- * modification, are permitted provided that the following conditions are
- * met:
- *
- *     * Redistributions of source code must retain the above copyright
- *       notice, this list of conditions and the following disclaimer.
- *
- *     * Redistributions in binary form must reproduce the above
- *       copyright notice, this list of conditions and the following
- *       disclaimer in the documentation and/or other materials provided
- *       with the distribution.
- *
- *     * Neither the name of NTESS nor the names of its
- *       contributors may be used to endorse or promote products derived
- *       from this software without specific prior written permission.
- *
- * THIS SOFTWARE IS PROVIDED BY THE COPYRIGHT HOLDERS AND CONTRIBUTORS
- * "AS IS" AND ANY EXPRESS OR IMPLIED WARRANTIES, INCLUDING, BUT NOT
- * LIMITED TO, THE IMPLIED WARRANTIES OF MERCHANTABILITY AND FITNESS FOR
- * A PARTICULAR PURPOSE ARE DISCLAIMED. IN NO EVENT SHALL THE COPYRIGHT
- * OWNER OR CONTRIBUTORS BE LIABLE FOR ANY DIRECT, INDIRECT, INCIDENTAL,
- * SPECIAL, EXEMPLARY, OR CONSEQUENTIAL DAMAGES (INCLUDING, BUT NOT
- * LIMITED TO, PROCUREMENT OF SUBSTITUTE GOODS OR SERVICES; LOSS OF USE,
- * DATA, OR PROFITS; OR BUSINESS INTERRUPTION) HOWEVER CAUSED AND ON ANY
- * THEORY OF LIABILITY, WHETHER IN CONTRACT, STRICT LIABILITY, OR TORT
- * (INCLUDING NEGLIGENCE OR OTHERWISE) ARISING IN ANY WAY OUT OF THE USE
- * OF THIS SOFTWARE, EVEN IF ADVISED OF THE POSSIBILITY OF SUCH DAMAGE.
- *
-=======
  * Copyright(C) 1999-2020 National Technology & Engineering Solutions
  * of Sandia, LLC (NTESS).  Under the terms of Contract DE-NA0003525 with
  * NTESS, the U.S. Government retains certain rights in this software.
  *
  * See packages/seacas/LICENSE for details
->>>>>>> 4103bf6c
  */
 
 #include "defs.h"
@@ -128,7 +93,6 @@
     printf("    Corresponds to unweighted, nleft = %d, nright = %d, 2*nedges = %d\n", wleft, wright,
            wedges);
   }
-<<<<<<< HEAD
 
   nedges = pointers[n_left + n_right] - pointers[0];
 
@@ -145,24 +109,6 @@
   /* Left separator nodes if unconnected to unmatched right node via */
   /* augmenting path, right separator nodes otherwise. */
 
-=======
-
-  nedges = pointers[n_left + n_right] - pointers[0];
-
-  resid   = smalloc((n_left + n_right) * sizeof(int));
-  touched = smalloc((n_left + n_right) * sizeof(int));
-  flow    = smalloc((nedges + 1) * sizeof(int));
-
-  /* Not a matching.  I can be connected to multiple nodes. */
-  bpflow(n_left, n_right, pointers, indices, vweight, resid, flow, touched);
-
-  reachability(n_left, n_right, pointers, indices, resid, flow, touched);
-
-  /* Separator includes untouched nodes on left, touched on right. */
-  /* Left separator nodes if unconnected to unmatched right node via */
-  /* augmenting path, right separator nodes otherwise. */
-
->>>>>>> 4103bf6c
   /* First count the separator size for malloc. */
   sep_size = 0;
   for (i = 0; i < n_left; i++) {
@@ -443,7 +389,6 @@
       }
     }
   }
-<<<<<<< HEAD
 
   i = count_flow(n_left, n_right, pointers, flow);
   if (i != sep_weight) {
@@ -456,20 +401,6 @@
   /* Now check if any separator nodes have remaining flow. */
   count_resid(n_left, n_right, resid, vweight, marked);
 
-=======
-
-  i = count_flow(n_left, n_right, pointers, flow);
-  if (i != sep_weight) {
-    printf("ERROR: total_flow = %d, sep_weight = %d, sep_size = %d\n", i, sep_weight, sep_size);
-  }
-  else {
-    printf("total_flow = %d, sep_weight = %d, sep_size = %d\n", i, sep_weight, sep_size);
-  }
-
-  /* Now check if any separator nodes have remaining flow. */
-  count_resid(n_left, n_right, resid, vweight, marked);
-
->>>>>>> 4103bf6c
   check_resid(n_left, n_right, vweight, resid, pointers, indices, flow);
 
   sfree(marked);
