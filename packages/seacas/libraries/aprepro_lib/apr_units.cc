--- conflicted
+++ resolved
@@ -1,43 +1,8 @@
-<<<<<<< HEAD
-// Copyright (c) 2014-2017 National Technology & Engineering Solutions
-// of Sandia, LLC (NTESS).  Under the terms of Contract DE-NA0003525 with
-// NTESS, the U.S. Government retains certain rights in this software.
-//
-// Redistribution and use in source and binary forms, with or without
-// modification, are permitted provided that the following conditions are
-// met:
-//
-//     * Redistributions of source code must retain the above copyright
-//       notice, this list of conditions and the following disclaimer.
-//
-//     * Redistributions in binary form must reproduce the above
-//       copyright notice, this list of conditions and the following
-//       disclaimer in the documentation and/or other materials provided
-//       with the distribution.
-//
-//     * Neither the name of NTESS nor the names of its
-//       contributors may be used to endorse or promote products derived
-//       from this software without specific prior written permission.
-//
-// THIS SOFTWARE IS PROVIDED BY THE COPYRIGHT HOLDERS AND CONTRIBUTORS
-// "AS IS" AND ANY EXPRESS OR IMPLIED WARRANTIES, INCLUDING, BUT NOT
-// LIMITED TO, THE IMPLIED WARRANTIES OF MERCHANTABILITY AND FITNESS FOR
-// A PARTICULAR PURPOSE ARE DISCLAIMED. IN NO EVENT SHALL THE COPYRIGHT
-// OWNER OR CONTRIBUTORS BE LIABLE FOR ANY DIRECT, INDIRECT, INCIDENTAL,
-// SPECIAL, EXEMPLARY, OR CONSEQUENTIAL DAMAGES (INCLUDING, BUT NOT
-// LIMITED TO, PROCUREMENT OF SUBSTITUTE GOODS OR SERVICES; LOSS OF USE,
-// DATA, OR PROFITS; OR BUSINESS INTERRUPTION) HOWEVER CAUSED AND ON ANY
-// THEORY OF LIABILITY, WHETHER IN CONTRACT, STRICT LIABILITY, OR TORT
-// (INCLUDING NEGLIGENCE OR OTHERWISE) ARISING IN ANY WAY OUT OF THE USE
-// OF THIS SOFTWARE, EVEN IF ADVISED OF THE POSSIBILITY OF SUCH DAMAGE.
-//
-=======
 // Copyright(C) 1999-2020 National Technology & Engineering Solutions
 // of Sandia, LLC (NTESS).  Under the terms of Contract DE-NA0003525 with
 // NTESS, the U.S. Government retains certain rights in this software.
 //
 // See packages/seacas/LICENSE for details
->>>>>>> 4103bf6c
 
 #include "apr_util.h"     // for conv_string
 #include "aprepro.h"      // for Aprepro, symrec, etc
@@ -60,18 +25,6 @@
     static std::string com = aprepro->getsym("_C_")->value.svar;
     return com;
   }
-<<<<<<< HEAD
-  
-  void define_var(const char *name, double val, const char *label)
-  {
-    aprepro->add_variable(name, val, true);
-    if (echo) {                            
-      *(aprepro->infoStream) << comment() << " 1 " << std::left << std::setw(10) << name             
-                             << "\t= " << std::setw(14) << std::setprecision(7) << val << "  "     
-                             << label << '\n';                                                     
-    }
-  }                                                                                              
-=======
 
   void define_var(const char *name, double val, const char *label)
   {
@@ -82,7 +35,6 @@
                              << label << '\n';
     }
   }
->>>>>>> 4103bf6c
 
   void load_conversion(var_init *base, svar_init *label);
   constexpr double LBF_TO_N = 4.4482216152605;
@@ -114,20 +66,12 @@
     {"sec"  , 1.},
     {"kg"   , 1.},
     {"degK" , 1.},
-<<<<<<< HEAD
-    {"rad"  , 1.}, 
-=======
     {"rad"  , 1.},
->>>>>>> 4103bf6c
-    {nullptr, 0}
-  };
-
-//-------------------------------------------------------------------------------------
-<<<<<<< HEAD
-// This is cgs units: cm, sec, g 
-=======
+    {nullptr, 0}
+  };
+
+//-------------------------------------------------------------------------------------
 // This is cgs units: cm, sec, g
->>>>>>> 4103bf6c
 svar_init cgs_label[] =
   {
     {"tout", "second"},
@@ -152,20 +96,12 @@
     {"sec"  ,    1.},
     {"kg"   , 1000.},
     {"degK" ,    1.},
-<<<<<<< HEAD
-    {"rad"  ,    1.}, 
-=======
     {"rad"  ,    1.},
->>>>>>> 4103bf6c
-    {nullptr, 0}
-  };
-
-//-------------------------------------------------------------------------------------
-<<<<<<< HEAD
-// This is cgs-ev units: cm, sec, g, eV 
-=======
+    {nullptr, 0}
+  };
+
+//-------------------------------------------------------------------------------------
 // This is cgs-ev units: cm, sec, g, eV
->>>>>>> 4103bf6c
 svar_init cgs_ev_label[] =
   {
     {"tout", "second"},
@@ -188,24 +124,14 @@
   {
     {"m"    ,  100.},
     {"sec"  ,    1.},
-<<<<<<< HEAD
-    {"kg"   , 1000.}, 
-    {"degK" ,    1./ 11604.5221},
-    {"rad"  ,    1.}, 
-=======
     {"kg"   , 1000.},
     {"degK" ,    1./ 11604.5221},
     {"rad"  ,    1.},
->>>>>>> 4103bf6c
-    {nullptr, 0}
-  };
-
-//-------------------------------------------------------------------------------------
-<<<<<<< HEAD
-// This is the shock units file: cm, usec, g 
-=======
+    {nullptr, 0}
+  };
+
+//-------------------------------------------------------------------------------------
 // This is the shock units file: cm, usec, g
->>>>>>> 4103bf6c
 svar_init shock_label[] =
   {
     {"tout", "microsecond"},
@@ -230,20 +156,12 @@
     {"sec"  ,    1.0e6},
     {"kg"   , 1000.},
     {"degK" ,    1.},
-<<<<<<< HEAD
-    {"rad"  ,    1.}, 
-=======
     {"rad"  ,    1.},
->>>>>>> 4103bf6c
-    {nullptr, 0}
-  };
-
-//-------------------------------------------------------------------------------------
-<<<<<<< HEAD
-// This is the "swap" units file: mm, usec, 1e-4g  
-=======
+    {nullptr, 0}
+  };
+
+//-------------------------------------------------------------------------------------
 // This is the "swap" units file: mm, usec, 1e-4g
->>>>>>> 4103bf6c
 svar_init swap_label[] =
   {
     {"tout", "microsecond"},
@@ -268,20 +186,12 @@
     {"sec"  ,  1000000.},
     {"kg"   , 10000000.},
     {"degK" ,        1.},
-<<<<<<< HEAD
-    {"rad"  ,        1.}, 
-=======
     {"rad"  ,        1.},
->>>>>>> 4103bf6c
-    {nullptr, 0}
-  };
-
-//-------------------------------------------------------------------------------------
-<<<<<<< HEAD
-// This is the ft-lbf-s units file 
-=======
+    {nullptr, 0}
+  };
+
+//-------------------------------------------------------------------------------------
 // This is the ft-lbf-s units file
->>>>>>> 4103bf6c
 svar_init ft_lbf_s_label[] =
   {
     {"tout", "second"},
@@ -306,21 +216,13 @@
     {"sec"  , 1.},
     {"kg"   , 1/4.5359237e-1/(9.806650/.3048)},
     {"degK" , 1.8},
-<<<<<<< HEAD
-    {"rad"  , 1.}, 
-=======
     {"rad"  , 1.},
->>>>>>> 4103bf6c
-    {nullptr, 0}
-  };
-
-
-//-------------------------------------------------------------------------------------
-<<<<<<< HEAD
-// This is the ft-lbm-s units file 
-=======
+    {nullptr, 0}
+  };
+
+
+//-------------------------------------------------------------------------------------
 // This is the ft-lbm-s units file
->>>>>>> 4103bf6c
 svar_init ft_lbm_s_label[] =
   {
     {"tout", "second"},
@@ -345,20 +247,12 @@
     {"sec"  , 1.},
     {"kg"   , 1/.45359237},
     {"degK" , 1.8},
-<<<<<<< HEAD
-    {"rad"  , 1.}, 
-=======
     {"rad"  , 1.},
->>>>>>> 4103bf6c
-    {nullptr, 0}
-  };
-
-//-------------------------------------------------------------------------------------
-<<<<<<< HEAD
-// This is the in-lbf-s units file: inch, sec, lbf 
-=======
+    {nullptr, 0}
+  };
+
+//-------------------------------------------------------------------------------------
 // This is the in-lbf-s units file: inch, sec, lbf
->>>>>>> 4103bf6c
 svar_init in_lbf_s_label[] =
   {
     {"tout", "second"},
@@ -383,11 +277,7 @@
     {"sec"  , 1.},
     {"kg"   , 1/4.5359237e-1/(9.806650/2.54e-2)},
     {"degK" , 1.8},
-<<<<<<< HEAD
-    {"rad"  , 1.}, 
-=======
     {"rad"  , 1.},
->>>>>>> 4103bf6c
     {nullptr, 0}
   };
 
@@ -547,11 +437,7 @@
   define_var("year",               365.25 * 24. * 60. * 60. * sec,         tout);
   define_var("decade",       10. * 365.25 * 24. * 60. * 60. * sec,         tout);
   define_var("century",     100. * 365.25 * 24. * 60. * 60. * sec,         tout);
-<<<<<<< HEAD
-      
-=======
-
->>>>>>> 4103bf6c
+
   if (echo != 0) {
     *(aprepro->infoStream) << title_prefix << "Length (L)" << '\n';
   }
@@ -584,11 +470,7 @@
   }
   define_var("ga", 9.806650 * m / (sec*sec), aout);
 
-<<<<<<< HEAD
-  // Force  (ML/T^2) 
-=======
   // Force  (ML/T^2)
->>>>>>> 4103bf6c
   if (echo != 0) {
     *(aprepro->infoStream) << title_prefix << "Force (ML/T^2)" << '\n';
   }
@@ -603,11 +485,7 @@
   define_var("poundal",        1.382550e-1 * kg*m/(sec*sec), fout);
   define_var("ounce",      LBF_TO_N * kg*m/(sec*sec)/16.0, fout);
 
-<<<<<<< HEAD
-  // Mass (M) 
-=======
   // Mass (M)
->>>>>>> 4103bf6c
   if (echo != 0) {
     *(aprepro->infoStream) << title_prefix << "Mass (M)" << '\n';
   }
@@ -616,13 +494,8 @@
   define_var("lbm",   453.59237 * kg / 1000., mout);
   define_var("slug",  453.59237 * kg / 1000. * 32.17404856, mout);
   define_var("lbfs2pin",  LBF_TO_N * kg/0.0254, mout);
-<<<<<<< HEAD
-  
-  // Velocity (L/T) 
-=======
 
   // Velocity (L/T)
->>>>>>> 4103bf6c
   if (echo != 0) {
     *(aprepro->infoStream) << title_prefix << "Velocity (L/T)" << '\n';
   }
@@ -633,11 +506,7 @@
   define_var("kph",  (1000. * m) / (60. * 60. * sec), vout);
   define_var("kps",  (1000. * m) / sec, vout);
 
-<<<<<<< HEAD
-  // Volume (L^3) 
-=======
   // Volume (L^3)
->>>>>>> 4103bf6c
   if (echo != 0) {
     *(aprepro->infoStream) << title_prefix << "Volume (L^3)" << '\n';
   }
@@ -645,11 +514,7 @@
   define_var("gal",     3.785412 * (m*m*m)/1000., Vout);
   define_var("gallon",  3.785412 * (m*m*m)/1000., Vout);
 
-<<<<<<< HEAD
-  // Density (M/L^3) 
-=======
   // Density (M/L^3)
->>>>>>> 4103bf6c
   if (echo != 0) {
     *(aprepro->infoStream) << title_prefix << "Density (M/L^3)" << '\n';
   }
@@ -660,41 +525,20 @@
   define_var("lbmpft3",    (453.59237 * kg / 1000.) / (foot*foot*foot), dout);
   define_var("slugpft3",   (453.59237 * kg / 1000. * 32.17404856) / (foot*foot*foot), dout);
 
-<<<<<<< HEAD
-  // Power: (M L^2 / T^3) 
-=======
   // Power: (M L^2 / T^3)
->>>>>>> 4103bf6c
   if (echo != 0) {
     *(aprepro->infoStream) << title_prefix << "Power (M L^2 / T^3)" << '\n';
   }
   define_var("W",    kg*m/(sec*sec)*m/sec, Pout);
   define_var("watt", kg*m/(sec*sec)*m/sec, Pout);
-<<<<<<< HEAD
-  define_var("Hp",   kg*m/(sec*sec)*m/sec * 746, Pout); // --- (electric horsepower) 
-
-  // Energy (ML^2/T^2) 
-=======
   define_var("Hp",   kg*m/(sec*sec)*m/sec * 746, Pout); // --- (electric horsepower)
 
   // Energy (ML^2/T^2)
->>>>>>> 4103bf6c
   if (echo != 0) {
     *(aprepro->infoStream) << title_prefix << "Energy (M L^2 / T^2)" << '\n';
   }
   define_var("joule",   kg*m/(sec*sec)*m, eout);
   define_var("J",       kg*m/(sec*sec)*m, eout);
-<<<<<<< HEAD
-  define_var("ftlbf",   kg*m/(sec*sec)*m * 1.355818, eout); 
-  define_var("Btu",     kg*m/(sec*sec)*m * 1.05505585262e3, eout); //--- I18n Table 
-  define_var("erg",     kg*m/(sec*sec)*m * 1.0e-7, eout);
-  define_var("calorie", kg*m/(sec*sec)*m * 4.18680, eout);  // --- I18n Table 
-  define_var("kwh",     kg*m/(sec*sec)*m * 1000.0 * 60. * 60., eout); 
-  define_var("therm",   kg*m/(sec*sec)*m * 1.054804e8, eout); //       --- U.S. 
-  define_var("tonTNT",  kg*m/(sec*sec)*m * 4.184e9, eout); 
-
-  // Pressure: (M/L/T^2) 
-=======
   define_var("ftlbf",   kg*m/(sec*sec)*m * 1.355818, eout);
   define_var("Btu",     kg*m/(sec*sec)*m * 1.05505585262e3, eout); //--- I18n Table
   define_var("erg",     kg*m/(sec*sec)*m * 1.0e-7, eout);
@@ -704,37 +548,11 @@
   define_var("tonTNT",  kg*m/(sec*sec)*m * 4.184e9, eout);
 
   // Pressure: (M/L/T^2)
->>>>>>> 4103bf6c
   if (echo != 0) {
     *(aprepro->infoStream) << title_prefix << "Pressure (M/L/T^2)" << '\n';
   }
   define_var("Pa",      kg*m/(sec*sec) / (m*m), pout);
   define_var("pascal",  kg*m/(sec*sec) / (m*m), pout);
-<<<<<<< HEAD
-  define_var("MPa",     kg*m/(sec*sec) / (m*m) * 1.0e6, pout); 
-  define_var("GPa",     kg*m/(sec*sec) / (m*m) * 1.0e9, pout); 
-  define_var("bar",     kg*m/(sec*sec) / (m*m) * 1.0e5, pout); 
-  define_var("kbar",    kg*m/(sec*sec) / (m*m) * 1.0e5 * 1.0e3, pout); 
-  define_var("Mbar",    kg*m/(sec*sec) / (m*m) * 1.0e5 * 1.0e6, pout); 
-  define_var("psi",     LBF_TO_N * kg*m/(sec*sec) / (inch*inch), pout); 
-  define_var("ksi",     LBF_TO_N * kg*m/(sec*sec) / (inch*inch) * 1000.0, pout); 
-  define_var("psf",     LBF_TO_N * kg*m/(sec*sec) / (foot*foot), pout); 
-  define_var("atm",     kg*m/(sec*sec) / (m*m) * 1.013250e5, pout);  // --- std atmosphere 
-  define_var("torr",    kg*m/(sec*sec) / (m*m) * 1.013250e5 / 760.0, pout); 
-  define_var("mHg",     kg*m/(sec*sec) / (m*m) * 1.013250e5 / 760.0 * 1000.0, pout); 
-  define_var("mmHg",    kg*m/(sec*sec) / (m*m) * 1.013250e5 / 760.0, pout); 
-  define_var("inHg",    kg*m/(sec*sec) / (m*m) * 1.013250e5 / 760.0 * 25.4, pout);
-  define_var("inH2O",   kg*m/(sec*sec) / (m*m) * 249.082, pout); 
-  define_var("ftH2O",   kg*m/(sec*sec) / (m*m) * 249.082 * 12.0, pout); 
-
-  // Temperature: 
-  if (echo != 0) {
-    *(aprepro->infoStream) << title_prefix << "Temperature" << '\n';
-  }
-  define_var("kelvin",         degK, Tout); 
-  define_var("degC",           degK, Tout); 
-  define_var("degF",   5./9. * degK, Tout); 
-=======
   define_var("MPa",     kg*m/(sec*sec) / (m*m) * 1.0e6, pout);
   define_var("GPa",     kg*m/(sec*sec) / (m*m) * 1.0e9, pout);
   define_var("bar",     kg*m/(sec*sec) / (m*m) * 1.0e5, pout);
@@ -758,23 +576,10 @@
   define_var("kelvin",         degK, Tout);
   define_var("degC",           degK, Tout);
   define_var("degF",   5./9. * degK, Tout);
->>>>>>> 4103bf6c
   define_var("degR",   5./9. * degK, Tout);
   define_var("rankine",5./9. * degK, Tout);
   define_var("eV",     11604.5221 * degK, Tout);
 
-<<<<<<< HEAD
-  // Angular 
-  if (echo != 0) { 
-    *(aprepro->infoStream) << title_prefix << "Angular" << '\n';
-  }
-  define_var("rev",    2.0 * PI * rad, Aout); 
-  define_var("deg",    2.0 * PI * rad / 360.0, Aout); 
-  define_var("degree", 2.0 * PI * rad / 360.0, Aout); 
-  define_var("arcmin", 2.0 * PI * rad / 360.0 / 60.0, Aout); 
-  define_var("arcsec", 2.0 * PI * rad / 360.0 / 60.0 / 60.0, Aout); 
-  define_var("grade",  2.0 * PI * rad / 360.0 * 0.9, Aout); 
-=======
   // Angular
   if (echo != 0) {
     *(aprepro->infoStream) << title_prefix << "Angular" << '\n';
@@ -785,7 +590,6 @@
   define_var("arcmin", 2.0 * PI * rad / 360.0 / 60.0, Aout);
   define_var("arcsec", 2.0 * PI * rad / 360.0 / 60.0 / 60.0, Aout);
   define_var("grade",  2.0 * PI * rad / 360.0 * 0.9, Aout);
->>>>>>> 4103bf6c
 }
 }
 }  // namespace SEAMS