<<<<<<< HEAD
// Copyright (c) 2014-2017 National Technology & Engineering Solutions
// of Sandia, LLC (NTESS).  Under the terms of Contract DE-NA0003525 with
// NTESS, the U.S. Government retains certain rights in this software.
//
// Redistribution and use in source and binary forms, with or without
// modification, are permitted provided that the following conditions are
// met:
//
//     * Redistributions of source code must retain the above copyright
//       notice, this list of conditions and the following disclaimer.
//
//     * Redistributions in binary form must reproduce the above
//       copyright notice, this list of conditions and the following
//       disclaimer in the documentation and/or other materials provided
//       with the distribution.
//
//     * Neither the name of NTESS nor the names of its
//       contributors may be used to endorse or promote products derived
//       from this software without specific prior written permission.
//
// THIS SOFTWARE IS PROVIDED BY THE COPYRIGHT HOLDERS AND CONTRIBUTORS
// "AS IS" AND ANY EXPRESS OR IMPLIED WARRANTIES, INCLUDING, BUT NOT
// LIMITED TO, THE IMPLIED WARRANTIES OF MERCHANTABILITY AND FITNESS FOR
// A PARTICULAR PURPOSE ARE DISCLAIMED. IN NO EVENT SHALL THE COPYRIGHT
// OWNER OR CONTRIBUTORS BE LIABLE FOR ANY DIRECT, INDIRECT, INCIDENTAL,
// SPECIAL, EXEMPLARY, OR CONSEQUENTIAL DAMAGES (INCLUDING, BUT NOT
// LIMITED TO, PROCUREMENT OF SUBSTITUTE GOODS OR SERVICES; LOSS OF USE,
// DATA, OR PROFITS; OR BUSINESS INTERRUPTION) HOWEVER CAUSED AND ON ANY
// THEORY OF LIABILITY, WHETHER IN CONTRACT, STRICT LIABILITY, OR TORT
// (INCLUDING NEGLIGENCE OR OTHERWISE) ARISING IN ANY WAY OUT OF THE USE
// OF THIS SOFTWARE, EVEN IF ADVISED OF THE POSSIBILITY OF SUCH DAMAGE.
//
=======
// Copyright(C) 1999-2020 National Technology & Engineering Solutions
// of Sandia, LLC (NTESS).  Under the terms of Contract DE-NA0003525 with
// NTESS, the U.S. Government retains certain rights in this software.
//
// See packages/seacas/LICENSE for details
>>>>>>> 4103bf6c

// Might be good to add a callback function which would be called
// when there was output -- In LexerOutput for example.  Default
// could be to just write to std::cout or to resultsOutput stringstream...

#ifndef SEAMS_DRIVER_H
#define SEAMS_DRIVER_H

#include <cstdlib>
#include <iostream>
#include <ostream>
#include <sstream>
#include <stack>
#include <string>
#include <vector>

#include <cmath>
#ifndef math_errhandling
#define math_errhandling MATH_ERRNO
#endif

#if defined(_MSC_VER)
#include <io.h>
#define isatty _isatty
#endif

/** The SEAMS namespace is used to encapsulate the three parser classes
 * SEAMS::Parser, SEAMS::Scanner and SEAMS::Aprepro */
namespace SEAMS {

  struct array
  {
    std::vector<double> data{};
    int                 rows{0};
    int                 cols{0};

    array(int r, int c) : rows(r), cols(c) { data.resize(r * c); }
    array()  = default;
    ~array() = default;
  };

  struct symrec
  {
    std::string name{};
    std::string syntax{};
    std::string info{};
    int         type;
    bool        isInternal;
    struct value
    {
      double var{0};
      double (*fnctptr)(){nullptr};
      double (*fnctptr_d)(double){nullptr};
      double (*fnctptr_c)(char *){nullptr};
      double (*fnctptr_dc)(double, char *){nullptr};
      double (*fnctptr_cd)(char *, double){nullptr};
      double (*fnctptr_cc)(char *, char *){nullptr};
      double (*fnctptr_dd)(double, double){nullptr};
      double (*fnctptr_ddd)(double, double, double){nullptr};
      double (*fnctptr_ccc)(char *, char *, char *){nullptr};
      double (*fnctptr_ccd)(char *, char *, double){nullptr};
      double (*fnctptr_dddd)(double, double, double, double){nullptr};
      double (*fnctptr_ddddc)(double, double, double, double, char *){nullptr};
      double (*fnctptr_dddddd)(double, double, double, double, double, double){nullptr};
      double (*fnctptr_a)(const array *){nullptr};
      std::string svar{};
      const char *(*strfnct)(){nullptr};
      const char *(*strfnct_c)(char *){nullptr};
      const char *(*strfnct_d)(double){nullptr};
      const char *(*strfnct_a)(const array *){nullptr};
      const char *(*strfnct_dd)(double, double){nullptr};
      const char *(*strfnct_cc)(char *, char *){nullptr};
      const char *(*strfnct_ccc)(char *, char *, char *){nullptr};
      const char *(*strfnct_dcc)(double, char *, char *){nullptr};
      const char *(*strfnct_dcccc)(double, char *, char *, char *, char *){nullptr};
      array *avar{nullptr}; /* Array Variable */
      array *(*arrfnct_c)(const char *){nullptr};
      array *(*arrfnct_cc)(const char *, const char *){nullptr};
      array *(*arrfnct_cd)(const char *, double){nullptr};
      array *(*arrfnct_ddd)(double, double, double){nullptr};
      array *(*arrfnct_dd)(double, double){nullptr};
      array *(*arrfnct_d)(double){nullptr};
      array *(*arrfnct_a)(const array *){nullptr};

      value() = default;
    } value;
    symrec *next;

    symrec(const char *my_name, int my_type, bool is_internal = false)
        : name(my_name), syntax(my_name), info("UNDEFINED"), type(my_type), isInternal(is_internal),
          next(nullptr)
    {
      value.var = 0;
    }

    symrec(const std::string &my_name, int my_type, bool is_internal = false)
        : name(my_name), syntax(my_name), info("UNDEFINED"), type(my_type), isInternal(is_internal),
          next(nullptr)
    {
      value.var = 0;
    }
  };

  /* Global options */
  struct aprepro_options
  {
    std::string include_path{};
    std::string include_file{};
    bool        end_on_exit{false};
<<<<<<< HEAD
=======
    bool        errors_fatal{false};
    bool        errors_and_warnings_fatal{false};
>>>>>>> 4103bf6c
    bool        warning_msg{true};
    bool        info_msg{false};
    bool        debugging{false};
    bool        dumpvars{false};
    bool        interactive{false};
    bool        immutable{false};
    bool        trace_parsing{false}; // enable debug output in the bison parser
    bool        one_based_index{false};
    bool        keep_history{false}; // Flag to keep a history of Aprepro substitutions
    aprepro_options() = default;
  };

  /* Structure for holding file names and line counters */
  struct file_rec
  {
    std::string name{"STDIN"};
    int         lineno{0};
    int         loop_count{0};
    bool        tmp_file{false};

    file_rec(const char *my_name, int line_num, bool is_temp, int loop_cnt)
        : name(my_name), lineno(line_num), loop_count(loop_cnt), tmp_file(is_temp)
    {
    }
    file_rec() = default;
  };

  /* Structure for holding aprepro substitution info */
  struct history_data
  {
    std::string    original;
    std::string    substitution;
    std::streampos index; // Character index in the output where the substitution begins.
  };

  /** The Aprepro class brings together all components. It creates an instance of
   * the Parser and Scanner classes and connects them. Then the input stream is
   * fed into the scanner object and the parser gets it's token
   * sequence. Furthermore the aprepro object is available in the grammar rules as
   * a parameter. Therefore the aprepro class contains a reference to the
   * structure into which the parsed data is saved. */
  class Aprepro
  {
  public:
    /// construct a new parser aprepro context
    Aprepro();
    ~Aprepro();

    enum class SYMBOL_TYPE {
      VARIABLE                  = 1,
      STRING_VARIABLE           = 2,
      UNDEFINED_VARIABLE        = 5,
      FUNCTION                  = 3,
      STRING_FUNCTION           = 4,
      ARRAY_FUNCTION            = 6,
      ARRAY_VARIABLE            = 7,
      IMMUTABLE_VARIABLE        = 11,
      IMMUTABLE_STRING_VARIABLE = 12
    };

    bool state_is_immutable() const { return stateImmutable; }

    /** Return an  std::ostringstream reference to get the results of
        the parse_* call (* = stream, file, or string).
    */
    const std::ostringstream &parsing_results() const { return parsingResults; }
    void                      clear_results();

    /** Return string representation of current version of aprepro.  */
<<<<<<< HEAD
    std::string version() const;
=======
    static std::string version();
>>>>>>> 4103bf6c

    /** Invoke the scanner and parser for a stream.
     * @param in        input stream
     * @param in_name   stream name for error messages
     * @return          true if successfully parsed
     */
    bool parse_stream(std::istream &in, const std::string &in_name = "stream input");

    /** Invoke the scanner and parser on an input string.
     * @param input     input string
     * @param sname     stream name for error messages
     * @return          true if successfully parsed
     */
    bool parse_string(const std::string &input, const std::string &sname = "string stream");

    /** Invoke the scanner and parser on a vector of strings.
     * @param input     vector of input strings
     * @param sname     stream name for error messages
     * @return          true if successfully parsed
     */
    bool parse_strings(const std::vector<std::string> &input, const std::string &sname);

    /** Invoke the scanner and parser on an input string in an
     * interactive manner.
     * @param input input stringInput
     * @return true if successfully parsed
     */
    bool parse_string_interactive(const std::string &input);

    /** Get the string interactive flag, which indicates if we are in
     * the middle of parsing a string in an interactive manner.
     */
    bool string_interactive() { return stringInteractive; }

    /** Invoke the scanner and parser on a file. Use parse_stream with a
     * std::ifstream if detection of file reading errors is required.
     * @param filename  input file name
     * @return          true if successfully parsed
     */
    bool parse_file(const std::string &filename);
<<<<<<< HEAD

    void statistics(std::ostream *out = nullptr) const;

    aprepro_options      ap_options;
    std::stack<file_rec> ap_file_list{};

    std::stack<std::ostream *> outputStream{};

=======

    void statistics(std::ostream *out = nullptr) const;

    aprepro_options      ap_options;
    std::stack<file_rec> ap_file_list{};

    std::stack<std::ostream *> outputStream{};

>>>>>>> 4103bf6c
    SEAMS::symrec *getsym(const char *sym_name) const;
    SEAMS::symrec *getsym(const std::string &sym_name) const;
    SEAMS::symrec *putsym(const std::string &sym_name, SYMBOL_TYPE sym_type, bool is_internal);

    void add_variable(const std::string &sym_name, const std::string &sym_value,
                      bool immutable = false, bool internal = false);
    void add_variable(const std::string &sym_name, double sym_value, bool immutable = false,
                      bool internal = false);
    void add_variable(const std::string &sym_name, array *value);

    std::vector<std::string> get_variable_names(bool doInternal = false);
    void                     remove_variable(const std::string &sym_name);

    int set_option(const std::string &option, const std::string &optional_value = std::string(""));

    std::fstream *open_file(const std::string &file, const char *mode);
    std::fstream *check_open_file(const std::string &file, const char *mode);

    /** Pointer to the current lexer instance, this is used to connect the
     * parser to the scanner. It is used in the yylex macro. */
    class Scanner *lexer{nullptr};

    /** Error handling. */
    int get_error_count() const
    {
      return parseErrorCount;
    } /** Return number of errors reported during parse */
<<<<<<< HEAD
=======
    int get_warning_count() const
    {
      return parseWarningCount;
    } /** Return number of warnings reported during parse */
>>>>>>> 4103bf6c
    void error(const std::string &msg, bool line_info = true, bool prefix = true) const;
    void warning(const std::string &msg, bool line_info = true, bool prefix = true) const;
    void info(const std::string &msg, bool line_info = false, bool prefix = true) const;

    // The info stream. To only print out info messages if the -M option was
    // specified, use info(...) instead.
    std::ostream *infoStream{&std::cout};

    void set_error_streams(std::ostream *c_error, std::ostream *c_warning, std::ostream *c_info);

    void dumpsym(const char *type, bool doInternal) const;
    void dumpsym(int type, bool doInternal) const;
    void dumpsym(int type, const char *pre, bool doInternal) const;

  private:
    void                  init_table(const char *comment);
    std::vector<symrec *> sym_table{};
    std::ostringstream    parsingResults{};

    // Input stream used with parse_string_interactive
    std::istringstream stringInput{};

    bool           stringInteractive{false};
    class Scanner *stringScanner{nullptr};

    // For error handling
    std::ostream *errorStream{&std::cerr};
    std::ostream *warningStream{&std::cerr};

    // For substitution history.
    std::vector<history_data> history{};

    mutable int parseErrorCount{0};
<<<<<<< HEAD
=======
    mutable int parseWarningCount{0};
>>>>>>> 4103bf6c

  public:
    bool stateImmutable{false};

    // Flag to do Aprepro substitutions within loops. Default value is true. If set to
    // false, content within the loop will be treated as verbatim text.
    bool doLoopSubstitution{true};

    // Flag to do Aprepro substitutions when including a file. Default value is true.
    // If set to false, content within the file will be treated as verbatim text that
    // needs to be sent through Aprepro again later.
    bool doIncludeSubstitution{true};

    // Flag to inidicate whether Aprepro is in the middle of collecting lines for a
    // loop.
    bool isCollectingLoop{false};

    // Record the substitution of the current Aprepro statement. This function will also
    // reset the historyString and add an entry to the substitution map.
    void add_history(const std::string &original, const std::string &substitution);

    // Used to avoid undefined variable warnings in old ifdef/ifndef construct
    mutable bool inIfdefGetvar{false};

    const std::vector<history_data> &get_history();
    void                             clear_history();
  };

} // namespace SEAMS

#endif // SEAMS_DRIVER_H<|MERGE_RESOLUTION|>--- conflicted
+++ resolved
@@ -1,43 +1,8 @@
-<<<<<<< HEAD
-// Copyright (c) 2014-2017 National Technology & Engineering Solutions
-// of Sandia, LLC (NTESS).  Under the terms of Contract DE-NA0003525 with
-// NTESS, the U.S. Government retains certain rights in this software.
-//
-// Redistribution and use in source and binary forms, with or without
-// modification, are permitted provided that the following conditions are
-// met:
-//
-//     * Redistributions of source code must retain the above copyright
-//       notice, this list of conditions and the following disclaimer.
-//
-//     * Redistributions in binary form must reproduce the above
-//       copyright notice, this list of conditions and the following
-//       disclaimer in the documentation and/or other materials provided
-//       with the distribution.
-//
-//     * Neither the name of NTESS nor the names of its
-//       contributors may be used to endorse or promote products derived
-//       from this software without specific prior written permission.
-//
-// THIS SOFTWARE IS PROVIDED BY THE COPYRIGHT HOLDERS AND CONTRIBUTORS
-// "AS IS" AND ANY EXPRESS OR IMPLIED WARRANTIES, INCLUDING, BUT NOT
-// LIMITED TO, THE IMPLIED WARRANTIES OF MERCHANTABILITY AND FITNESS FOR
-// A PARTICULAR PURPOSE ARE DISCLAIMED. IN NO EVENT SHALL THE COPYRIGHT
-// OWNER OR CONTRIBUTORS BE LIABLE FOR ANY DIRECT, INDIRECT, INCIDENTAL,
-// SPECIAL, EXEMPLARY, OR CONSEQUENTIAL DAMAGES (INCLUDING, BUT NOT
-// LIMITED TO, PROCUREMENT OF SUBSTITUTE GOODS OR SERVICES; LOSS OF USE,
-// DATA, OR PROFITS; OR BUSINESS INTERRUPTION) HOWEVER CAUSED AND ON ANY
-// THEORY OF LIABILITY, WHETHER IN CONTRACT, STRICT LIABILITY, OR TORT
-// (INCLUDING NEGLIGENCE OR OTHERWISE) ARISING IN ANY WAY OUT OF THE USE
-// OF THIS SOFTWARE, EVEN IF ADVISED OF THE POSSIBILITY OF SUCH DAMAGE.
-//
-=======
 // Copyright(C) 1999-2020 National Technology & Engineering Solutions
 // of Sandia, LLC (NTESS).  Under the terms of Contract DE-NA0003525 with
 // NTESS, the U.S. Government retains certain rights in this software.
 //
 // See packages/seacas/LICENSE for details
->>>>>>> 4103bf6c
 
 // Might be good to add a callback function which would be called
 // when there was output -- In LexerOutput for example.  Default
@@ -147,11 +112,8 @@
     std::string include_path{};
     std::string include_file{};
     bool        end_on_exit{false};
-<<<<<<< HEAD
-=======
     bool        errors_fatal{false};
     bool        errors_and_warnings_fatal{false};
->>>>>>> 4103bf6c
     bool        warning_msg{true};
     bool        info_msg{false};
     bool        debugging{false};
@@ -221,11 +183,7 @@
     void                      clear_results();
 
     /** Return string representation of current version of aprepro.  */
-<<<<<<< HEAD
-    std::string version() const;
-=======
     static std::string version();
->>>>>>> 4103bf6c
 
     /** Invoke the scanner and parser for a stream.
      * @param in        input stream
@@ -266,7 +224,6 @@
      * @return          true if successfully parsed
      */
     bool parse_file(const std::string &filename);
-<<<<<<< HEAD
 
     void statistics(std::ostream *out = nullptr) const;
 
@@ -275,16 +232,6 @@
 
     std::stack<std::ostream *> outputStream{};
 
-=======
-
-    void statistics(std::ostream *out = nullptr) const;
-
-    aprepro_options      ap_options;
-    std::stack<file_rec> ap_file_list{};
-
-    std::stack<std::ostream *> outputStream{};
-
->>>>>>> 4103bf6c
     SEAMS::symrec *getsym(const char *sym_name) const;
     SEAMS::symrec *getsym(const std::string &sym_name) const;
     SEAMS::symrec *putsym(const std::string &sym_name, SYMBOL_TYPE sym_type, bool is_internal);
@@ -312,13 +259,10 @@
     {
       return parseErrorCount;
     } /** Return number of errors reported during parse */
-<<<<<<< HEAD
-=======
     int get_warning_count() const
     {
       return parseWarningCount;
     } /** Return number of warnings reported during parse */
->>>>>>> 4103bf6c
     void error(const std::string &msg, bool line_info = true, bool prefix = true) const;
     void warning(const std::string &msg, bool line_info = true, bool prefix = true) const;
     void info(const std::string &msg, bool line_info = false, bool prefix = true) const;
@@ -352,10 +296,7 @@
     std::vector<history_data> history{};
 
     mutable int parseErrorCount{0};
-<<<<<<< HEAD
-=======
     mutable int parseWarningCount{0};
->>>>>>> 4103bf6c
 
   public:
     bool stateImmutable{false};
