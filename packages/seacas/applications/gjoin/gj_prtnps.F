--- conflicted
+++ resolved
@@ -1,80 +1,12 @@
-<<<<<<< HEAD
-C Copyright (c) 2008-2017 National Technology & Engineering Solutions
-C of Sandia, LLC (NTESS).  Under the terms of Contract DE-NA0003525 with
-C NTESS, the U.S. Government retains certain rights in this software.
-C
-C Redistribution and use in source and binary forms, with or without
-C modification, are permitted provided that the following conditions are
-C met:
-C
-C     * Redistributions of source code must retain the above copyright
-C       notice, this list of conditions and the following disclaimer.
-C
-C     * Redistributions in binary form must reproduce the above
-C       copyright notice, this list of conditions and the following
-C       disclaimer in the documentation and/or other materials provided
-C       with the distribution.
-C
-C     * Neither the name of NTESS nor the names of its
-C       contributors may be used to endorse or promote products derived
-C       from this software without specific prior written permission.
-C
-C THIS SOFTWARE IS PROVIDED BY THE COPYRIGHT HOLDERS AND CONTRIBUTORS
-C "AS IS" AND ANY EXPRESS OR IMPLIED WARRANTIES, INCLUDING, BUT NOT
-C LIMITED TO, THE IMPLIED WARRANTIES OF MERCHANTABILITY AND FITNESS FOR
-C A PARTICULAR PURPOSE ARE DISCLAIMED. IN NO EVENT SHALL THE COPYRIGHT
-C OWNER OR CONTRIBUTORS BE LIABLE FOR ANY DIRECT, INDIRECT, INCIDENTAL,
-C SPECIAL, EXEMPLARY, OR CONSEQUENTIAL DAMAGES (INCLUDING, BUT NOT
-C LIMITED TO, PROCUREMENT OF SUBSTITUTE GOODS OR SERVICES; LOSS OF USE,
-C DATA, OR PROFITS; OR BUSINESS INTERRUPTION) HOWEVER CAUSED AND ON ANY
-C THEORY OF LIABILITY, WHETHER IN CONTRACT, STRICT LIABILITY, OR TORT
-C (INCLUDING NEGLIGENCE OR OTHERWISE) ARISING IN ANY WAY OUT OF THE USE
-C OF THIS SOFTWARE, EVEN IF ADVISED OF THE POSSIBILITY OF SUCH DAMAGE.
-C
-=======
 C Copyright(C) 1999-2020 National Technology & Engineering Solutions
 C of Sandia, LLC (NTESS).  Under the terms of Contract DE-NA0003525 with
 C NTESS, the U.S. Government retains certain rights in this software.
 C
 C See packages/seacas/LICENSE for details
->>>>>>> 4103bf6c
 
 C=======================================================================
       SUBROUTINE PRTNPS (ISTAT, NNPS1, NNPS2, IDNPS, NNNPS, ISCR)
 C=======================================================================
-<<<<<<< HEAD
-C $Id: prtnps.F,v 1.1 1999/01/18 19:21:25 gdsjaar Exp $
-C $Log: prtnps.F,v $
-C Revision 1.1  1999/01/18 19:21:25  gdsjaar
-C ExodusII version of gjoin, needs testing and syncing with exodus 1 version, but is being committed to permit easier testing and modifications.  This was created by Dave Fry at Goodyear
-C
-c Revision 1.1.1.1  1998/11/05  16:23:29  a294617
-c Initial import == gjoin 1.36
-c
-C Revision 1.1  1998/04/09 05:02:04  gdsjaar
-C The code which prints out the sidesets/nodesets/blocks for id
-C combining/renumbering needed the needsdoubleescape if block for
-C certain systems. Needed to move those routines from .f to .F
-C
-C Revision 1.3  1997/04/09 22:10:09  gdsjaar
-C Modified the node matching code to sort the array on the coordinate
-C with the largest span. Previously it was done on the x coordinate
-C always.
-C
-C Upped the format string used for the number of elements in the prtelb,
-C prtess, and prtnps output to handle large models.
-C
-C Revision 1.2  1993/07/23 22:34:31  gdsjaar
-C Cleaned up unused variables, removed unneeded routine
-C
-c Revision 1.1.1.1  1990/11/12  14:35:47  gdsjaar
-c GJOIN - X1.00.40 - 7/17/90
-c
-c Revision 1.1  90/11/12  14:35:46  gdsjaar
-c Initial revision
-c
-=======
->>>>>>> 4103bf6c
 
 C   --*** PRTNPS *** (GJOIN) Print summary for nodal point sets
 C   --   Written by Amy Gilkey - revised 02/04/88
