/*
<<<<<<< HEAD
 * Copyright (C) 2009-2017 National Technology & Engineering Solutions of
 * Sandia, LLC (NTESS).  Under the terms of Contract DE-NA0003525 with
 * NTESS, the U.S. Government retains certain rights in this software.
 *
 * Redistribution and use in source and binary forms, with or without
 * modification, are permitted provided that the following conditions are
 * met:
 *
 *     * Redistributions of source code must retain the above copyright
 *       notice, this list of conditions and the following disclaimer.
 *
 *     * Redistributions in binary form must reproduce the above
 *       copyright notice, this list of conditions and the following
 *       disclaimer in the documentation and/or other materials provided
 *       with the distribution.
 *
 *     * Neither the name of NTESS nor the names of its
 *       contributors may be used to endorse or promote products derived
 *       from this software without specific prior written permission.
 *
 * THIS SOFTWARE IS PROVIDED BY THE COPYRIGHT HOLDERS AND CONTRIBUTORS
 * "AS IS" AND ANY EXPRESS OR IMPLIED WARRANTIES, INCLUDING, BUT NOT
 * LIMITED TO, THE IMPLIED WARRANTIES OF MERCHANTABILITY AND FITNESS FOR
 * A PARTICULAR PURPOSE ARE DISCLAIMED. IN NO EVENT SHALL THE COPYRIGHT
 * OWNER OR CONTRIBUTORS BE LIABLE FOR ANY DIRECT, INDIRECT, INCIDENTAL,
 * SPECIAL, EXEMPLARY, OR CONSEQUENTIAL DAMAGES (INCLUDING, BUT NOT
 * LIMITED TO, PROCUREMENT OF SUBSTITUTE GOODS OR SERVICES; LOSS OF USE,
 * DATA, OR PROFITS; OR BUSINESS INTERRUPTION) HOWEVER CAUSED AND ON ANY
 * THEORY OF LIABILITY, WHETHER IN CONTRACT, STRICT LIABILITY, OR TORT
 * (INCLUDING NEGLIGENCE OR OTHERWISE) ARISING IN ANY WAY OUT OF THE USE
 * OF THIS SOFTWARE, EVEN IF ADVISED OF THE POSSIBILITY OF SUCH DAMAGE.
=======
 * Copyright(C) 1999-2020 National Technology & Engineering Solutions
 * of Sandia, LLC (NTESS).  Under the terms of Contract DE-NA0003525 with
 * NTESS, the U.S. Government retains certain rights in this software.
>>>>>>> 4103bf6c
 *
 * See packages/seacas/LICENSE for details
 */

#include "elb_elem.h"
#include "elb_err.h"  // for error_report, Gen_Error
#include "elb_util.h" // for in_list
#include <cstddef>    // for size_t
#include <cstdlib>    // for exit
#include <cstring>    // for strncasecmp
#include <fmt/ostream.h>
#include <vector> // for vector

/*****************************************************************************/
/*****************************************************************************/
namespace {
  template <typename INT>
  inline int numbermatch(INT *sidenodes, size_t i, size_t j, size_t k, size_t value)
  {
    if ((size_t)sidenodes[(i + j) % k] == value) {
      return 1;
    }
    return 0;
  }
} // namespace

/*****************************************************************************/
/* Function get_elem_type() begins:
 *----------------------------------------------------------------------------
 * This function returns the type of element based on the ExodusII element
 * string and number of nodes.
 *
 * Need the number of dimensions in order to distinguish between
 * TRI elements in a 2d mesh from TRI elements in a 3d mesh.
 *****************************************************************************/
const char *elem_name_from_enum(const E_Type elem_type)
{
  static const char *elem_names[NULL_EL] = {
      "SPHERE",    "BAR2",      "BAR3",      "QUAD4",   "QUAD8",   "QUAD9",    "SHELL4",
      "SHELL8",    "SHELL9",    "TRI3",      "TRI4",    "TRI6",    "TRI7",     "TSHELL3",
      "TSHELL4",   "TSHELL6",   "TSHELL7",   "HEX8",    "HEX16",   "HEX20",    "HEX27",
      "HEXSHELL",  "TET4",      "TET10",     "TET8",    "TET14",   "TET15",    "WEDGE6",
      "WEDGE12",   "WEDGE15",   "WEDGE16",   "WEDGE20", "WEDGE21", "PYRAMID5", "PYRAMID13",
      "PYRAMID14", "PYRAMID18", "PYRAMID19", "SHELL2",  "SHELL3"};
  return elem_names[elem_type];
}

E_Type get_elem_type(const char *elem_name, const int num_nodes, const int num_dim)
{

  E_Type answer = NULL_EL;
  switch (elem_name[0]) {
  case 'h':
  case 'H':
    if (strncasecmp(elem_name, "HEX", 3) == 0) {
      switch (num_nodes) {
      case 8: answer = HEX8; break;
      case 12: answer = HEXSHELL; break;
      case 16: answer = HEX16; break;
      case 20: answer = HEX20; break;
      case 27: answer = HEX27; break;
      default:
        Gen_Error(0, "fatal: unsupported HEX element");
        error_report();
        exit(1);
      }
    }
    break;

  case 'c':
  case 'C':
    if (strncasecmp(elem_name, "CIRCLE", 6) == 0) {
      answer = SPHERE;
    }
    break;

  case 's':
  case 'S':
    if (strncasecmp(elem_name, "SPHERE", 6) == 0) {
      answer = SPHERE;
    }
    else if (strncasecmp(elem_name, "SHELL", 5) == 0) {
      switch (num_nodes) {
      case 2:
        if (num_dim == 2) {
          answer = SHELL2;
        }
        else {
          Gen_Error(0, "fatal: unsupported SHELL element");
          error_report();
          exit(1);
        }
        break;
      case 3:
        if (num_dim == 2) {
          answer = SHELL3;
        }
        else {
          Gen_Error(0, "fatal: unsupported SHELL element");
          error_report();
          exit(1);
        }
        break;
      case 4: answer = SHELL4; break;
      case 8: answer = SHELL8; break;
      case 9: answer = SHELL9; break;
      default:
        Gen_Error(0, "fatal: unsupported SHELL element");
        error_report();
        exit(1);
      }
    }
    break;

  case 'b':
  case 'B':
  case 't':
  case 'T':
  case 'r':
  case 'R':
    if (strncasecmp(elem_name, "BEAM", 4) == 0 || strncasecmp(elem_name, "TRUSS", 5) == 0 ||
        strncasecmp(elem_name, "ROD", 3) == 0 || strncasecmp(elem_name, "BAR", 3) == 0) {
      switch (num_nodes) {
      case 2: answer = BAR2; break;
      case 3: answer = BAR3; break;
      default:
        Gen_Error(0, "fatal: unsupported BAR/BEAM/TRUSS element");
        error_report();
        exit(1);
      }
    }
    else if (strncasecmp(elem_name, "TRI", 3) == 0) {
      switch (num_nodes) {
      case 3:
        if (num_dim == 2) {
          answer = TRI3;
        }
        else {
          answer = TSHELL3;
        }
        break;
      case 4:
        if (num_dim == 2) {
          answer = TRI4;
        }
        else {
          answer = TSHELL4;
        }
        break;
      case 6:
        if (num_dim == 2) {
          answer = TRI6;
        }
        else {
          answer = TSHELL6;
        }
        break;
      case 7:
        if (num_dim == 2) {
          answer = TRI7;
        }
        else {
          answer = TSHELL7;
        }
        break;
      default:
        Gen_Error(0, "fatal: unsupported TRI element");
        error_report();
        exit(1);
      }
    }
    else if (strncasecmp(elem_name, "TET", 3) == 0) {
      switch (num_nodes) {
      case 4: answer = TET4; break;
      case 8: answer = TET8; break;
      case 10: answer = TET10; break;
      case 14: answer = TET14; break;
      case 15: answer = TET15; break;
      default:
        Gen_Error(0, "fatal: unsupported TET element");
        error_report();
        exit(1);
      }
    }
    break;

  case 'q':
  case 'Q':
    if (strncasecmp(elem_name, "QUAD", 4) == 0) {
      switch (num_nodes) {
      case 4:
        if (num_dim == 2) {
          answer = QUAD4;
        }
        else {
          answer = SHELL4;
        }
        break;
      case 8:
        if (num_dim == 2) {
          answer = QUAD8;
        }
        else {
          answer = SHELL8;
        }
        break;
      case 9:
        if (num_dim == 2) {
          answer = QUAD9;
        }
        else {
          answer = SHELL9;
        }
        break;
      default:
        Gen_Error(0, "fatal: unsupported QUAD element");
        error_report();
        exit(1);
      }
    }
    break;

  case 'w':
  case 'W':
    if (strncasecmp(elem_name, "WEDGE", 5) == 0) {
      switch (num_nodes) {
      case 6: answer = WEDGE6; break;
      case 12: answer = WEDGE12; break;
      case 15: answer = WEDGE15; break;
      case 16: answer = WEDGE16; break;
      case 20: answer = WEDGE20; break;
      case 21: answer = WEDGE21; break;
      default:
        Gen_Error(0, "fatal: unsupported WEDGE element");
        error_report();
        exit(1);
      }
    }
    break;

  case 'p':
  case 'P':
    if (strncasecmp(elem_name, "PYR", 3) == 0) {
      switch (num_nodes) {
      case 5: answer = PYRAMID5; break;
      case 13: answer = PYRAMID13; break;
      case 14: answer = PYRAMID14; break;
      case 18: answer = PYRAMID18; break;
      case 19: answer = PYRAMID19; break;
      default:
        Gen_Error(0, "fatal: unsupported PYRAMID element");
        error_report();
        exit(1);
      }
    }
    break;

  default: break;
  }

  if (answer == NULL_EL) {
    std::string errstr;
    errstr = fmt::format("fatal: unknown element type '{}' read", elem_name);
    Gen_Error(0, errstr);
    error_report();
    exit(1);
  }

  return answer;

} /*---------------------------End get_elem_type()---------------------------*/

/*****************************************************************************/
/*****************************************************************************/
/*****************************************************************************/
/* Convenience functions for code readability
 *****************************************************************************/
int is_hex(E_Type etype)
{
  return static_cast<int>(etype == HEX8 || etype == HEX27 || etype == HEX20 || etype == HEXSHELL);
}

int is_tet(E_Type etype)
{
  return static_cast<int>(etype == TET4 || etype == TET10 || etype == TET8 || etype == TET14 ||
                          etype == TET15);
}

int is_wedge(E_Type etype)
{
  return static_cast<int>(etype == WEDGE6 || etype == WEDGE15 || etype == WEDGE16 ||
                          etype == WEDGE20 || etype == WEDGE21);
}

int is_pyramid(E_Type etype)
{
  return static_cast<int>(etype == PYRAMID5 || etype == PYRAMID13 || etype == PYRAMID14 ||
                          etype == PYRAMID18 || etype == PYRAMID19);
}

int is_3d_element(E_Type etype)
{
  return static_cast<int>((is_hex(etype) != 0) || (is_tet(etype) != 0) || (is_wedge(etype) != 0) ||
                          (is_pyramid(etype) != 0));
}

/*****************************************************************************/
/*****************************************************************************/
/*****************************************************************************/
/* Function get_elem_info() begins:
 *----------------------------------------------------------------------------
 * This function returns various information about the input element type.
 *****************************************************************************/
int get_elem_info(const int req, const E_Type etype)
{

  int answer = 0;

  switch (etype) /* Switch over the element type */
  {
  case BAR2:
    switch (req) {
    case NNODES: answer = 2; break;
    case NSIDE_NODES: answer = 2; break;
    case NSIDES: answer = 1; break;
    case NDIM: /* number of physical dimensions */ answer = 1; break;
    default:
      Gen_Error(0, "fatal: unknown quantity");
      error_report();
      exit(1);
    }
    break;

  case SHELL2:
    switch (req) {
    case NNODES: answer = 2; break;
    case NSIDE_NODES: answer = 2; break;
    case NSIDES: answer = 1; break;
    case NDIM: /* number of physical dimensions */ answer = 1; break;
    default:
      Gen_Error(0, "fatal: unknown quantity");
      error_report();
      exit(1);
    }
    break;

  case SHELL3:
    switch (req) {
    case NNODES: answer = 3; break;
    case NSIDE_NODES: answer = 2; break;
    case NSIDES: answer = 1; break;
    case NDIM: /* number of physical dimensions */ answer = 1; break;
    default:
      Gen_Error(0, "fatal: unknown quantity");
      error_report();
      exit(1);
    }
    break;

  case BAR3:
    switch (req) {
    case NNODES: answer = 3; break;
    case NSIDE_NODES: answer = 2; break;
    case NSIDES: answer = 1; break;
    case NDIM: /* number of physical dimensions */ answer = 1; break;
    default:
      Gen_Error(0, "fatal: unknown quantity");
      error_report();
      exit(1);
    }
    break;

  case SPHERE:
    switch (req) {
    case NNODES: answer = 1; break;
    case NSIDE_NODES: answer = 0; break;
    case NSIDES: answer = 0; break;
    case NDIM: /* number of physical dimensions */ answer = 3; break;
    }
    break;

  case QUAD4:    /* First order quad */
    switch (req) /* select type of information required*/
    {
    case NNODES: /* number of nodes */ answer = 4; break;
    case NDIM: /* number of physical dimensions */ answer = 2; break;
    case NSIDE_NODES: answer = 2; break;
    case NSIDES: answer = 4; break;
    default:
      Gen_Error(0, "fatal:unknown quantity");
      error_report();
      exit(1);
    }
    break;

  case QUAD8:    /* 2nd order serendipity quad */
    switch (req) /* select type of information required */
    {
    case NNODES: /* number of nodes */ answer = 8; break;
    case NDIM: /* number of physical dimensions */ answer = 2; break;
    case NSIDE_NODES: answer = 3; break;
    case NSIDES: answer = 4; break;
    default:
      Gen_Error(0, "fatal: unknown quantity");
      error_report();
      exit(1);
    }
    break;

  case QUAD9:    /* biquadratic quadrilateral */
    switch (req) /* select type of information required */
    {
    case NNODES: /* number of nodes */ answer = 9; break;
    case NDIM: /* number of physical dimensions */ answer = 2; break;
    case NSIDE_NODES: answer = 3; break;
    case NSIDES: answer = 4; break;
<<<<<<< HEAD
=======
    default:
      Gen_Error(0, "fatal: unknown quantity");
      error_report();
      exit(1);
    }
    break;

  /* NOTE: cannot determine NSIDE_NODES for SHELL element */
  case SHELL4:
    switch (req) {
    case NNODES: answer = 4; break;
    case NSIDES: answer = 6; break;
    case NDIM: /* number of physical dimensions */ answer = 2; break;
    default:
      Gen_Error(0, "fatal: unknown quantity");
      error_report();
      exit(1);
    }
    break;

  case SHELL8:
    switch (req) {
    case NNODES: answer = 8; break;
    case NSIDES: answer = 6; break;
    case NDIM: /* number of physical dimensions */ answer = 2; break;
    default:
      Gen_Error(0, "fatal: unknown quantity");
      error_report();
      exit(1);
    }
    break;

  case SHELL9:
    switch (req) {
    case NNODES: answer = 9; break;
    case NSIDES: answer = 6; break;
    case NDIM: /* number of physical dimensions */ answer = 2; break;
    default:
      Gen_Error(0, "fatal: unknown quantity");
      error_report();
      exit(1);
    }
    break;

  case TRI3:
    switch (req) /* select type of information required */
    {
    case NNODES: /* number of nodes */ answer = 3; break;
    case NDIM: /* number of physical dimensions */ answer = 2; break;
    case NSIDE_NODES: answer = 2; break;
    case NSIDES: answer = 3; break;
    default:
      Gen_Error(0, "fatal: unknown quantity");
      error_report();
      exit(1);
    }
    break;

  case TRI4:
    switch (req) /* select type of information required */
    {
    case NNODES: /* number of nodes */ answer = 4; break;
    case NDIM: /* number of physical dimensions */ answer = 2; break;
    case NSIDE_NODES: answer = 2; break;
    case NSIDES: answer = 3; break;
    default:
      Gen_Error(0, "fatal: unknown quantity");
      error_report();
      exit(1);
    }
    break;

  case TRI6:
    switch (req) /* select type of information required */
    {
    case NNODES: /* number of nodes */ answer = 6; break;
    case NDIM: /* number of physical dimensions */ answer = 2; break;
    case NSIDE_NODES: answer = 3; break;
    case NSIDES: answer = 3; break;
    default:
      Gen_Error(0, "fatal: unknown quantity");
      error_report();
      exit(1);
    }
    break;

  case TRI7:
    switch (req) /* select type of information required */
    {
    case NNODES: /* number of nodes */ answer = 7; break;
    case NDIM: /* number of physical dimensions */ answer = 2; break;
    case NSIDE_NODES: answer = 3; break;
    case NSIDES: answer = 3; break;
    default:
      Gen_Error(0, "fatal: unknown quantity");
      error_report();
      exit(1);
    }
    break;

  /* NOTE: cannot determine NSIDE_NODES for TSHELL element */
  case TSHELL3:
    switch (req) /* select type of information required */
    {
    case NNODES: /* number of nodes */ answer = 3; break;
    case NDIM: /* number of physical dimensions */ answer = 2; break;
    case NSIDES: answer = 5; break;
    default:
      Gen_Error(0, "fatal: unknown quantity");
      error_report();
      exit(1);
    }
    break;

  case TSHELL4:
    switch (req) /* select type of information required */
    {
    case NNODES: /* number of nodes */ answer = 4; break;
    case NDIM: /* number of physical dimensions */ answer = 2; break;
    case NSIDES: answer = 5; break;
    default:
      Gen_Error(0, "fatal: unknown quantity");
      error_report();
      exit(1);
    }
    break;

  case TSHELL6:
    switch (req) /* select type of information required */
    {
    case NNODES: /* number of nodes */ answer = 6; break;
    case NDIM: /* number of physical dimensions */ answer = 2; break;
    case NSIDES: answer = 5; break;
    default:
      Gen_Error(0, "fatal: unknown quantity");
      error_report();
      exit(1);
    }
    break;

  case TSHELL7:
    switch (req) /* select type of information required */
    {
    case NNODES: /* number of nodes */ answer = 7; break;
    case NDIM: /* number of physical dimensions */ answer = 2; break;
    case NSIDES: answer = 5; break;
    default:
      Gen_Error(0, "fatal: unknown quantity");
      error_report();
      exit(1);
    }
    break;

  case HEX8:     /* trilinear hexahedron */
    switch (req) /* select type of information required */
    {
    case NNODES: /* number of nodes */ answer = 8; break;
    case NDIM: /* number of physical dimensions */ answer = 3; break;
    case NSIDE_NODES: answer = 4; break;
    case NSIDES: answer = 6; break;
    default:
      Gen_Error(0, "fatal: unknown quantity");
      error_report();
      exit(1);
    }
    break;

  case HEX16: /* localization element NSNODES is not consistent... */
    switch (req) {
    case NNODES: /* number of nodes */ answer = 16; break;
    case NDIM: /* number of physical dimensions */ answer = 3; break;
    case NSIDES: answer = 6; break;
>>>>>>> 4103bf6c
    default:
      Gen_Error(0, "fatal: unknown quantity");
      error_report();
      exit(1);
    }
    break;

<<<<<<< HEAD
  /* NOTE: cannot determine NSIDE_NODES for SHELL element */
  case SHELL4:
    switch (req) {
    case NNODES: answer = 4; break;
    case NSIDES: answer = 6; break;
    case NDIM: /* number of physical dimensions */ answer = 2; break;
=======
  case HEX20:    /* serendipity triquadratic hexahedron */
    switch (req) /* select type of information required */
    {
    case NNODES: /* number of nodes */ answer = 20; break;
    case NDIM: /* number of physical dimensions */ answer = 3; break;
    case NSIDE_NODES: answer = 8; break;
    case NSIDES: answer = 6; break;
>>>>>>> 4103bf6c
    default:
      Gen_Error(0, "fatal: unknown quantity");
      error_report();
      exit(1);
    }
    break;

<<<<<<< HEAD
  case SHELL8:
    switch (req) {
    case NNODES: answer = 8; break;
    case NSIDES: answer = 6; break;
    case NDIM: /* number of physical dimensions */ answer = 2; break;
=======
  case HEX27:    /* triquadratic hexahedron */
    switch (req) /* select type of information required*/
    {
    case NNODES: /* number of nodes */ answer = 27; break;
    case NDIM: /* number of physical dimensions */ answer = 3; break;
    case NSIDE_NODES: answer = 9; break;
    case NSIDES: answer = 6; break;
>>>>>>> 4103bf6c
    default:
      Gen_Error(0, "fatal: unknown quantity");
      error_report();
      exit(1);
    }
    break;

<<<<<<< HEAD
  case SHELL9:
    switch (req) {
    case NNODES: answer = 9; break;
    case NSIDES: answer = 6; break;
    case NDIM: /* number of physical dimensions */ answer = 2; break;
=======
  /* NOTE: cannot determine NSIDE_NODES for HEXSHELL element */
  case HEXSHELL:
    switch (req) {
    case NNODES: answer = 12; break;
    case NSIDES: answer = 6; break;
    case NDIM: /* number of physical dimensions */ answer = 3; break;
>>>>>>> 4103bf6c
    default:
      Gen_Error(0, "fatal: unknown quantity");
      error_report();
      exit(1);
    }
    break;

<<<<<<< HEAD
  case TRI3:
    switch (req) /* select type of information required */
    {
    case NNODES: /* number of nodes */ answer = 3; break;
    case NDIM: /* number of physical dimensions */ answer = 2; break;
    case NSIDE_NODES: answer = 2; break;
    case NSIDES: answer = 3; break;
    default:
      Gen_Error(0, "fatal: unknown quantity");
      error_report();
      exit(1);
    }
    break;

  case TRI4:
    switch (req) /* select type of information required */
    {
    case NNODES: /* number of nodes */ answer = 4; break;
    case NDIM: /* number of physical dimensions */ answer = 2; break;
    case NSIDE_NODES: answer = 2; break;
    case NSIDES: answer = 3; break;
=======
  case TET4:     /* trilinear tetrahedron */
    switch (req) /* select type of information required*/
    {
    case NNODES: /* number of nodes */ answer = 4; break;
    case NDIM: /* number of physical dimensions */ answer = 3; break;
    case NSIDE_NODES: answer = 3; break;
    case NSIDES: answer = 4; break;
>>>>>>> 4103bf6c
    default:
      Gen_Error(0, "fatal: unknown quantity");
      error_report();
      exit(1);
    }
    break;

<<<<<<< HEAD
  case TRI6:
    switch (req) /* select type of information required */
    {
    case NNODES: /* number of nodes */ answer = 6; break;
    case NDIM: /* number of physical dimensions */ answer = 2; break;
    case NSIDE_NODES: answer = 3; break;
    case NSIDES: answer = 3; break;
    default:
      Gen_Error(0, "fatal: unknown quantity");
      error_report();
      exit(1);
    }
    break;

  case TRI7:
    switch (req) /* select type of information required */
    {
    case NNODES: /* number of nodes */ answer = 7; break;
    case NDIM: /* number of physical dimensions */ answer = 2; break;
    case NSIDE_NODES: answer = 3; break;
    case NSIDES: answer = 3; break;
=======
  case TET10:    /* triquadradic tetrahedron */
    switch (req) /* select type of information required */
    {
    case NNODES: /* number of nodes */ answer = 10; break;
    case NDIM: /* number of physical dimensions */ answer = 3; break;
    case NSIDE_NODES: answer = 6; break;
    case NSIDES: answer = 4; break;
>>>>>>> 4103bf6c
    default:
      Gen_Error(0, "fatal: unknown quantity");
      error_report();
      exit(1);
    }
    break;

<<<<<<< HEAD
  /* NOTE: cannot determine NSIDE_NODES for TSHELL element */
  case TSHELL3:
    switch (req) /* select type of information required */
    {
    case NNODES: /* number of nodes */ answer = 3; break;
    case NDIM: /* number of physical dimensions */ answer = 2; break;
    case NSIDES: answer = 5; break;
    default:
      Gen_Error(0, "fatal: unknown quantity");
      error_report();
      exit(1);
    }
    break;

  case TSHELL4:
    switch (req) /* select type of information required */
    {
    case NNODES: /* number of nodes */ answer = 4; break;
    case NDIM: /* number of physical dimensions */ answer = 2; break;
    case NSIDES: answer = 5; break;
=======
  case TET14:
    switch (req) /* select type of information required */
    {
    case NNODES: /* number of nodes */ answer = 14; break;
    case NDIM: /* number of physical dimensions */ answer = 3; break;
    case NSIDE_NODES: answer = 7; break;
    case NSIDES: answer = 4; break;
>>>>>>> 4103bf6c
    default:
      Gen_Error(0, "fatal: unknown quantity");
      error_report();
      exit(1);
    }
    break;

<<<<<<< HEAD
  case TSHELL6:
    switch (req) /* select type of information required */
    {
    case NNODES: /* number of nodes */ answer = 6; break;
    case NDIM: /* number of physical dimensions */ answer = 2; break;
    case NSIDES: answer = 5; break;
=======
  case TET15:
    switch (req) /* select type of information required */
    {
    case NNODES: /* number of nodes */ answer = 15; break;
    case NDIM: /* number of physical dimensions */ answer = 3; break;
    case NSIDE_NODES: answer = 7; break;
    case NSIDES: answer = 4; break;
>>>>>>> 4103bf6c
    default:
      Gen_Error(0, "fatal: unknown quantity");
      error_report();
      exit(1);
    }
    break;

<<<<<<< HEAD
  case TSHELL7:
    switch (req) /* select type of information required */
    {
    case NNODES: /* number of nodes */ answer = 7; break;
    case NDIM: /* number of physical dimensions */ answer = 2; break;
    case NSIDES: answer = 5; break;
=======
  case TET8:     /* 8-node (midface nodes) tetrahedron */
    switch (req) /* select type of information required */
    {
    case NNODES: /* number of nodes */ answer = 8; break;
    case NDIM: /* number of physical dimensions */ answer = 3; break;
    case NSIDE_NODES: answer = 4; break;
    case NSIDES: answer = 4; break;
>>>>>>> 4103bf6c
    default:
      Gen_Error(0, "fatal: unknown quantity");
      error_report();
      exit(1);
    }
    break;

<<<<<<< HEAD
  case HEX8:     /* trilinear hexahedron */
    switch (req) /* select type of information required */
    {
    case NNODES: /* number of nodes */ answer = 8; break;
    case NDIM: /* number of physical dimensions */ answer = 3; break;
    case NSIDE_NODES: answer = 4; break;
    case NSIDES: answer = 6; break;
    default:
      Gen_Error(0, "fatal: unknown quantity");
      error_report();
      exit(1);
    }
    break;

  case HEX16: /* localization element NSNODES is not consistent... */
    switch (req) {
    case NNODES: /* number of nodes */ answer = 16; break;
    case NDIM: /* number of physical dimensions */ answer = 3; break;
    case NSIDES: answer = 6; break;
=======
  /* NOTE: cannot determine NSIDE_NODES for WEDGE elements */
  case WEDGE6:
    switch (req) {
    case NNODES: answer = 6; break;
    case NSIDES: answer = 5; break;
    case NDIM: /* number of physical dimensions */ answer = 3; break;
>>>>>>> 4103bf6c
    default:
      Gen_Error(0, "fatal: unknown quantity");
      error_report();
      exit(1);
    }
    break;

<<<<<<< HEAD
  case HEX20:    /* serendipity triquadratic hexahedron */
    switch (req) /* select type of information required */
    {
    case NNODES: /* number of nodes */ answer = 20; break;
    case NDIM: /* number of physical dimensions */ answer = 3; break;
    case NSIDE_NODES: answer = 8; break;
    case NSIDES: answer = 6; break;
    default:
      Gen_Error(0, "fatal: unknown quantity");
      error_report();
      exit(1);
    }
    break;

  case HEX27:    /* triquadratic hexahedron */
    switch (req) /* select type of information required*/
    {
    case NNODES: /* number of nodes */ answer = 27; break;
    case NDIM: /* number of physical dimensions */ answer = 3; break;
    case NSIDE_NODES: answer = 9; break;
    case NSIDES: answer = 6; break;
=======
  case WEDGE12:
    switch (req) {
    case NNODES: answer = 12; break;
    case NSIDES: answer = 5; break;
    case NDIM: /* number of physical dimensions */ answer = 3; break;
>>>>>>> 4103bf6c
    default:
      Gen_Error(0, "fatal: unknown quantity");
      error_report();
      exit(1);
    }
    break;

<<<<<<< HEAD
  /* NOTE: cannot determine NSIDE_NODES for HEXSHELL element */
  case HEXSHELL:
    switch (req) {
    case NNODES: answer = 12; break;
    case NSIDES: answer = 6; break;
    case NDIM: /* number of physical dimensions */ answer = 3; break;
    default:
      Gen_Error(0, "fatal: unknown quantity");
      error_report();
      exit(1);
    }
    break;

  case TET4:     /* trilinear tetrahedron */
    switch (req) /* select type of information required*/
    {
    case NNODES: /* number of nodes */ answer = 4; break;
    case NDIM: /* number of physical dimensions */ answer = 3; break;
    case NSIDE_NODES: answer = 3; break;
    case NSIDES: answer = 4; break;
=======
  case WEDGE15:
    switch (req) {
    case NNODES: answer = 15; break;
    case NSIDES: answer = 5; break;
    case NDIM: /* number of physical dimensions */ answer = 3; break;
>>>>>>> 4103bf6c
    default:
      Gen_Error(0, "fatal: unknown quantity");
      error_report();
      exit(1);
    }
    break;

<<<<<<< HEAD
  case TET10:    /* triquadradic tetrahedron */
    switch (req) /* select type of information required */
    {
    case NNODES: /* number of nodes */ answer = 10; break;
    case NDIM: /* number of physical dimensions */ answer = 3; break;
    case NSIDE_NODES: answer = 6; break;
    case NSIDES: answer = 4; break;
=======
  case WEDGE16:
    switch (req) {
    case NNODES: answer = 16; break;
    case NSIDES: answer = 5; break;
    case NDIM: /* number of physical dimensions */ answer = 3; break;
>>>>>>> 4103bf6c
    default:
      Gen_Error(0, "fatal: unknown quantity");
      error_report();
      exit(1);
    }
    break;

<<<<<<< HEAD
  case TET14:
    switch (req) /* select type of information required */
    {
    case NNODES: /* number of nodes */ answer = 14; break;
    case NDIM: /* number of physical dimensions */ answer = 3; break;
    case NSIDE_NODES: answer = 7; break;
    case NSIDES: answer = 4; break;
=======
  case WEDGE20:
    switch (req) {
    case NNODES: answer = 20; break;
    case NSIDES: answer = 5; break;
    case NDIM: /* number of physical dimensions */ answer = 3; break;
>>>>>>> 4103bf6c
    default:
      Gen_Error(0, "fatal: unknown quantity");
      error_report();
      exit(1);
    }
    break;

<<<<<<< HEAD
  case TET15:
    switch (req) /* select type of information required */
    {
    case NNODES: /* number of nodes */ answer = 15; break;
    case NDIM: /* number of physical dimensions */ answer = 3; break;
    case NSIDE_NODES: answer = 7; break;
    case NSIDES: answer = 4; break;
    default:
      Gen_Error(0, "fatal: unknown quantity");
      error_report();
      exit(1);
    }
    break;

  case TET8:     /* 8-node (midface nodes) tetrahedron */
    switch (req) /* select type of information required */
    {
    case NNODES: /* number of nodes */ answer = 8; break;
    case NDIM: /* number of physical dimensions */ answer = 3; break;
    case NSIDE_NODES: answer = 4; break;
    case NSIDES: answer = 4; break;
=======
  case WEDGE21:
    switch (req) {
    case NNODES: answer = 21; break;
    case NSIDES: answer = 5; break;
    case NDIM: /* number of physical dimensions */ answer = 3; break;
>>>>>>> 4103bf6c
    default:
      Gen_Error(0, "fatal: unknown quantity");
      error_report();
      exit(1);
    }
    break;

<<<<<<< HEAD
  /* NOTE: cannot determine NSIDE_NODES for WEDGE elements */
  case WEDGE6:
    switch (req) {
    case NNODES: answer = 6; break;
    case NSIDES: answer = 5; break;
    case NDIM: /* number of physical dimensions */ answer = 3; break;
    default:
      Gen_Error(0, "fatal: unknown quantity");
      error_report();
      exit(1);
    }
    break;

  case WEDGE12:
    switch (req) {
    case NNODES: answer = 12; break;
=======
  /* NOTE: cannot determine NSIDE_NODES for PYRAMID element */
  case PYRAMID5:
    switch (req) {
    case NNODES: answer = 5; break;
>>>>>>> 4103bf6c
    case NSIDES: answer = 5; break;
    case NDIM: /* number of physical dimensions */ answer = 3; break;
    default:
      Gen_Error(0, "fatal: unknown quantity");
      error_report();
      exit(1);
    }
    break;

<<<<<<< HEAD
  case WEDGE15:
    switch (req) {
    case NNODES: answer = 15; break;
=======
  case PYRAMID13:
    switch (req) {
    case NNODES: answer = 13; break;
>>>>>>> 4103bf6c
    case NSIDES: answer = 5; break;
    case NDIM: /* number of physical dimensions */ answer = 3; break;
    default:
      Gen_Error(0, "fatal: unknown quantity");
      error_report();
      exit(1);
    }
    break;

<<<<<<< HEAD
  case WEDGE16:
    switch (req) {
    case NNODES: answer = 16; break;
    case NSIDES: answer = 5; break;
    case NDIM: /* number of physical dimensions */ answer = 3; break;
    default:
      Gen_Error(0, "fatal: unknown quantity");
      error_report();
      exit(1);
    }
    break;

  case WEDGE20:
    switch (req) {
    case NNODES: answer = 20; break;
    case NSIDES: answer = 5; break;
    case NDIM: /* number of physical dimensions */ answer = 3; break;
    default:
      Gen_Error(0, "fatal: unknown quantity");
      error_report();
      exit(1);
    }
    break;

  case WEDGE21:
    switch (req) {
    case NNODES: answer = 21; break;
=======
  case PYRAMID14:
    switch (req) {
    case NNODES: answer = 14; break;
>>>>>>> 4103bf6c
    case NSIDES: answer = 5; break;
    case NDIM: /* number of physical dimensions */ answer = 3; break;
    default:
      Gen_Error(0, "fatal: unknown quantity");
      error_report();
      exit(1);
    }
    break;

<<<<<<< HEAD
  /* NOTE: cannot determine NSIDE_NODES for PYRAMID element */
  case PYRAMID5:
    switch (req) {
    case NNODES: answer = 5; break;
=======
  case PYRAMID18:
    switch (req) {
    case NNODES: answer = 18; break;
>>>>>>> 4103bf6c
    case NSIDES: answer = 5; break;
    case NDIM: /* number of physical dimensions */ answer = 3; break;
    default:
      Gen_Error(0, "fatal: unknown quantity");
      error_report();
      exit(1);
    }
    break;

<<<<<<< HEAD
  case PYRAMID13:
    switch (req) {
    case NNODES: answer = 13; break;
    case NSIDES: answer = 5; break;
    case NDIM: /* number of physical dimensions */ answer = 3; break;
    default:
      Gen_Error(0, "fatal: unknown quantity");
      error_report();
      exit(1);
    }
    break;

  case PYRAMID14:
    switch (req) {
    case NNODES: answer = 14; break;
    case NSIDES: answer = 5; break;
    case NDIM: /* number of physical dimensions */ answer = 3; break;
    default:
      Gen_Error(0, "fatal: unknown quantity");
      error_report();
      exit(1);
    }
    break;

  case PYRAMID18:
    switch (req) {
    case NNODES: answer = 18; break;
    case NSIDES: answer = 5; break;
    case NDIM: /* number of physical dimensions */ answer = 3; break;
    default:
      Gen_Error(0, "fatal: unknown quantity");
      error_report();
      exit(1);
    }
    break;

=======
>>>>>>> 4103bf6c
  case PYRAMID19:
    switch (req) {
    case NNODES: answer = 19; break;
    case NSIDES: answer = 5; break;
    case NDIM: /* number of physical dimensions */ answer = 3; break;
    default:
      Gen_Error(0, "fatal: unknown quantity");
      error_report();
      exit(1);
    }
    break;

  default:
    Gen_Error(0, "fatal: unknown or unimplemented element type");
    error_report();
    exit(1);
  }

  return answer;

} /*---------------------------End get_elem_info()---------------------------*/

/*****************************************************************************/
/*****************************************************************************/
/*****************************************************************************/
/* Function get_side_id() begins:
 *----------------------------------------------------------------------------
 * This function returns the Side ID (as used in ExodusII) given a list of
 * nodes on that side.
 *
 * Changed so that it is now order dependent, but independent of starting
 * node for 3-D sides. On 2-D sides (lines), the starting node is important.
 *
 * Now supoports degenerate faces in HEX elements.
 *****************************************************************************/
template int get_side_id(const E_Type etype, const int *connect, const int nsnodes,
                         int side_nodes[], const int skip_check, const int partial_adj);
template int get_side_id(const E_Type etype, const int64_t *connect, const int nsnodes,
                         int64_t side_nodes[], const int skip_check, const int partial_adj);

template <typename INT>
int get_side_id(const E_Type etype, const INT *connect, const int nsnodes, INT side_nodes[],
                const int skip_check, const int partial_adj)
{
  int dup;
  int location[9];
  int count;
  /*  min_match for hex elements means that min_match+1 nodes
      on a face of a hex must match to return the side of the
      hex on which the nodes exist, i.e., if 3/4 nodes of a hex
      match, then it might be considered connected.  If it is
      connected, then min_match states if 3/4 nodes is considered a face of
      a hex or not */

  /*  Default for min_match is 3, 2 is trial and error stuff */

  const int min_match = 3;
  /* const int min_match = 2; */

  /* check if this is a degenerate face */
  dup = 0;
  for (int i = 0; i < (nsnodes - 1); i++) {
    for (int j = (i + 1); j < nsnodes; j++) {
      if (side_nodes[i] == side_nodes[j]) {
        location[dup++] = i; /* location of duplicated node */
      }
    }
  }

  int nnodes = get_elem_info(NNODES, etype);

  /* Find all of the side nodes in the connect table */
  int num = 0;
  for (int i = 0; i < nnodes; i++) {
    for (int j = 0; j < nsnodes; j++) {
      if (connect[i] == side_nodes[j]) {
        num++;
        break;
      }
    }
    if (num == nsnodes) {
      break;
    }
  }

  /* I commented out the conditional statement causing the
     error if 2 hexes only share 3 out of 4 nodes.  I replaced
     this with what is seen below.  It works, but only for
     this particular case */

  /* the following ifdef is used to determine face adjacency
     old way:  numnodes on face must match on both elements
     new way:  only 3/4 of hex nodes have to match to be face adjacent */

  if (((partial_adj == 1) && (num < nsnodes - 1) && (num >= 2)) ||
      ((partial_adj != 1) && (num != nsnodes))) {
    if (skip_check) {
      if (skip_check == 1) /* print only if skip_check is 1 (not > 1) */
        Gen_Error(0, "warning: not all side nodes in connect table for element");
    }
    else {
      Gen_Error(0, "fatal: not all side nodes in connect table for element");
      return -1;
    }
  }

  if ((partial_adj == 1) && (num != nsnodes)) {
    return 0;
  }

  /* Find the side ID */
  switch (etype) {
  case BAR2:
  case BAR3:
  case SHELL2:
  case SHELL3:
    /* SIDE 1 */
    if (side_nodes[0] == connect[0] && side_nodes[1] == connect[1]) {
      return 1;
    }
    break;
  case QUAD4:
  case QUAD8:
  case QUAD9:
    /* SIDE 1 */
    if (side_nodes[0] == connect[0] && side_nodes[1] == connect[1]) {
      return 1;
    }

    /* SIDE 2 */
    if (side_nodes[0] == connect[1] && side_nodes[1] == connect[2]) {
      return 2;
    }

    /* SIDE 3 */
    if (side_nodes[0] == connect[2] && side_nodes[1] == connect[3]) {
      return 3;
    }

    /* SIDE 4 */
    if (side_nodes[0] == connect[3] && side_nodes[1] == connect[0]) {
      return 4;
    }

    break;

  case TRI3:
  case TRI4:
  case TRI6:
  case TRI7:
    /* SIDE 1 */
    if (side_nodes[0] == connect[0] && side_nodes[1] == connect[1]) {
      return 1;
    }

    /* SIDE 2 */
    if (side_nodes[0] == connect[1] && side_nodes[1] == connect[2]) {
      return 2;
    }

    /* SIDE 3 */
    if (side_nodes[0] == connect[2] && side_nodes[1] == connect[0]) {
      return 3;
    }

    break;

  case TET4:
  case TET10:
  case TET14:
  case TET15:
  case TET8:
    /* check the # of side nodes */
    if (nsnodes < 3) {
      return 0;
    }

    /* SIDE 1, 3, or 4 */
    if ((num = in_list(connect[0], nsnodes, side_nodes)) >= 0) {
      if (side_nodes[(1 + num) % 3] == connect[1] && side_nodes[(2 + num) % 3] == connect[3]) {
        return 1;
      }
      if (side_nodes[(1 + num) % 3] == connect[3] && side_nodes[(2 + num) % 3] == connect[2]) {
        return 3;
<<<<<<< HEAD
      }
      if (side_nodes[(1 + num) % 3] == connect[2] && side_nodes[(2 + num) % 3] == connect[1]) {
        return 4;
      }
=======
      }
      if (side_nodes[(1 + num) % 3] == connect[2] && side_nodes[(2 + num) % 3] == connect[1]) {
        return 4;
      }
>>>>>>> 4103bf6c
    }

    /* SIDE 2 */
    if ((num = in_list(connect[1], nsnodes, side_nodes)) >= 0) {
      if (side_nodes[(1 + num) % 3] == connect[2] && side_nodes[(2 + num) % 3] == connect[3]) {
        return 2;
      }
    }

    break;

  case HEX8:
  case HEX16:
  case HEX20:
  case HEX27:
  case HEXSHELL: /* this should be the same as a HEX element */
    /* check the # of side nodes */
    if (nsnodes < 4) {
      return 0;
    }

    /* SIDE 1 */
    if ((num = in_list(connect[0], nsnodes, side_nodes)) >= 0) {
      count = 0;
      count += numbermatch(side_nodes, 1, num, 4, connect[1]);
      count += numbermatch(side_nodes, 2, num, 4, connect[5]);
      count += numbermatch(side_nodes, 3, num, 4, connect[4]);
      if (count >= min_match) {
        return 1;
      }

      /* if this is the duplicated node, then find the next occurrence */
      if (dup) {
        for (int i = 0; i < dup; i++) {
          if (connect[0] == side_nodes[location[i]]) {
            num   = in_list(connect[0], (nsnodes - num), &(side_nodes[num + 1])) + location[i] + 1;
            count = 0;
            count += numbermatch(side_nodes, 1, num, 4, connect[1]);
            count += numbermatch(side_nodes, 2, num, 4, connect[5]);
            count += numbermatch(side_nodes, 3, num, 4, connect[4]);
            if (count >= min_match) {
              return 1;
            }
          }
        }
      }
    }

    /* SIDE 2 */
    if ((num = in_list(connect[1], nsnodes, side_nodes)) >= 0) {
      count = 0;
      count += numbermatch(side_nodes, 1, num, 4, connect[2]);
      count += numbermatch(side_nodes, 2, num, 4, connect[6]);
      count += numbermatch(side_nodes, 3, num, 4, connect[5]);
      if (count >= min_match) {
        return 2;
      }

      /* if this is the duplicated node, then find the next occurrence */
      if (dup) {
        for (int i = 0; i < dup; i++) {
          if (connect[1] == side_nodes[location[i]]) {
            num   = in_list(connect[1], (nsnodes - num), &(side_nodes[num + 1])) + location[i] + 1;
            count = 0;
            count += numbermatch(side_nodes, 1, num, 4, connect[2]);
            count += numbermatch(side_nodes, 2, num, 4, connect[6]);
            count += numbermatch(side_nodes, 3, num, 4, connect[5]);
            if (count >= min_match) {
              return 2;
            }
          }
        }
      }
    }

    /* SIDE 3 */
    if ((num = in_list(connect[2], nsnodes, side_nodes)) >= 0) {
      count = 0;
      count += numbermatch(side_nodes, 1, num, 4, connect[3]);
      count += numbermatch(side_nodes, 2, num, 4, connect[7]);
      count += numbermatch(side_nodes, 3, num, 4, connect[6]);
      if (count >= min_match) {
        return 3;
      }

      /* if this is the duplicated node, then find the next occurrence */
      if (dup) {
        for (int i = 0; i < dup; i++) {
          if (connect[2] == side_nodes[location[i]]) {
            num   = in_list(connect[2], (nsnodes - num), &(side_nodes[num + 1])) + location[i] + 1;
            count = 0;
            count += numbermatch(side_nodes, 1, num, 4, connect[3]);
            count += numbermatch(side_nodes, 2, num, 4, connect[7]);
            count += numbermatch(side_nodes, 3, num, 4, connect[6]);
            if (count >= min_match) {
              return 3;
            }
          }
        }
      }
    }

    /* SIDE 4 */
    if ((num = in_list(connect[3], nsnodes, side_nodes)) >= 0) {
      count = 0;
      count += numbermatch(side_nodes, 1, num, 4, connect[0]);
      count += numbermatch(side_nodes, 2, num, 4, connect[4]);
      count += numbermatch(side_nodes, 3, num, 4, connect[7]);
      if (count >= min_match) {
        return 4;
      }

      /* if this is the duplicated node, then find the next occurrence */
      if (dup) {
        for (int i = 0; i < dup; i++) {
          if (connect[3] == side_nodes[location[i]]) {
            num   = in_list(connect[3], (nsnodes - num), &(side_nodes[num + 1])) + location[i] + 1;
            count = 0;
            count += numbermatch(side_nodes, 1, num, 4, connect[0]);
            count += numbermatch(side_nodes, 2, num, 4, connect[4]);
            count += numbermatch(side_nodes, 3, num, 4, connect[7]);
            if (count >= min_match) {
              return 4;
            }
          }
        }
      }
    }

    /* SIDE 5 */
    if ((num = in_list(connect[0], nsnodes, side_nodes)) >= 0) {
      count = 0;
      count += numbermatch(side_nodes, 1, num, 4, connect[3]);
      count += numbermatch(side_nodes, 2, num, 4, connect[2]);
      count += numbermatch(side_nodes, 3, num, 4, connect[1]);
      if (count >= min_match) {
        return 5;
      }

      /* if this is the duplicated node, then find the next occurrence */
      if (dup) {
        for (int i = 0; i < dup; i++) {
          if (connect[0] == side_nodes[location[i]]) {
            num   = in_list(connect[0], (nsnodes - num), &(side_nodes[num + 1])) + location[i] + 1;
            count = 0;
            count += numbermatch(side_nodes, 1, num, 4, connect[3]);
            count += numbermatch(side_nodes, 2, num, 4, connect[2]);
            count += numbermatch(side_nodes, 3, num, 4, connect[1]);
            if (count >= min_match) {
              return 5;
            }
          }
        }
      }
    }

    /* SIDE 6 */
    if ((num = in_list(connect[4], nsnodes, side_nodes)) >= 0) {
      count = 0;
      count += numbermatch(side_nodes, 1, num, 4, connect[5]);
      count += numbermatch(side_nodes, 2, num, 4, connect[6]);
      count += numbermatch(side_nodes, 3, num, 4, connect[7]);
      if (count >= min_match) {
        return 6;
      }
<<<<<<< HEAD

      /* if this is the duplicated node, then find the next occurrence */
      if (dup) {
        for (int i = 0; i < dup; i++) {
          if (connect[4] == side_nodes[location[i]]) {
            num   = in_list(connect[4], (nsnodes - num), &(side_nodes[num + 1])) + location[i] + 1;
            count = 0;
            count += numbermatch(side_nodes, 1, num, 4, connect[5]);
            count += numbermatch(side_nodes, 2, num, 4, connect[6]);
            count += numbermatch(side_nodes, 3, num, 4, connect[7]);
            if (count >= min_match) {
              return 6;
            }
          }
        }
      }
    }

=======

      /* if this is the duplicated node, then find the next occurrence */
      if (dup) {
        for (int i = 0; i < dup; i++) {
          if (connect[4] == side_nodes[location[i]]) {
            num   = in_list(connect[4], (nsnodes - num), &(side_nodes[num + 1])) + location[i] + 1;
            count = 0;
            count += numbermatch(side_nodes, 1, num, 4, connect[5]);
            count += numbermatch(side_nodes, 2, num, 4, connect[6]);
            count += numbermatch(side_nodes, 3, num, 4, connect[7]);
            if (count >= min_match) {
              return 6;
            }
          }
        }
      }
    }

>>>>>>> 4103bf6c
    break;

  case SHELL4:
  case SHELL8:
  case SHELL9:

    /* 2D sides */
    if (nsnodes == 2 || nsnodes == 3) {
      /* SIDE 3 */
      if (side_nodes[0] == connect[0] && side_nodes[1] == connect[1]) {
        return 3;
      }

      /* SIDE 4 */
      if (side_nodes[0] == connect[1] && side_nodes[1] == connect[2]) {
        return 4;
      }

      /* SIDE 5 */
      if (side_nodes[0] == connect[2] && side_nodes[1] == connect[3]) {
        return 5;
      }

      /* SIDE 6 */
      if (side_nodes[0] == connect[3] && side_nodes[1] == connect[0]) {
        return 6;
      }
    }

    /* 3D faces */
    else if (nsnodes == 4 || nsnodes == 8 || nsnodes == 9) {

      /* SIDE 1 */
      if ((num = in_list(connect[0], nsnodes, side_nodes)) >= 0) {
        if (side_nodes[(1 + num) % 4] == connect[1] && side_nodes[(2 + num) % 4] == connect[2] &&
            side_nodes[(3 + num) % 4] == connect[3]) {
          return 1;
        }
        if (side_nodes[(1 + num) % 4] == connect[3] && side_nodes[(2 + num) % 4] == connect[2] &&
            side_nodes[(3 + num) % 4] == connect[1]) {
          return 2;
        }
      }
    }

    break;

  case WEDGE6:
  case WEDGE12:
  case WEDGE15:
  case WEDGE16:
  case WEDGE20:
  case WEDGE21:

    /* quad sides */
    if (nsnodes == 4 || nsnodes == 8 || nsnodes == 9) {
      if ((num = in_list(connect[0], nsnodes, side_nodes)) >= 0) {
        if (side_nodes[(1 + num) % 4] == connect[1] && side_nodes[(2 + num) % 4] == connect[4] &&
            side_nodes[(3 + num) % 4] == connect[3]) {
          return 1;
        }
        if (side_nodes[(1 + num) % 4] == connect[3] && side_nodes[(2 + num) % 4] == connect[5] &&
            side_nodes[(3 + num) % 4] == connect[2]) {
          return 3;
        }
      }

      if ((num = in_list(connect[1], nsnodes, side_nodes)) >= 0) {
        if (side_nodes[(1 + num) % 4] == connect[2] && side_nodes[(2 + num) % 4] == connect[5] &&
            side_nodes[(3 + num) % 4] == connect[4]) {
          return 2;
        }
      }
    }

    /* triangle sides */
    else if (nsnodes == 3 || nsnodes == 6 || nsnodes == 7) {
      if ((num = in_list(connect[0], nsnodes, side_nodes)) >= 0) {
        if (side_nodes[(1 + num) % 3] == connect[2] && side_nodes[(2 + num) % 3] == connect[1]) {
          return 4;
        }
      }

      if ((num = in_list(connect[3], nsnodes, side_nodes)) >= 0) {
        if (side_nodes[(1 + num) % 3] == connect[4] && side_nodes[(2 + num) % 3] == connect[5]) {
          return 5;
        }
      }
    }

    break;

  case TSHELL3:
  case TSHELL4:
  case TSHELL6:
  case TSHELL7:

    /* 2D sides */
    if (nsnodes == 2 || (etype == TSHELL6 && nsnodes == 3) || (etype == TSHELL7 && nsnodes == 3)) {
      /* SIDE 3 */
      if (side_nodes[0] == connect[0] && side_nodes[1] == connect[1]) {
        return 3;
      }

      /* SIDE 4 */
      if (side_nodes[0] == connect[1] && side_nodes[1] == connect[2]) {
        return 4;
      }

      /* SIDE 5 */
      if (side_nodes[0] == connect[2] && side_nodes[1] == connect[0]) {
        return 5;
      }
    }

    /* 3D faces */
    else if (nsnodes == 3 || nsnodes == 4 || nsnodes == 6 || nsnodes == 7) {
      if ((num = in_list(connect[0], nsnodes, side_nodes)) >= 0) {
        if (side_nodes[(1 + num) % 3] == connect[1] && side_nodes[(2 + num) % 3] == connect[2]) {
          return 1;
        }
        if (side_nodes[(1 + num) % 3] == connect[2] && side_nodes[(2 + num) % 3] == connect[1]) {
          return 2;
        }
      }
    }

    break;

  case PYRAMID5:
  case PYRAMID13:
  case PYRAMID14:
  case PYRAMID18:
  case PYRAMID19:
    /* triangular sides */
    if (nsnodes == 3 || nsnodes == 6 || nsnodes == 7) {
      /* SIDE 1 */
      if ((num = in_list(connect[0], nsnodes, side_nodes)) >= 0) {
        if (side_nodes[(1 + num) % 3] == connect[1] && side_nodes[(2 + num) % 3] == connect[4]) {
          return 1;
        }
        if (side_nodes[(1 + num) % 3] == connect[4] && side_nodes[(2 + num) % 3] == connect[3]) {
          return 4;
        }
      }

      /* SIDE 2 */
      if ((num = in_list(connect[1], nsnodes, side_nodes)) >= 0) {
        if (side_nodes[(1 + num) % 3] == connect[2] && side_nodes[(2 + num) % 3] == connect[4]) {
          return 2;
        }
      }

      /* SIDE 3 */
      if ((num = in_list(connect[2], nsnodes, side_nodes)) >= 0) {
        if (side_nodes[(1 + num) % 3] == connect[3] && side_nodes[(2 + num) % 3] == connect[4]) {
          return 3;
        }
      }
    }

    else if (nsnodes == 4 || nsnodes == 8 || nsnodes == 9) {
      /* SIDE 5 */
      if ((num = in_list(connect[0], nsnodes, side_nodes)) >= 0) {
        if (side_nodes[(1 + num) % 4] == connect[3] && side_nodes[(2 + num) % 4] == connect[2] &&
            side_nodes[(3 + num) % 4] == connect[1]) {
          return 5;
        }
      }
    }

    break;

  case SPHERE: break;

  default: {
    std::string err_buff;
    err_buff = fmt::format("fatal: unknown element type {} in function {}", static_cast<int>(etype),
                           __func__);
    Gen_Error(0, err_buff);
    error_report();
    exit(1);
  }
  } /* End "switch(etype)" */

  return 0;
} /*---------------------------End get_side_id()-----------------------------*/

/*****************************************************************************/
/*****************************************************************************/
/*****************************************************************************/
/* Function get_side_id_hex_tet() begins:
 *----------------------------------------------------------------------------
 * This function returns the Side ID (as used in ExodusII) of a HEX element
 * given a list of at least 3 nodes on that side. This function works on
 * the fact that any three nodes define a side of a hex. When a tet is
 * connected to a side of a hex, there are only three nodes connecting
 * the two. In this case a side id can be found.
 *****************************************************************************/
template int get_side_id_hex_tet(const E_Type etype, const int *connect, int nsnodes,
                                 const int side_nodes[]);
template int get_side_id_hex_tet(const E_Type etype, const int64_t *connect, int nsnodes,
                                 const int64_t side_nodes[]);

template <typename INT>
int get_side_id_hex_tet(const E_Type etype,     /* The element type */
                        const INT *  connect,   /* The element connectivity */
                        int          nsnodes,   /* The number of side nodes */
                        const INT    side_nodes[]) /* The list of side node IDs */
{
  int              nnodes;
  int              lcnt;
  int              i1;
  int              i2;
  std::vector<int> loc_node_ids(MAX_SIDE_NODES);

  nnodes = get_elem_info(NNODES, etype);

  /* Find the local node numbers for nodes forming the side */
  lcnt = 0;
  for (i1 = 0; i1 < nnodes; i1++) {
    for (i2 = 0; i2 < nsnodes; i2++) {
      if (connect[i1] == side_nodes[i2]) {
        loc_node_ids[lcnt++] = i1 + 1;
        break;
      }
    }
    if (lcnt == nsnodes) {
      break;
    }
  }

  switch (etype) {
  case TET4:
  case TET10:
  case TET8:
  case TET14:
  case TET15: {
    auto il1 = in_list(1, lcnt, loc_node_ids.data()) >= 0;
    auto il2 = in_list(2, lcnt, loc_node_ids.data()) >= 0;
    auto il3 = in_list(3, lcnt, loc_node_ids.data()) >= 0;
    auto il4 = in_list(4, lcnt, loc_node_ids.data()) >= 0;

    if (il1 && il2 && il4) {
      return 1;
    }

    if (il2 && il3 && il4) {
      return 2;
    }

    if (il1 && il3 && il4) {
      return 3;
    }

    if (il1 && il2 && il3) {
      return 4;
    }
  } break;

  case HEX8:
  case HEX16:
  case HEX20:
  case HEX27: {
    auto il1 = in_list(1, lcnt, loc_node_ids.data()) >= 0 ? 1 : 0;
    auto il2 = in_list(2, lcnt, loc_node_ids.data()) >= 0 ? 1 : 0;
    auto il3 = in_list(3, lcnt, loc_node_ids.data()) >= 0 ? 1 : 0;
    auto il4 = in_list(4, lcnt, loc_node_ids.data()) >= 0 ? 1 : 0;
    auto il5 = in_list(5, lcnt, loc_node_ids.data()) >= 0 ? 1 : 0;
    auto il6 = in_list(6, lcnt, loc_node_ids.data()) >= 0 ? 1 : 0;
    auto il7 = in_list(7, lcnt, loc_node_ids.data()) >= 0 ? 1 : 0;
    auto il8 = in_list(8, lcnt, loc_node_ids.data()) >= 0 ? 1 : 0;

    if (il1 + il2 + il5 + il6 > 2) {
      return 1;
    }

    if (il2 + il3 + il6 + il7 > 2) {
      return 2;
    }

    if (il3 + il4 + il7 + il8 > 2) {
      return 3;
    }

    if (il1 + il4 + il5 + il8 > 2) {
      return 4;
    }

    if (il1 + il2 + il3 + il4 > 2) {
      return 5;
    }

    if (il5 + il6 + il7 + il8 > 2) {
      return 6;
    }
  } break;

  default: {
    std::string err_buff;
    err_buff = fmt::format("fatal: unknown element type {} in function {}", static_cast<int>(etype),
                           __func__);
    Gen_Error(0, err_buff);
    error_report();
    exit(1);
  }

  } /* End "switch(etype)" */

  return 0;
} /*-------------------------End get_side_id_hex()---------------------------*/

/*****************************************************************************/
/*****************************************************************************/
/*****************************************************************************/
/* Function ss_to_node_list() begins:
 *----------------------------------------------------------------------------
 * This function returns the list of nodes in a side of an element given
 * the element type, and the side id. It also returns the number of nodes
 * in that side.
 *****************************************************************************/
template int ss_to_node_list(const E_Type etype, const int *connect, int side_num,
                             int ss_node_list[]);
template int ss_to_node_list(const E_Type etype, const int64_t *connect, int side_num,
                             int64_t ss_node_list[]);

template <typename INT>
int ss_to_node_list(const E_Type etype,    /* The element type */
                    const INT *  connect,  /* The element connectivity */
                    int          side_num, /* The element side number */
                    INT          ss_node_list[])    /* The list of side node IDs */
{
  int i = 0;

  /*
   * This function returns a list of global node numbers forming a
   * side set.
   */

  /* triangle */
  static int tri_table[3][3] = {
      {1, 2, 4}, // side 1
      {2, 3, 5}, // side 2
      {3, 1, 6}  // side 3
  };

  /* tshell */
  static int tshell_table[2][7] = {
      {1, 2, 3, 4, 5, 6, 7}, // side 1
      {1, 3, 2, 6, 5, 4, 7}  // side 2
  };

  /* quad */
  static int quad_table[4][3] = {
      {1, 2, 5}, // side 1
      {2, 3, 6}, // side 2
      {3, 4, 7}, // side 3
      {4, 1, 8}  // side 4
  };

  /* shell */
  static int shell_table[2][9] = {
      {1, 2, 3, 4, 5, 6, 7, 8, 9}, // side 1
      {1, 4, 3, 2, 8, 7, 6, 5, 9}  // side 2
  };

  /* tetra */
  static int tetra_table[4][7] = {
      {1, 2, 4, 5, 9, 8, 14},  /* Side 1 nodes */
      {2, 3, 4, 6, 10, 9, 12}, /* Side 2 nodes */
      {1, 4, 3, 8, 10, 7, 13}, /* Side 3 nodes */
      {1, 3, 2, 7, 6, 5, 11}   /* Side 4 nodes */
  };

  /* wedge */
  /* wedge 6 or 7 */
  static int wedge6_table[5][4] = {
      {1, 2, 5, 4}, /* Side 1 nodes -- quad     */
      {2, 3, 6, 5}, /* Side 2 nodes -- quad     */
      {1, 4, 6, 3}, /* Side 3 nodes -- quad     */
      {1, 3, 2, 0}, /* Side 4 nodes -- triangle */
      {4, 5, 6, 0}  /* Side 5 nodes -- triangle */
  };

  /* wedge 12 */
  static int wedge12_table[5][6] = {
      {1, 2, 5, 4, 7, 10},  /* Side 1 nodes -- quad4     */
      {2, 3, 6, 5, 8, 11},  /* Side 2 nodes -- quad4     */
      {3, 1, 4, 6, 9, 12},  /* Side 3 nodes -- quad4     */
      {1, 3, 2, 9, 8, 7},   /* Side 4 nodes -- triangle6 */
      {4, 5, 6, 10, 11, 12} /* Side 5 nodes -- triangle6 */
  };

  /* wedge 15 or 16 */
  static int wedge15_table[5][8] = {
      {1, 2, 5, 4, 7, 11, 13, 10}, /* Side 1 nodes -- quad     */
      {2, 3, 6, 5, 8, 12, 14, 11}, /* Side 2 nodes -- quad     */
      {1, 4, 6, 3, 10, 15, 12, 9}, /* Side 3 nodes -- quad     */
      {1, 3, 2, 9, 8, 7, 0, 0},    /* Side 4 nodes -- triangle */
      {4, 5, 6, 13, 14, 15, 0, 0}  /* Side 5 nodes -- triangle */
  };

  /* wedge 20 */
  static int wedge20_table[5][9] = {
      {1, 2, 5, 4, 7, 11, 13, 10, 20}, /* Side 1 nodes -- quad     */
      {2, 3, 6, 5, 8, 12, 14, 11, 18}, /* Side 2 nodes -- quad     */
      {1, 4, 6, 3, 10, 15, 12, 9, 19}, /* Side 3 nodes -- quad     */
      {1, 3, 2, 9, 8, 7, 16, 0, 0},    /* Side 4 nodes -- triangle */
      {4, 5, 6, 13, 14, 15, 17, 0, 0}  /* Side 5 nodes -- triangle */
  };

  /* wedge 21 */
  static int wedge21_table[5][9] = {
      {1, 2, 5, 4, 7, 11, 13, 10, 21}, /* Side 1 nodes -- quad     */
      {2, 3, 6, 5, 8, 12, 14, 11, 19}, /* Side 2 nodes -- quad     */
      {1, 4, 6, 3, 10, 15, 12, 9, 20}, /* Side 3 nodes -- quad     */
      {1, 3, 2, 9, 8, 7, 17, 0, 0},    /* Side 4 nodes -- triangle */
      {4, 5, 6, 13, 14, 15, 18, 0, 0}  /* Side 5 nodes -- triangle */
  };

  /* hex */
  static int hex_table[6][9] = {
      {1, 2, 6, 5, 9, 14, 17, 13, 26},  /* side 1 */
      {2, 3, 7, 6, 10, 15, 18, 14, 25}, /* side 2 */
      {3, 4, 8, 7, 11, 16, 19, 15, 27}, /* side 3 */
      {1, 5, 8, 4, 13, 20, 16, 12, 24}, /* side 4 */
      {1, 4, 3, 2, 12, 11, 10, 9, 22},  /* side 5 */
      {5, 6, 7, 8, 17, 18, 19, 20, 23}  /* side 6 */
  };

  /* hex16 */
  static int hex16_table[6][9] = {
      {1, 2, 6, 5, 9, 13, 0, 0},   /* side 1 */
      {2, 3, 7, 6, 10, 14, 0, 0},  /* side 2 */
      {3, 4, 8, 7, 11, 15, 0, 0},  /* side 3 */
      {4, 1, 5, 8, 4, 12, 16, 0},  /* side 4 */
      {1, 4, 3, 2, 12, 11, 10, 9}, /* side 5 */
      {5, 6, 7, 8, 13, 14, 15, 16} /* side 6 */
  };

  /* hexshell */
  static int hexshell_table[6][6] = {
      {1, 2, 6, 5, 10, 9},  // side 1
      {2, 3, 7, 6, 11, 10}, // side 2
      {3, 4, 8, 7, 12, 11}, // side 3
      {4, 1, 5, 8, 9, 12},  // side 4
      {1, 4, 3, 2, 0, 0},   // side 5
      {5, 6, 7, 8, 0, 0}    // side 6
  };

  /* pyramid */
  static int pyramid_table[5][9] = {
      {1, 2, 5, 6, 11, 10, 15, 0, 0}, // side 1 (tri)
      {2, 3, 5, 7, 12, 11, 16, 0, 0}, // side 2 (tri)
      {3, 4, 5, 8, 13, 12, 17, 0, 0}, // side 3 (tri)
      {4, 1, 5, 9, 10, 13, 18, 0, 0}, // side 4 (tri)
      {1, 4, 3, 2, 9, 8, 7, 6, 14}    // side 5 (quad)
  };

  static int bar_table[1][3] = {{1, 2, 3}};

  /* Locally decrement side_num */
  side_num--;

  /* Switch over the element type. */
  switch (etype) {
  case BAR2:
  case SHELL2:
    /* Bar1 has 1 side */
    for (i = 0; i < 2; i++) {
      ss_node_list[i] = connect[(bar_table[side_num][i] - 1)];
    }
    break;

  case BAR3:
  case SHELL3:
    /* Bar has 1 side */
    for (i = 0; i < 3; i++) {
      ss_node_list[i] = connect[(bar_table[side_num][i] - 1)];
    }
    break;

  case QUAD4:
    for (i = 0; i < 2; i++) {
      ss_node_list[i] = connect[(quad_table[side_num][i] - 1)];
    }
    break;

  case QUAD8:
  case QUAD9:
    for (i = 0; i < 3; i++) {
      ss_node_list[i] = connect[(quad_table[side_num][i] - 1)];
    }
    break;

  case SHELL4:
    switch (side_num) {
    case 0:
    case 1:
      for (i = 0; i < 4; i++) {
        ss_node_list[i] = connect[(shell_table[side_num][i] - 1)];
      }
      break;

    default:
      /*
       * sides 3, 4, 5, & 6 correspond to sides 1, 2, 3, & 4
       * of the quad element.
       */
      for (i = 0; i < 2; i++) {
        ss_node_list[i] = connect[(quad_table[(side_num - 2)][i] - 1)];
      }
      break;
    }
    break;

  case SHELL8:
    switch (side_num) {
    case 0:
    case 1:
      for (i = 0; i < 8; i++) {
        ss_node_list[i] = connect[(shell_table[side_num][i] - 1)];
      }
      break;

    default:
      /*
       * sides 3, 4, 5, & 6 correspond to sides 1, 2, 3, & 4
       * of the quad element.
       */
      for (i = 0; i < 3; i++) {
        ss_node_list[i] = connect[(quad_table[(side_num - 2)][i] - 1)];
      }
      break;
    }
    break;

  case SHELL9:
    switch (side_num) {
    case 0:
    case 1:
      for (i = 0; i < 9; i++) {
        ss_node_list[i] = connect[(shell_table[side_num][i] - 1)];
      }
      break;

    default:
      /*
       * sides 3, 4, 5, & 6 correspond to sides 1, 2, 3, & 4
       * of the quad element.
       */
      for (i = 0; i < 3; i++) {
        ss_node_list[i] = connect[(quad_table[(side_num - 2)][i] - 1)];
      }
      break;
    }
    break;

  case TRI3:
  case TRI4:
    for (i = 0; i < 2; i++) {
      ss_node_list[i] = connect[(tri_table[side_num][i] - 1)];
    }
    break;

  case TRI6:
  case TRI7:
    for (i = 0; i < 3; i++) {
      ss_node_list[i] = connect[(tri_table[side_num][i] - 1)];
    }
    break;

  case TSHELL3:
  case TSHELL4:
    switch (side_num) {
    case 0:
    case 1:
      for (i = 0; i < 3; i++) {
        ss_node_list[i] = connect[(tshell_table[side_num][i] - 1)];
      }
      break;

    default:
      /*
       * sides 3, 4 & 5 correspond to sides 1, 2 & 3
       * of the tri element.
       */
      for (i = 0; i < 2; i++) {
        ss_node_list[i] = connect[(tri_table[(side_num - 2)][i] - 1)];
      }
      break;
    }
    break;

  case TSHELL6:
  case TSHELL7:
    switch (side_num) {
    case 0:
    case 1:
      for (i = 0; i < 6; i++) {
        ss_node_list[i] = connect[(tshell_table[side_num][i] - 1)];
      }
      break;

    default:
      /*
       * sides 3, 4 & 5 correspond to sides 1, 2 & 3
       * of the tri element.
       */
      for (i = 0; i < 3; i++) {
        ss_node_list[i] = connect[(tri_table[(side_num - 2)][i] - 1)];
      }
      break;
    }
    break;

  case HEX8:
    for (i = 0; i < 4; i++) {
      ss_node_list[i] = connect[(hex_table[side_num][i] - 1)];
    }
    break;

  case HEX16:
    switch (side_num) {
    case 4:
    case 5:
      for (i = 0; i < 8; i++) {
        ss_node_list[i] = connect[(hex16_table[side_num][i] - 1)];
      }
      break;

    default:
      for (i = 0; i < 6; i++) {
        ss_node_list[i] = connect[(hex16_table[side_num][i] - 1)];
      }
      break;
    }
    break;

  case HEX20:
    for (i = 0; i < 8; i++) {
      ss_node_list[i] = connect[(hex_table[side_num][i] - 1)];
    }
    break;

  case HEX27:
    for (i = 0; i < 9; i++) {
      ss_node_list[i] = connect[(hex_table[side_num][i] - 1)];
    }
    break;

  case TET4:
    for (i = 0; i < 3; i++) {
      ss_node_list[i] = connect[(tetra_table[side_num][i] - 1)];
    }
    break;

  case TET10:
    for (i = 0; i < 6; i++) {
      ss_node_list[i] = connect[(tetra_table[side_num][i] - 1)];
    }
    break;

  case TET14:
  case TET15:
    for (i = 0; i < 7; i++) {
      ss_node_list[i] = connect[(tetra_table[side_num][i] - 1)];
    }
    break;

  case TET8:
    for (i = 0; i < 4; i++) {
      ss_node_list[i] = connect[(tetra_table[side_num][i] - 1)];
    }
    break;

  case WEDGE6:
    switch (side_num) {
    case 3:
    case 4:
      for (i = 0; i < 3; i++) {
        ss_node_list[i] = connect[(wedge6_table[side_num][i] - 1)];
      }
      break;

    default:
      for (i = 0; i < 4; i++) {
        ss_node_list[i] = connect[(wedge6_table[side_num][i] - 1)];
      }
      break;
    }
    break;

  case WEDGE12:
    for (i = 0; i < 6; i++) {
      ss_node_list[i] = connect[(wedge12_table[side_num][i] - 1)];
    }
    break;

  case WEDGE15:
  case WEDGE16:
    switch (side_num) {
    case 3:
    case 4:
      for (i = 0; i < 6; i++) {
        ss_node_list[i] = connect[(wedge15_table[side_num][i] - 1)];
      }
      break;

    default:
      for (i = 0; i < 8; i++) {
        ss_node_list[i] = connect[(wedge15_table[side_num][i] - 1)];
      }
      break;
    }
    break;

  case WEDGE20:
    switch (side_num) {
    case 3:
    case 4:
      for (i = 0; i < 7; i++) {
        ss_node_list[i] = connect[(wedge20_table[side_num][i] - 1)];
      }
      break;

    default:
      for (i = 0; i < 9; i++) {
        ss_node_list[i] = connect[(wedge20_table[side_num][i] - 1)];
      }
      break;
    }
    break;

  case WEDGE21:
    switch (side_num) {
    case 3:
    case 4:
      for (i = 0; i < 7; i++) {
        ss_node_list[i] = connect[(wedge21_table[side_num][i] - 1)];
      }
      break;

    default:
      for (i = 0; i < 9; i++) {
        ss_node_list[i] = connect[(wedge21_table[side_num][i] - 1)];
      }
      break;
    }
    break;

  case HEXSHELL:
    switch (side_num) {
    case 4:
    case 5:
      for (i = 0; i < 4; i++) {
        ss_node_list[i] = connect[(hexshell_table[side_num][i] - 1)];
      }
      break;

    default:
      for (i = 0; i < 6; i++) {
        ss_node_list[i] = connect[(hexshell_table[side_num][i] - 1)];
      }
      break;
    }
    break;

  case PYRAMID5:
    switch (side_num) {
    case 4:
      for (i = 0; i < 4; i++) {
        ss_node_list[i] = connect[(pyramid_table[side_num][i] - 1)];
      }
      break;

    default:
      for (i = 0; i < 3; i++) {
        ss_node_list[i] = connect[(pyramid_table[side_num][i] - 1)];
      }
      break;
    }
    break;

  case PYRAMID13:
    switch (side_num) {
    case 4:
      for (i = 0; i < 8; i++) {
        ss_node_list[i] = connect[(pyramid_table[side_num][i] - 1)];
      }
      break;

    default:
      for (i = 0; i < 6; i++) {
        ss_node_list[i] = connect[(pyramid_table[side_num][i] - 1)];
      }
      break;
    }
    break;

  case PYRAMID14:
    switch (side_num) {
    case 4:
      for (i = 0; i < 9; i++) {
        ss_node_list[i] = connect[(pyramid_table[side_num][i] - 1)];
      }
      break;

    default:
      for (i = 0; i < 6; i++) {
        ss_node_list[i] = connect[(pyramid_table[side_num][i] - 1)];
      }
      break;
    }
    break;

  case PYRAMID18:
  case PYRAMID19: /* Pyramid18 with mid-volume node */
    switch (side_num) {
    case 4:
      for (i = 0; i < 9; i++) {
        ss_node_list[i] = connect[(pyramid_table[side_num][i] - 1)];
      }
      break;

    default:
      for (i = 0; i < 7; i++) {
        ss_node_list[i] = connect[(pyramid_table[side_num][i] - 1)];
      }
      break;
    }
    break;

  case SPHERE: /* SHPERE's have no side sets */
  case NULL_EL: i = 0; break;

  } /* End "switch (etype)" */

  /* the variable "i" should be the number of positions that I filled */
  return (i);

} /*-------------------------End ss_to_node_list()---------------------------*/

/*****************************************************************************/
/*****************************************************************************/
/*****************************************************************************/
/* Function get_ss_mirror() begins:
 *----------------------------------------------------------------------------
 * This function returns the node list for the mirror of the list
 * given. This will be the node list of a face that is connected
 * to this element on this face.
 *****************************************************************************/
template int get_ss_mirror(const E_Type etype, const int *ss_node_list, int side_num,
                           int mirror_node_list[]);
template int get_ss_mirror(const E_Type etype, const int64_t *ss_node_list, int side_num,
                           int64_t mirror_node_list[]);

template <typename INT>
int get_ss_mirror(const E_Type etype,             /* The element type */
                  const INT *  ss_node_list,      /* The list of side node IDs */
                  int          side_num,          /* The element side number */
                  INT          mirror_node_list[] /* The list of the mirror side node IDs */
)
{
  int i = 0;

  /*
   * the following arrays are the conversion from the side to
   * an opposing face
   */

  /* line (1-d) */
  static int line_table[3] = {1, 0, 2};

  /* square (2-d) */
  static int sqr_table[9] = {0, 3, 2, 1, 7, 6, 5, 4, 8};

  /* square hexshell (2-d) */
  static int hs_table[6] = {0, 3, 2, 1, 5, 4};

  /* triangle (2-d) */
  static int tri_table[7] = {1, 0, 2, 3, 5, 4, 6};

  /***************************** execution begins ******************************/

  /* Switch over the element type. */
  switch (etype) {
  case BAR2:
  case SHELL2:
    for (i = 0; i < 2; i++) {
      mirror_node_list[i] = ss_node_list[line_table[i]];
    }
    break;
  case BAR3:
  case SHELL3:
    for (i = 0; i < 3; i++) {
      mirror_node_list[i] = ss_node_list[line_table[i]];
    }
    break;
  case QUAD4:
    for (i = 0; i < 2; i++) {
      mirror_node_list[i] = ss_node_list[line_table[i]];
    }
    break;

  case QUAD8:
  case QUAD9:
    for (i = 0; i < 3; i++) {
      mirror_node_list[i] = ss_node_list[line_table[i]];
    }
    break;

  case SHELL4:
    switch (side_num) {
    case 1:
    case 2:
      for (i = 0; i < 4; i++) {
        mirror_node_list[i] = ss_node_list[sqr_table[i]];
      }
      break;

    default:
      for (i = 0; i < 2; i++) {
        mirror_node_list[i] = ss_node_list[line_table[i]];
      }
      break;
    }
    break;

  case SHELL8:
    switch (side_num) {
    case 1:
    case 2:
      for (i = 0; i < 8; i++) {
        mirror_node_list[i] = ss_node_list[sqr_table[i]];
      }
      break;

    default:
      for (i = 0; i < 3; i++) {
        mirror_node_list[i] = ss_node_list[line_table[i]];
      }
      break;
    }
    break;

  case SHELL9:
    switch (side_num) {
    case 1:
    case 2:
      for (i = 0; i < 9; i++) {
        mirror_node_list[i] = ss_node_list[sqr_table[i]];
      }
      break;

    default:
      for (i = 0; i < 3; i++) {
        mirror_node_list[i] = ss_node_list[line_table[i]];
      }
      break;
    }
    break;

  case TRI3:
  case TRI4:
    for (i = 0; i < 2; i++) {
      mirror_node_list[i] = ss_node_list[line_table[i]];
    }
    break;

  case TRI6:
  case TRI7:
    for (i = 0; i < 3; i++) {
      mirror_node_list[i] = ss_node_list[line_table[i]];
    }
    break;

  case TSHELL3:
    switch (side_num) {
    case 1:
    case 2:
      for (i = 0; i < 3; i++) {
        mirror_node_list[i] = ss_node_list[tri_table[i]];
      }
      break;

    default:
      for (i = 0; i < 2; i++) {
        mirror_node_list[i] = ss_node_list[line_table[i]];
      }
      break;
    }
    break;

  case TSHELL4:
    switch (side_num) {
    case 1:
    case 2:
      for (i = 0; i < 4; i++) {
        mirror_node_list[i] = ss_node_list[tri_table[i]];
      }
      break;

    default:
      for (i = 0; i < 2; i++) {
        mirror_node_list[i] = ss_node_list[line_table[i]];
      }
      break;
    }
    break;

  case TSHELL6:
    switch (side_num) {
    case 1:
    case 2:
      for (i = 0; i < 6; i++) {
        mirror_node_list[i] = ss_node_list[tri_table[i]];
      }
      break;

    default:
      for (i = 0; i < 3; i++) {
        mirror_node_list[i] = ss_node_list[line_table[i]];
      }
      break;
    }
    break;

  case TSHELL7:
    switch (side_num) {
    case 1:
    case 2:
      for (i = 0; i < 7; i++) {
        mirror_node_list[i] = ss_node_list[tri_table[i]];
      }
      break;

    default:
      for (i = 0; i < 3; i++) {
        mirror_node_list[i] = ss_node_list[line_table[i]];
      }
      break;
    }
    break;

  case HEX8:
    for (i = 0; i < 4; i++) {
      mirror_node_list[i] = ss_node_list[sqr_table[i]];
    }
    break;

  case HEX16:
    switch (side_num) {
    case 4:
    case 5:
      for (i = 0; i < 8; i++) {
        mirror_node_list[i] = ss_node_list[sqr_table[i]];
      }
      break;

    default:
      for (i = 0; i < 6; i++) {
        mirror_node_list[i] = ss_node_list[sqr_table[i]];
      }
    }
    break;

  case HEX27:
    for (i = 0; i < 9; i++) {
      mirror_node_list[i] = ss_node_list[sqr_table[i]];
    }
    break;

  case HEX20:
    for (i = 0; i < 8; i++) {
      mirror_node_list[i] = ss_node_list[sqr_table[i]];
    }
    break;

  case TET4:
    for (i = 0; i < 3; i++) {
      mirror_node_list[i] = ss_node_list[tri_table[i]];
    }
    break;

  case TET8:
    for (i = 0; i < 4; i++) {
      mirror_node_list[i] = ss_node_list[tri_table[i]];
    }
    break;

  case TET10:
    for (i = 0; i < 6; i++) {
      mirror_node_list[i] = ss_node_list[tri_table[i]];
    }
    break;

  case TET14:
  case TET15:
    for (i = 0; i < 7; i++) {
      mirror_node_list[i] = ss_node_list[tri_table[i]];
    }
    break;

  case WEDGE6:
    switch (side_num) {
    case 4:
    case 5:
      for (i = 0; i < 3; i++) {
        mirror_node_list[i] = ss_node_list[tri_table[i]];
      }
      break;

    default:
      for (i = 0; i < 4; i++) {
        mirror_node_list[i] = ss_node_list[sqr_table[i]];
      }
      break;
    }
    break;

  case WEDGE12:
    for (i = 0; i < 6; i++) {
      mirror_node_list[i] = ss_node_list[tri_table[i]];
    }
    break;

  case WEDGE15:
  case WEDGE16:
    switch (side_num) {
    case 4:
    case 5:
      for (i = 0; i < 6; i++) {
        mirror_node_list[i] = ss_node_list[tri_table[i]];
      }
      break;

    default:
      for (i = 0; i < 8; i++) {
        mirror_node_list[i] = ss_node_list[sqr_table[i]];
      }
      break;
    }
    break;

  case WEDGE20:
  case WEDGE21:
    switch (side_num) {
    case 4:
    case 5:
      for (i = 0; i < 7; i++) {
        mirror_node_list[i] = ss_node_list[tri_table[i]];
      }
      break;

    default:
      for (i = 0; i < 9; i++) {
        mirror_node_list[i] = ss_node_list[sqr_table[i]];
      }
      break;
    }
    break;

  case HEXSHELL:
    switch (side_num) {
    case 5:
    case 6:
      for (i = 0; i < 4; i++) {
        mirror_node_list[i] = ss_node_list[sqr_table[i]];
      }
      break;

    default:
      for (i = 0; i < 6; i++) {
        mirror_node_list[i] = ss_node_list[hs_table[i]];
      }
      break;
    }
    break;

  case PYRAMID5:
    switch (side_num) {
    case 5:
      for (i = 0; i < 4; i++) {
        mirror_node_list[i] = ss_node_list[sqr_table[i]];
      }
      break;

    default:
      for (i = 0; i < 3; i++) {
        mirror_node_list[i] = ss_node_list[tri_table[i]];
      }
      break;
    }
    break;

  case PYRAMID13:
    switch (side_num) {
    case 5:
      for (i = 0; i < 8; i++) {
        mirror_node_list[i] = ss_node_list[sqr_table[i]];
      }
      break;

    default:
      for (i = 0; i < 6; i++) {
        mirror_node_list[i] = ss_node_list[tri_table[i]];
      }
      break;
    }
    break;

  case PYRAMID14:
    switch (side_num) {
    case 5:
      for (i = 0; i < 9; i++) {
        mirror_node_list[i] = ss_node_list[sqr_table[i]];
      }
      break;

    default:
      for (i = 0; i < 6; i++) {
        mirror_node_list[i] = ss_node_list[tri_table[i]];
      }
      break;
    }
    break;

  case PYRAMID18:
  case PYRAMID19:
    switch (side_num) {
    case 5:
      for (i = 0; i < 9; i++) {
        mirror_node_list[i] = ss_node_list[sqr_table[i]];
      }
      break;

    default:
      for (i = 0; i < 7; i++) {
        mirror_node_list[i] = ss_node_list[tri_table[i]];
      }
      break;
    }
    break;

  case SPHERE: /* SHPERE's have no side sets */
  case NULL_EL: i = 0; break;

  } /* End "switch (etype)" */

  /* the variable "i" should be the number of positions that I filled */
  return (i);

} /*-------------------------Ed get_ss_mirror()---------------------------*/<|MERGE_RESOLUTION|>--- conflicted
+++ resolved
@@ -1,41 +1,7 @@
 /*
-<<<<<<< HEAD
- * Copyright (C) 2009-2017 National Technology & Engineering Solutions of
- * Sandia, LLC (NTESS).  Under the terms of Contract DE-NA0003525 with
- * NTESS, the U.S. Government retains certain rights in this software.
- *
- * Redistribution and use in source and binary forms, with or without
- * modification, are permitted provided that the following conditions are
- * met:
- *
- *     * Redistributions of source code must retain the above copyright
- *       notice, this list of conditions and the following disclaimer.
- *
- *     * Redistributions in binary form must reproduce the above
- *       copyright notice, this list of conditions and the following
- *       disclaimer in the documentation and/or other materials provided
- *       with the distribution.
- *
- *     * Neither the name of NTESS nor the names of its
- *       contributors may be used to endorse or promote products derived
- *       from this software without specific prior written permission.
- *
- * THIS SOFTWARE IS PROVIDED BY THE COPYRIGHT HOLDERS AND CONTRIBUTORS
- * "AS IS" AND ANY EXPRESS OR IMPLIED WARRANTIES, INCLUDING, BUT NOT
- * LIMITED TO, THE IMPLIED WARRANTIES OF MERCHANTABILITY AND FITNESS FOR
- * A PARTICULAR PURPOSE ARE DISCLAIMED. IN NO EVENT SHALL THE COPYRIGHT
- * OWNER OR CONTRIBUTORS BE LIABLE FOR ANY DIRECT, INDIRECT, INCIDENTAL,
- * SPECIAL, EXEMPLARY, OR CONSEQUENTIAL DAMAGES (INCLUDING, BUT NOT
- * LIMITED TO, PROCUREMENT OF SUBSTITUTE GOODS OR SERVICES; LOSS OF USE,
- * DATA, OR PROFITS; OR BUSINESS INTERRUPTION) HOWEVER CAUSED AND ON ANY
- * THEORY OF LIABILITY, WHETHER IN CONTRACT, STRICT LIABILITY, OR TORT
- * (INCLUDING NEGLIGENCE OR OTHERWISE) ARISING IN ANY WAY OUT OF THE USE
- * OF THIS SOFTWARE, EVEN IF ADVISED OF THE POSSIBILITY OF SUCH DAMAGE.
-=======
  * Copyright(C) 1999-2020 National Technology & Engineering Solutions
  * of Sandia, LLC (NTESS).  Under the terms of Contract DE-NA0003525 with
  * NTESS, the U.S. Government retains certain rights in this software.
->>>>>>> 4103bf6c
  *
  * See packages/seacas/LICENSE for details
  */
@@ -452,8 +418,6 @@
     case NDIM: /* number of physical dimensions */ answer = 2; break;
     case NSIDE_NODES: answer = 3; break;
     case NSIDES: answer = 4; break;
-<<<<<<< HEAD
-=======
     default:
       Gen_Error(0, "fatal: unknown quantity");
       error_report();
@@ -626,22 +590,13 @@
     case NNODES: /* number of nodes */ answer = 16; break;
     case NDIM: /* number of physical dimensions */ answer = 3; break;
     case NSIDES: answer = 6; break;
->>>>>>> 4103bf6c
-    default:
-      Gen_Error(0, "fatal: unknown quantity");
-      error_report();
-      exit(1);
-    }
-    break;
-
-<<<<<<< HEAD
-  /* NOTE: cannot determine NSIDE_NODES for SHELL element */
-  case SHELL4:
-    switch (req) {
-    case NNODES: answer = 4; break;
-    case NSIDES: answer = 6; break;
-    case NDIM: /* number of physical dimensions */ answer = 2; break;
-=======
+    default:
+      Gen_Error(0, "fatal: unknown quantity");
+      error_report();
+      exit(1);
+    }
+    break;
+
   case HEX20:    /* serendipity triquadratic hexahedron */
     switch (req) /* select type of information required */
     {
@@ -649,21 +604,13 @@
     case NDIM: /* number of physical dimensions */ answer = 3; break;
     case NSIDE_NODES: answer = 8; break;
     case NSIDES: answer = 6; break;
->>>>>>> 4103bf6c
-    default:
-      Gen_Error(0, "fatal: unknown quantity");
-      error_report();
-      exit(1);
-    }
-    break;
-
-<<<<<<< HEAD
-  case SHELL8:
-    switch (req) {
-    case NNODES: answer = 8; break;
-    case NSIDES: answer = 6; break;
-    case NDIM: /* number of physical dimensions */ answer = 2; break;
-=======
+    default:
+      Gen_Error(0, "fatal: unknown quantity");
+      error_report();
+      exit(1);
+    }
+    break;
+
   case HEX27:    /* triquadratic hexahedron */
     switch (req) /* select type of information required*/
     {
@@ -671,58 +618,26 @@
     case NDIM: /* number of physical dimensions */ answer = 3; break;
     case NSIDE_NODES: answer = 9; break;
     case NSIDES: answer = 6; break;
->>>>>>> 4103bf6c
-    default:
-      Gen_Error(0, "fatal: unknown quantity");
-      error_report();
-      exit(1);
-    }
-    break;
-
-<<<<<<< HEAD
-  case SHELL9:
-    switch (req) {
-    case NNODES: answer = 9; break;
-    case NSIDES: answer = 6; break;
-    case NDIM: /* number of physical dimensions */ answer = 2; break;
-=======
+    default:
+      Gen_Error(0, "fatal: unknown quantity");
+      error_report();
+      exit(1);
+    }
+    break;
+
   /* NOTE: cannot determine NSIDE_NODES for HEXSHELL element */
   case HEXSHELL:
     switch (req) {
     case NNODES: answer = 12; break;
     case NSIDES: answer = 6; break;
     case NDIM: /* number of physical dimensions */ answer = 3; break;
->>>>>>> 4103bf6c
-    default:
-      Gen_Error(0, "fatal: unknown quantity");
-      error_report();
-      exit(1);
-    }
-    break;
-
-<<<<<<< HEAD
-  case TRI3:
-    switch (req) /* select type of information required */
-    {
-    case NNODES: /* number of nodes */ answer = 3; break;
-    case NDIM: /* number of physical dimensions */ answer = 2; break;
-    case NSIDE_NODES: answer = 2; break;
-    case NSIDES: answer = 3; break;
-    default:
-      Gen_Error(0, "fatal: unknown quantity");
-      error_report();
-      exit(1);
-    }
-    break;
-
-  case TRI4:
-    switch (req) /* select type of information required */
-    {
-    case NNODES: /* number of nodes */ answer = 4; break;
-    case NDIM: /* number of physical dimensions */ answer = 2; break;
-    case NSIDE_NODES: answer = 2; break;
-    case NSIDES: answer = 3; break;
-=======
+    default:
+      Gen_Error(0, "fatal: unknown quantity");
+      error_report();
+      exit(1);
+    }
+    break;
+
   case TET4:     /* trilinear tetrahedron */
     switch (req) /* select type of information required*/
     {
@@ -730,37 +645,13 @@
     case NDIM: /* number of physical dimensions */ answer = 3; break;
     case NSIDE_NODES: answer = 3; break;
     case NSIDES: answer = 4; break;
->>>>>>> 4103bf6c
-    default:
-      Gen_Error(0, "fatal: unknown quantity");
-      error_report();
-      exit(1);
-    }
-    break;
-
-<<<<<<< HEAD
-  case TRI6:
-    switch (req) /* select type of information required */
-    {
-    case NNODES: /* number of nodes */ answer = 6; break;
-    case NDIM: /* number of physical dimensions */ answer = 2; break;
-    case NSIDE_NODES: answer = 3; break;
-    case NSIDES: answer = 3; break;
-    default:
-      Gen_Error(0, "fatal: unknown quantity");
-      error_report();
-      exit(1);
-    }
-    break;
-
-  case TRI7:
-    switch (req) /* select type of information required */
-    {
-    case NNODES: /* number of nodes */ answer = 7; break;
-    case NDIM: /* number of physical dimensions */ answer = 2; break;
-    case NSIDE_NODES: answer = 3; break;
-    case NSIDES: answer = 3; break;
-=======
+    default:
+      Gen_Error(0, "fatal: unknown quantity");
+      error_report();
+      exit(1);
+    }
+    break;
+
   case TET10:    /* triquadradic tetrahedron */
     switch (req) /* select type of information required */
     {
@@ -768,36 +659,13 @@
     case NDIM: /* number of physical dimensions */ answer = 3; break;
     case NSIDE_NODES: answer = 6; break;
     case NSIDES: answer = 4; break;
->>>>>>> 4103bf6c
-    default:
-      Gen_Error(0, "fatal: unknown quantity");
-      error_report();
-      exit(1);
-    }
-    break;
-
-<<<<<<< HEAD
-  /* NOTE: cannot determine NSIDE_NODES for TSHELL element */
-  case TSHELL3:
-    switch (req) /* select type of information required */
-    {
-    case NNODES: /* number of nodes */ answer = 3; break;
-    case NDIM: /* number of physical dimensions */ answer = 2; break;
-    case NSIDES: answer = 5; break;
-    default:
-      Gen_Error(0, "fatal: unknown quantity");
-      error_report();
-      exit(1);
-    }
-    break;
-
-  case TSHELL4:
-    switch (req) /* select type of information required */
-    {
-    case NNODES: /* number of nodes */ answer = 4; break;
-    case NDIM: /* number of physical dimensions */ answer = 2; break;
-    case NSIDES: answer = 5; break;
-=======
+    default:
+      Gen_Error(0, "fatal: unknown quantity");
+      error_report();
+      exit(1);
+    }
+    break;
+
   case TET14:
     switch (req) /* select type of information required */
     {
@@ -805,22 +673,13 @@
     case NDIM: /* number of physical dimensions */ answer = 3; break;
     case NSIDE_NODES: answer = 7; break;
     case NSIDES: answer = 4; break;
->>>>>>> 4103bf6c
-    default:
-      Gen_Error(0, "fatal: unknown quantity");
-      error_report();
-      exit(1);
-    }
-    break;
-
-<<<<<<< HEAD
-  case TSHELL6:
-    switch (req) /* select type of information required */
-    {
-    case NNODES: /* number of nodes */ answer = 6; break;
-    case NDIM: /* number of physical dimensions */ answer = 2; break;
-    case NSIDES: answer = 5; break;
-=======
+    default:
+      Gen_Error(0, "fatal: unknown quantity");
+      error_report();
+      exit(1);
+    }
+    break;
+
   case TET15:
     switch (req) /* select type of information required */
     {
@@ -828,22 +687,13 @@
     case NDIM: /* number of physical dimensions */ answer = 3; break;
     case NSIDE_NODES: answer = 7; break;
     case NSIDES: answer = 4; break;
->>>>>>> 4103bf6c
-    default:
-      Gen_Error(0, "fatal: unknown quantity");
-      error_report();
-      exit(1);
-    }
-    break;
-
-<<<<<<< HEAD
-  case TSHELL7:
-    switch (req) /* select type of information required */
-    {
-    case NNODES: /* number of nodes */ answer = 7; break;
-    case NDIM: /* number of physical dimensions */ answer = 2; break;
-    case NSIDES: answer = 5; break;
-=======
+    default:
+      Gen_Error(0, "fatal: unknown quantity");
+      error_report();
+      exit(1);
+    }
+    break;
+
   case TET8:     /* 8-node (midface nodes) tetrahedron */
     switch (req) /* select type of information required */
     {
@@ -851,223 +701,90 @@
     case NDIM: /* number of physical dimensions */ answer = 3; break;
     case NSIDE_NODES: answer = 4; break;
     case NSIDES: answer = 4; break;
->>>>>>> 4103bf6c
-    default:
-      Gen_Error(0, "fatal: unknown quantity");
-      error_report();
-      exit(1);
-    }
-    break;
-
-<<<<<<< HEAD
-  case HEX8:     /* trilinear hexahedron */
-    switch (req) /* select type of information required */
-    {
-    case NNODES: /* number of nodes */ answer = 8; break;
-    case NDIM: /* number of physical dimensions */ answer = 3; break;
-    case NSIDE_NODES: answer = 4; break;
-    case NSIDES: answer = 6; break;
-    default:
-      Gen_Error(0, "fatal: unknown quantity");
-      error_report();
-      exit(1);
-    }
-    break;
-
-  case HEX16: /* localization element NSNODES is not consistent... */
-    switch (req) {
-    case NNODES: /* number of nodes */ answer = 16; break;
-    case NDIM: /* number of physical dimensions */ answer = 3; break;
-    case NSIDES: answer = 6; break;
-=======
+    default:
+      Gen_Error(0, "fatal: unknown quantity");
+      error_report();
+      exit(1);
+    }
+    break;
+
   /* NOTE: cannot determine NSIDE_NODES for WEDGE elements */
   case WEDGE6:
     switch (req) {
     case NNODES: answer = 6; break;
     case NSIDES: answer = 5; break;
     case NDIM: /* number of physical dimensions */ answer = 3; break;
->>>>>>> 4103bf6c
-    default:
-      Gen_Error(0, "fatal: unknown quantity");
-      error_report();
-      exit(1);
-    }
-    break;
-
-<<<<<<< HEAD
-  case HEX20:    /* serendipity triquadratic hexahedron */
-    switch (req) /* select type of information required */
-    {
-    case NNODES: /* number of nodes */ answer = 20; break;
-    case NDIM: /* number of physical dimensions */ answer = 3; break;
-    case NSIDE_NODES: answer = 8; break;
-    case NSIDES: answer = 6; break;
-    default:
-      Gen_Error(0, "fatal: unknown quantity");
-      error_report();
-      exit(1);
-    }
-    break;
-
-  case HEX27:    /* triquadratic hexahedron */
-    switch (req) /* select type of information required*/
-    {
-    case NNODES: /* number of nodes */ answer = 27; break;
-    case NDIM: /* number of physical dimensions */ answer = 3; break;
-    case NSIDE_NODES: answer = 9; break;
-    case NSIDES: answer = 6; break;
-=======
+    default:
+      Gen_Error(0, "fatal: unknown quantity");
+      error_report();
+      exit(1);
+    }
+    break;
+
   case WEDGE12:
     switch (req) {
     case NNODES: answer = 12; break;
     case NSIDES: answer = 5; break;
     case NDIM: /* number of physical dimensions */ answer = 3; break;
->>>>>>> 4103bf6c
-    default:
-      Gen_Error(0, "fatal: unknown quantity");
-      error_report();
-      exit(1);
-    }
-    break;
-
-<<<<<<< HEAD
-  /* NOTE: cannot determine NSIDE_NODES for HEXSHELL element */
-  case HEXSHELL:
-    switch (req) {
-    case NNODES: answer = 12; break;
-    case NSIDES: answer = 6; break;
-    case NDIM: /* number of physical dimensions */ answer = 3; break;
-    default:
-      Gen_Error(0, "fatal: unknown quantity");
-      error_report();
-      exit(1);
-    }
-    break;
-
-  case TET4:     /* trilinear tetrahedron */
-    switch (req) /* select type of information required*/
-    {
-    case NNODES: /* number of nodes */ answer = 4; break;
-    case NDIM: /* number of physical dimensions */ answer = 3; break;
-    case NSIDE_NODES: answer = 3; break;
-    case NSIDES: answer = 4; break;
-=======
+    default:
+      Gen_Error(0, "fatal: unknown quantity");
+      error_report();
+      exit(1);
+    }
+    break;
+
   case WEDGE15:
     switch (req) {
     case NNODES: answer = 15; break;
     case NSIDES: answer = 5; break;
     case NDIM: /* number of physical dimensions */ answer = 3; break;
->>>>>>> 4103bf6c
-    default:
-      Gen_Error(0, "fatal: unknown quantity");
-      error_report();
-      exit(1);
-    }
-    break;
-
-<<<<<<< HEAD
-  case TET10:    /* triquadradic tetrahedron */
-    switch (req) /* select type of information required */
-    {
-    case NNODES: /* number of nodes */ answer = 10; break;
-    case NDIM: /* number of physical dimensions */ answer = 3; break;
-    case NSIDE_NODES: answer = 6; break;
-    case NSIDES: answer = 4; break;
-=======
+    default:
+      Gen_Error(0, "fatal: unknown quantity");
+      error_report();
+      exit(1);
+    }
+    break;
+
   case WEDGE16:
     switch (req) {
     case NNODES: answer = 16; break;
     case NSIDES: answer = 5; break;
     case NDIM: /* number of physical dimensions */ answer = 3; break;
->>>>>>> 4103bf6c
-    default:
-      Gen_Error(0, "fatal: unknown quantity");
-      error_report();
-      exit(1);
-    }
-    break;
-
-<<<<<<< HEAD
-  case TET14:
-    switch (req) /* select type of information required */
-    {
-    case NNODES: /* number of nodes */ answer = 14; break;
-    case NDIM: /* number of physical dimensions */ answer = 3; break;
-    case NSIDE_NODES: answer = 7; break;
-    case NSIDES: answer = 4; break;
-=======
+    default:
+      Gen_Error(0, "fatal: unknown quantity");
+      error_report();
+      exit(1);
+    }
+    break;
+
   case WEDGE20:
     switch (req) {
     case NNODES: answer = 20; break;
     case NSIDES: answer = 5; break;
     case NDIM: /* number of physical dimensions */ answer = 3; break;
->>>>>>> 4103bf6c
-    default:
-      Gen_Error(0, "fatal: unknown quantity");
-      error_report();
-      exit(1);
-    }
-    break;
-
-<<<<<<< HEAD
-  case TET15:
-    switch (req) /* select type of information required */
-    {
-    case NNODES: /* number of nodes */ answer = 15; break;
-    case NDIM: /* number of physical dimensions */ answer = 3; break;
-    case NSIDE_NODES: answer = 7; break;
-    case NSIDES: answer = 4; break;
-    default:
-      Gen_Error(0, "fatal: unknown quantity");
-      error_report();
-      exit(1);
-    }
-    break;
-
-  case TET8:     /* 8-node (midface nodes) tetrahedron */
-    switch (req) /* select type of information required */
-    {
-    case NNODES: /* number of nodes */ answer = 8; break;
-    case NDIM: /* number of physical dimensions */ answer = 3; break;
-    case NSIDE_NODES: answer = 4; break;
-    case NSIDES: answer = 4; break;
-=======
+    default:
+      Gen_Error(0, "fatal: unknown quantity");
+      error_report();
+      exit(1);
+    }
+    break;
+
   case WEDGE21:
     switch (req) {
     case NNODES: answer = 21; break;
     case NSIDES: answer = 5; break;
     case NDIM: /* number of physical dimensions */ answer = 3; break;
->>>>>>> 4103bf6c
-    default:
-      Gen_Error(0, "fatal: unknown quantity");
-      error_report();
-      exit(1);
-    }
-    break;
-
-<<<<<<< HEAD
-  /* NOTE: cannot determine NSIDE_NODES for WEDGE elements */
-  case WEDGE6:
-    switch (req) {
-    case NNODES: answer = 6; break;
-    case NSIDES: answer = 5; break;
-    case NDIM: /* number of physical dimensions */ answer = 3; break;
-    default:
-      Gen_Error(0, "fatal: unknown quantity");
-      error_report();
-      exit(1);
-    }
-    break;
-
-  case WEDGE12:
-    switch (req) {
-    case NNODES: answer = 12; break;
-=======
+    default:
+      Gen_Error(0, "fatal: unknown quantity");
+      error_report();
+      exit(1);
+    }
+    break;
+
   /* NOTE: cannot determine NSIDE_NODES for PYRAMID element */
   case PYRAMID5:
     switch (req) {
     case NNODES: answer = 5; break;
->>>>>>> 4103bf6c
     case NSIDES: answer = 5; break;
     case NDIM: /* number of physical dimensions */ answer = 3; break;
     default:
@@ -1077,86 +794,6 @@
     }
     break;
 
-<<<<<<< HEAD
-  case WEDGE15:
-    switch (req) {
-    case NNODES: answer = 15; break;
-=======
-  case PYRAMID13:
-    switch (req) {
-    case NNODES: answer = 13; break;
->>>>>>> 4103bf6c
-    case NSIDES: answer = 5; break;
-    case NDIM: /* number of physical dimensions */ answer = 3; break;
-    default:
-      Gen_Error(0, "fatal: unknown quantity");
-      error_report();
-      exit(1);
-    }
-    break;
-
-<<<<<<< HEAD
-  case WEDGE16:
-    switch (req) {
-    case NNODES: answer = 16; break;
-    case NSIDES: answer = 5; break;
-    case NDIM: /* number of physical dimensions */ answer = 3; break;
-    default:
-      Gen_Error(0, "fatal: unknown quantity");
-      error_report();
-      exit(1);
-    }
-    break;
-
-  case WEDGE20:
-    switch (req) {
-    case NNODES: answer = 20; break;
-    case NSIDES: answer = 5; break;
-    case NDIM: /* number of physical dimensions */ answer = 3; break;
-    default:
-      Gen_Error(0, "fatal: unknown quantity");
-      error_report();
-      exit(1);
-    }
-    break;
-
-  case WEDGE21:
-    switch (req) {
-    case NNODES: answer = 21; break;
-=======
-  case PYRAMID14:
-    switch (req) {
-    case NNODES: answer = 14; break;
->>>>>>> 4103bf6c
-    case NSIDES: answer = 5; break;
-    case NDIM: /* number of physical dimensions */ answer = 3; break;
-    default:
-      Gen_Error(0, "fatal: unknown quantity");
-      error_report();
-      exit(1);
-    }
-    break;
-
-<<<<<<< HEAD
-  /* NOTE: cannot determine NSIDE_NODES for PYRAMID element */
-  case PYRAMID5:
-    switch (req) {
-    case NNODES: answer = 5; break;
-=======
-  case PYRAMID18:
-    switch (req) {
-    case NNODES: answer = 18; break;
->>>>>>> 4103bf6c
-    case NSIDES: answer = 5; break;
-    case NDIM: /* number of physical dimensions */ answer = 3; break;
-    default:
-      Gen_Error(0, "fatal: unknown quantity");
-      error_report();
-      exit(1);
-    }
-    break;
-
-<<<<<<< HEAD
   case PYRAMID13:
     switch (req) {
     case NNODES: answer = 13; break;
@@ -1193,8 +830,6 @@
     }
     break;
 
-=======
->>>>>>> 4103bf6c
   case PYRAMID19:
     switch (req) {
     case NNODES: answer = 19; break;
@@ -1379,17 +1014,10 @@
       }
       if (side_nodes[(1 + num) % 3] == connect[3] && side_nodes[(2 + num) % 3] == connect[2]) {
         return 3;
-<<<<<<< HEAD
       }
       if (side_nodes[(1 + num) % 3] == connect[2] && side_nodes[(2 + num) % 3] == connect[1]) {
         return 4;
       }
-=======
-      }
-      if (side_nodes[(1 + num) % 3] == connect[2] && side_nodes[(2 + num) % 3] == connect[1]) {
-        return 4;
-      }
->>>>>>> 4103bf6c
     }
 
     /* SIDE 2 */
@@ -1555,7 +1183,6 @@
       if (count >= min_match) {
         return 6;
       }
-<<<<<<< HEAD
 
       /* if this is the duplicated node, then find the next occurrence */
       if (dup) {
@@ -1574,26 +1201,6 @@
       }
     }
 
-=======
-
-      /* if this is the duplicated node, then find the next occurrence */
-      if (dup) {
-        for (int i = 0; i < dup; i++) {
-          if (connect[4] == side_nodes[location[i]]) {
-            num   = in_list(connect[4], (nsnodes - num), &(side_nodes[num + 1])) + location[i] + 1;
-            count = 0;
-            count += numbermatch(side_nodes, 1, num, 4, connect[5]);
-            count += numbermatch(side_nodes, 2, num, 4, connect[6]);
-            count += numbermatch(side_nodes, 3, num, 4, connect[7]);
-            if (count >= min_match) {
-              return 6;
-            }
-          }
-        }
-      }
-    }
-
->>>>>>> 4103bf6c
     break;
 
   case SHELL4:
