// @HEADER
//
// ***********************************************************************
//
//        MueLu: A package for multigrid based preconditioning
//                  Copyright 2012 Sandia Corporation
//
// Under the terms of Contract DE-AC04-94AL85000 with Sandia Corporation,
// the U.S. Government retains certain rights in this software.
//
// Redistribution and use in source and binary forms, with or without
// modification, are permitted provided that the following conditions are
// met:
//
// 1. Redistributions of source code must retain the above copyright
// notice, this list of conditions and the following disclaimer.
//
// 2. Redistributions in binary form must reproduce the above copyright
// notice, this list of conditions and the following disclaimer in the
// documentation and/or other materials provided with the distribution.
//
// 3. Neither the name of the Corporation nor the names of the
// contributors may be used to endorse or promote products derived from
// this software without specific prior written permission.
//
// THIS SOFTWARE IS PROVIDED BY SANDIA CORPORATION "AS IS" AND ANY
// EXPRESS OR IMPLIED WARRANTIES, INCLUDING, BUT NOT LIMITED TO, THE
// IMPLIED WARRANTIES OF MERCHANTABILITY AND FITNESS FOR A PARTICULAR
// PURPOSE ARE DISCLAIMED. IN NO EVENT SHALL SANDIA CORPORATION OR THE
// CONTRIBUTORS BE LIABLE FOR ANY DIRECT, INDIRECT, INCIDENTAL, SPECIAL,
// EXEMPLARY, OR CONSEQUENTIAL DAMAGES (INCLUDING, BUT NOT LIMITED TO,
// PROCUREMENT OF SUBSTITUTE GOODS OR SERVICES; LOSS OF USE, DATA, OR
// PROFITS; OR BUSINESS INTERRUPTION) HOWEVER CAUSED AND ON ANY THEORY OF
// LIABILITY, WHETHER IN CONTRACT, STRICT LIABILITY, OR TORT (INCLUDING
// NEGLIGENCE OR OTHERWISE) ARISING IN ANY WAY OUT OF THE USE OF THIS
// SOFTWARE, EVEN IF ADVISED OF THE POSSIBILITY OF SUCH DAMAGE.
//
// Questions? Contact
//                    Jonathan Hu       (jhu@sandia.gov)
//                    Andrey Prokopenko (aprokop@sandia.gov)
//                    Ray Tuminaro      (rstumin@sandia.gov)
//
// ***********************************************************************
//
// @HEADER
#include <iostream>
#include <map>

// Teuchos
#include <Teuchos_StandardCatchMacros.hpp>
#include <Teuchos_XMLParameterListHelpers.hpp>
#include <Teuchos_StackedTimer.hpp>

// Xpetra
#include <Xpetra_Map.hpp>
#include <Xpetra_MapFactory.hpp>
#include <Xpetra_MultiVector.hpp>
#include <Xpetra_Vector.hpp>
#include <Xpetra_MultiVectorFactory.hpp>
#include <Xpetra_CrsMatrix.hpp>
#include <Xpetra_CrsMatrixFactory.hpp>
#include <Xpetra_Parameters.hpp>
#include <Xpetra_IO.hpp>

// MueLu
#include <MueLu_RefMaxwell.hpp>
<<<<<<< HEAD
#include <MueLu_TpetraOperator.hpp>
=======
>>>>>>> 4103bf6c
#include <MueLu_TestHelpers_Common.hpp>
#include <MueLu_Exceptions.hpp>

using Teuchos::RCP;
using Teuchos::rcp;
using Teuchos::TimeMonitor;

#ifdef HAVE_MUELU_TPETRA
#include <MueLu_TpetraOperator.hpp>
#endif

// Belos
#ifdef HAVE_MUELU_BELOS
#include <BelosConfigDefs.hpp>
#include <BelosLinearProblem.hpp>
#include <BelosSolverFactory.hpp>
#ifdef HAVE_MUELU_TPETRA
#include <BelosTpetraAdapter.hpp>
<<<<<<< HEAD
=======
#endif
>>>>>>> 4103bf6c
#include <BelosXpetraAdapter.hpp>     // => This header defines Belos::XpetraOp
#endif

// Stratimikos
#if defined(HAVE_MUELU_STRATIMIKOS) && defined(HAVE_MUELU_THYRA)
// Thyra includes
#include <Thyra_LinearOpWithSolveBase.hpp>
#include <Thyra_VectorBase.hpp>
#include <Thyra_SolveSupportTypes.hpp>
// Stratimikos includes
#include <Stratimikos_DefaultLinearSolverBuilder.hpp>
#include <Stratimikos_MueLuHelpers.hpp>
#endif

// Support for ML interface
#if defined(HAVE_MUELU_ML) and defined(HAVE_MUELU_EPETRA)
#include <Xpetra_EpetraOperator.hpp>
#include "ml_MultiLevelPreconditioner.h"
#include "ml_MultiLevelOperator.h"
#include "ml_RefMaxwell.h"
#endif

// Helper functions for compilation purposes
template<class Scalar, class LocalOrdinal, class GlobalOrdinal, class Node>
struct EpetraSolvers_Wrapper{
  static void Generate_ML_MaxwellPreconditioner(Teuchos::RCP<Xpetra::Matrix<Scalar,LocalOrdinal,GlobalOrdinal,Node> >& SM,
                                                Teuchos::RCP<Xpetra::Matrix<Scalar,LocalOrdinal,GlobalOrdinal,Node> >& D0,
                                                Teuchos::RCP<Xpetra::Matrix<Scalar,LocalOrdinal,GlobalOrdinal,Node> >& Kn,
                                                Teuchos::RCP<Xpetra::MultiVector<Scalar,LocalOrdinal,GlobalOrdinal,Node> >& nullspace,
                                                Teuchos::RCP<Xpetra::MultiVector<typename Teuchos::ScalarTraits<Scalar>::coordinateType,LocalOrdinal,GlobalOrdinal,Node> >& coords,
                                                Teuchos::ParameterList & mueluList,
                                                Teuchos::RCP<Xpetra::Operator<Scalar,LocalOrdinal,GlobalOrdinal,Node> >& mlopX) {
    throw std::runtime_error("Template parameter mismatch");
  }

  static void Generate_ML_RefMaxwellPreconditioner(Teuchos::RCP<Xpetra::Matrix<Scalar,LocalOrdinal,GlobalOrdinal,Node> >& SM,
                                                   Teuchos::RCP<Xpetra::Matrix<Scalar,LocalOrdinal,GlobalOrdinal,Node> >& D0,
                                                   Teuchos::RCP<Xpetra::Matrix<Scalar,LocalOrdinal,GlobalOrdinal,Node> >& Ms,
                                                   Teuchos::RCP<Xpetra::Matrix<Scalar,LocalOrdinal,GlobalOrdinal,Node> >& M0inv,
                                                   Teuchos::RCP<Xpetra::Matrix<Scalar,LocalOrdinal,GlobalOrdinal,Node> >& M1,
                                                   Teuchos::RCP<Xpetra::MultiVector<Scalar,LocalOrdinal,GlobalOrdinal,Node> >& nullspace,
                                                   Teuchos::RCP<Xpetra::MultiVector<Scalar,LocalOrdinal,GlobalOrdinal,Node> >& node_material,
                                                   Teuchos::RCP<Xpetra::MultiVector<typename Teuchos::ScalarTraits<Scalar>::coordinateType,LocalOrdinal,GlobalOrdinal,Node> >& coords,
                                                   Teuchos::ParameterList & mueluList,
                                                   Teuchos::RCP<Xpetra::Operator<Scalar,LocalOrdinal,GlobalOrdinal,Node> > & mlopX) {
    throw std::runtime_error("Template parameter mismatch");
  }
};

#if defined(HAVE_MUELU_EPETRA)
template<class GlobalOrdinal>
struct EpetraSolvers_Wrapper<double,int,GlobalOrdinal,Kokkos::Compat::KokkosSerialWrapperNode> {
  static void Generate_ML_MaxwellPreconditioner(Teuchos::RCP<Xpetra::Matrix<double,int,GlobalOrdinal,Kokkos::Compat::KokkosSerialWrapperNode> >& SM,
                                                Teuchos::RCP<Xpetra::Matrix<double,int,GlobalOrdinal,Kokkos::Compat::KokkosSerialWrapperNode> >& D0,
                                                Teuchos::RCP<Xpetra::Matrix<double,int,GlobalOrdinal,Kokkos::Compat::KokkosSerialWrapperNode> >& Kn,
                                                Teuchos::RCP<Xpetra::MultiVector<double,int,GlobalOrdinal,Kokkos::Compat::KokkosSerialWrapperNode> >& nullspace,
                                                Teuchos::RCP<Xpetra::MultiVector<typename Teuchos::ScalarTraits<double>::coordinateType,int,GlobalOrdinal,Kokkos::Compat::KokkosSerialWrapperNode> >& coords,
                                                Teuchos::ParameterList & mueluList,
                                                Teuchos::RCP<Xpetra::Operator<double,int,GlobalOrdinal,Kokkos::Compat::KokkosSerialWrapperNode> >& mlopX) {
#if defined(HAVE_MUELU_ML)
    typedef double SC;
    typedef int LO;
    typedef GlobalOrdinal GO;
    typedef Kokkos::Compat::KokkosSerialWrapperNode NO;
    typedef typename Teuchos::ScalarTraits<SC>::coordinateType coordinate_type;
    typedef typename Xpetra::Matrix<SC,LO,GO,NO> Matrix;

    RCP<const Epetra_CrsMatrix> epetraSM = Xpetra::Helpers<SC, LO, GO, NO>::Op2EpetraCrs(SM);
    RCP<const Epetra_CrsMatrix> epetraD0 = Xpetra::Helpers<SC, LO, GO, NO>::Op2EpetraCrs(D0);
    if(!coords.is_null()) {
      RCP<const Epetra_MultiVector> epetraCoord =  MueLu::Utilities<coordinate_type,LO,GO,NO>::MV2EpetraMV(coords);
      if(epetraCoord->NumVectors() > 0)  mueluList.set("x-coordinates",(*epetraCoord)[0]);
      if(epetraCoord->NumVectors() > 1)  mueluList.set("y-coordinates",(*epetraCoord)[1]);
      if(epetraCoord->NumVectors() > 2)  mueluList.set("z-coordinates",(*epetraCoord)[2]);
    }
    if(!nullspace.is_null()) {
      RCP<const Epetra_MultiVector> epetraNullspace =  MueLu::Utilities<SC,LO,GO,NO>::MV2EpetraMV(nullspace);
      mueluList.set("null space: dimension",epetraNullspace->NumVectors());
      mueluList.set("null space: vectors",(*epetraNullspace)[0]);
      mueluList.set("null space: type","pre-computed");
    }
    RCP<const Epetra_CrsMatrix> epetraKn;
    if (Kn.is_null()) {
      RCP<Matrix> temp = Xpetra::MatrixFactory<SC,LO,GO,NO>::Build(SM->getRangeMap());
      Xpetra::MatrixMatrix<SC,LO,GO,NO>::Multiply(*SM,false,*D0,false,*temp,true,true);
      RCP<Matrix> Kn2 = Xpetra::MatrixFactory<SC,LO,GO,NO>::Build(D0->getDomainMap());
      Xpetra::MatrixMatrix<SC,LO,GO,NO>::Multiply(*D0,true,*temp,false,*Kn2,true,true);
      epetraKn = Xpetra::Helpers<SC, LO, GO, NO>::Op2EpetraCrs(Kn2);
    } else
      epetraKn = Xpetra::Helpers<SC, LO, GO, NO>::Op2EpetraCrs(Kn);

    RCP<Epetra_Operator> mlop  = rcp<Epetra_Operator>(new ML_Epetra::MultiLevelPreconditioner(*epetraSM,*epetraD0,*epetraKn,mueluList,true));
#if defined(HAVE_MUELU_BELOS)
    // NOTE: Belos needs the Apply() and AppleInverse() routines of ML swapped.  So...
    mlop = rcp<Belos::EpetraPrecOp>(new Belos::EpetraPrecOp(mlop));
#endif

    mlopX = rcp(new Xpetra::EpetraOperator<GO,NO>(mlop));
#else
    TEUCHOS_TEST_FOR_EXCEPTION(true, std::runtime_error,
                               "Need ML & Epetra support");
#endif
  }

  static void Generate_ML_RefMaxwellPreconditioner(Teuchos::RCP<Xpetra::Matrix<double,int,GlobalOrdinal,Kokkos::Compat::KokkosSerialWrapperNode> >& SM,
                                                   Teuchos::RCP<Xpetra::Matrix<double,int,GlobalOrdinal,Kokkos::Compat::KokkosSerialWrapperNode> >& D0,
                                                   Teuchos::RCP<Xpetra::Matrix<double,int,GlobalOrdinal,Kokkos::Compat::KokkosSerialWrapperNode> >& Ms,
                                                   Teuchos::RCP<Xpetra::Matrix<double,int,GlobalOrdinal,Kokkos::Compat::KokkosSerialWrapperNode> >& M0inv,
                                                   Teuchos::RCP<Xpetra::Matrix<double,int,GlobalOrdinal,Kokkos::Compat::KokkosSerialWrapperNode> >& M1,
                                                   Teuchos::RCP<Xpetra::MultiVector<double,int,GlobalOrdinal,Kokkos::Compat::KokkosSerialWrapperNode> >& nullspace,
                                                   Teuchos::RCP<Xpetra::MultiVector<double,int,GlobalOrdinal,Kokkos::Compat::KokkosSerialWrapperNode> >& node_material,
                                                   Teuchos::RCP<Xpetra::MultiVector<typename Teuchos::ScalarTraits<double>::coordinateType,int,GlobalOrdinal,Kokkos::Compat::KokkosSerialWrapperNode> >& coords,
                                                   Teuchos::ParameterList & mueluList,
                                                   Teuchos::RCP<Xpetra::Operator<double,int,GlobalOrdinal,Kokkos::Compat::KokkosSerialWrapperNode> >& mlopX) {
#if defined(HAVE_MUELU_ML)
    typedef double SC;
    typedef int LO;
    typedef GlobalOrdinal GO;
    typedef Kokkos::Compat::KokkosSerialWrapperNode NO;
    typedef typename Teuchos::ScalarTraits<SC>::coordinateType coordinate_type;

    RCP<const Epetra_CrsMatrix> epetraSM    = Xpetra::Helpers<SC, LO, GO, NO>::Op2EpetraCrs(SM);
    RCP<const Epetra_CrsMatrix> epetraD0    = Xpetra::Helpers<SC, LO, GO, NO>::Op2EpetraCrs(D0);
    RCP<const Epetra_CrsMatrix> epetraM0inv = Xpetra::Helpers<SC, LO, GO, NO>::Op2EpetraCrs(M0inv);
    RCP<const Epetra_CrsMatrix> epetraMs;
    RCP<const Epetra_CrsMatrix> epetraM1    = Xpetra::Helpers<SC, LO, GO, NO>::Op2EpetraCrs(M1);
    if (!Ms.is_null())
      epetraMs    = Xpetra::Helpers<SC, LO, GO, NO>::Op2EpetraCrs(Ms);
    else
      epetraMs = epetraM1;
    mueluList.set("D0",epetraD0);
    mueluList.set("Ms",epetraMs);
    mueluList.set("M0inv",epetraM0inv);
    mueluList.set("M1",epetraM1);
    if(!coords.is_null()) {
      RCP<const Epetra_MultiVector> epetraCoord =  MueLu::Utilities<coordinate_type,LO,GO,NO>::MV2EpetraMV(coords);
      if(epetraCoord->NumVectors() > 0)  mueluList.sublist("refmaxwell: 11list").set("x-coordinates",(*epetraCoord)[0]);
      if(epetraCoord->NumVectors() > 1)  mueluList.sublist("refmaxwell: 11list").set("y-coordinates",(*epetraCoord)[1]);
      if(epetraCoord->NumVectors() > 2)  mueluList.sublist("refmaxwell: 11list").set("z-coordinates",(*epetraCoord)[2]);
    }
    if(!node_material.is_null()) {
      RCP<const Epetra_MultiVector> epetraMaterial =  MueLu::Utilities<coordinate_type,LO,GO,NO>::MV2EpetraMV(node_material);
      mueluList.sublist("refmaxwell: 11list").set("material coordinates",(*epetraMaterial)[0]);
    }
    if(!nullspace.is_null()) {
      RCP<const Epetra_MultiVector> epetraNullspace =  MueLu::Utilities<SC,LO,GO,NO>::MV2EpetraMV(nullspace);
      mueluList.sublist("refmaxwell: 11list").set("null space: dimension",epetraNullspace->NumVectors());
      mueluList.sublist("refmaxwell: 11list").set("null space: vectors",(*epetraNullspace)[0]);
      mueluList.sublist("refmaxwell: 11list").set("null space: type","pre-computed");
    }

    RCP<Epetra_Operator> mlop  = rcp<Epetra_Operator>(new ML_Epetra::RefMaxwellPreconditioner(*epetraSM,mueluList,true));
#if defined(HAVE_MUELU_BELOS)
    // NOTE: Belos needs the Apply() and AppleInverse() routines of ML swapped.  So...
    mlop = rcp<Belos::EpetraPrecOp>(new Belos::EpetraPrecOp(mlop));
#endif

    mlopX = rcp(new Xpetra::EpetraOperator<GO,NO>(mlop));
#else
    TEUCHOS_TEST_FOR_EXCEPTION(true, std::runtime_error,
                               "Need ML & Epetra support");
#endif
  }
};
#endif // HAVE_MUELU_EPETRA

// Setup & solve wrappers struct
// Because C++ doesn't support partial template specialization of functions.
// By default, do not try to run Stratimikos, since that only works for Scalar=double.
template<typename Scalar,class LocalOrdinal,class GlobalOrdinal,class Node>
struct SetupSolveWrappers {
  static bool SetupSolve(std::map<std::string, void*> inputs);
};


// Partial template specialization on SC=double
// This code branch gives the option to run with Stratimikos.
template<class LocalOrdinal, class GlobalOrdinal, class Node>
struct SetupSolveWrappers<double,LocalOrdinal,GlobalOrdinal,Node> {
  static bool SetupSolve(std::map<std::string, void*> inputs);
};


// By default, do not try to run Stratimikos, since that only works for Scalar=double.
template<class Scalar, class LocalOrdinal, class GlobalOrdinal, class Node>
bool SetupSolveWrappers<Scalar,LocalOrdinal,GlobalOrdinal,Node>::SetupSolve(std::map<std::string, void*> inputs) {
#include <MueLu_UseShortNames.hpp>

  typedef Xpetra::MultiVector<typename Teuchos::ScalarTraits<Scalar>::magnitudeType, LO, GO, NO> coordMV;

  RCP<Matrix>            SM_Matrix       = *static_cast<RCP<Matrix>*>(inputs["SM"]);
  RCP<Matrix>            D0_Matrix       = *static_cast<RCP<Matrix>*>(inputs["D0"]);
  RCP<Matrix>            M1_Matrix       = *static_cast<RCP<Matrix>*>(inputs["M1"]);
  RCP<Matrix>            Ms_Matrix       = *static_cast<RCP<Matrix>*>(inputs["Ms"]);
  RCP<Matrix>            M0inv_Matrix    = *static_cast<RCP<Matrix>*>(inputs["M0inv"]);
  RCP<Matrix>            Kn_Matrix       = *static_cast<RCP<Matrix>*>(inputs["Kn"]);

  RCP<coordMV>           coords          = *static_cast<RCP<coordMV>*>(inputs["coordinates"]);
  RCP<MultiVector>       nullspace       = *static_cast<RCP<MultiVector>*>(inputs["nullspace"]);
  RCP<MultiVector>       material        = *static_cast<RCP<MultiVector>*>(inputs["material"]);
<<<<<<< HEAD

  RCP<MultiVector>       B               = *static_cast<RCP<MultiVector>*>(inputs["B"]);
  RCP<MultiVector>       X               = *static_cast<RCP<MultiVector>*>(inputs["X"]);
  RCP<MultiVector>       X0              = *static_cast<RCP<MultiVector>*>(inputs["X0"]);

  Teuchos::ParameterList params          = *static_cast<Teuchos::ParameterList*>(inputs["params"]);
  Teuchos::ParameterList belosParams     = *static_cast<Teuchos::ParameterList*>(inputs["belosParams"]);
  std::string            solverName      = *static_cast<std::string*>(inputs["solverName"]);
  std::string            belosSolverType = *static_cast<std::string*>(inputs["belosSolverType"]);
  std::string            precType        = *static_cast<std::string*>(inputs["precType"]);
  int                    numResolves     = *static_cast<int*>(inputs["numResolves"]);

=======

  RCP<MultiVector>       B               = *static_cast<RCP<MultiVector>*>(inputs["B"]);
  RCP<MultiVector>       X               = *static_cast<RCP<MultiVector>*>(inputs["X"]);
  RCP<MultiVector>       X0              = *static_cast<RCP<MultiVector>*>(inputs["X0"]);

  Teuchos::ParameterList params          = *static_cast<Teuchos::ParameterList*>(inputs["params"]);
  Teuchos::ParameterList belosParams     = *static_cast<Teuchos::ParameterList*>(inputs["belosParams"]);
  std::string            solverName      = *static_cast<std::string*>(inputs["solverName"]);
  std::string            belosSolverType = *static_cast<std::string*>(inputs["belosSolverType"]);
  std::string            precType        = *static_cast<std::string*>(inputs["precType"]);
  int                    numResolves     = *static_cast<int*>(inputs["numResolves"]);
  bool                   reuse           = *static_cast<bool*>(inputs["reuse"]);

>>>>>>> 4103bf6c
  RCP<const Teuchos::Comm<int> > comm    = *static_cast<RCP<const Teuchos::Comm<int> >*>(inputs["comm"]);
  RCP<Teuchos::FancyOStream> out         = *static_cast<RCP<Teuchos::FancyOStream>*>(inputs["out"]);

  bool success = false;

  auto tm2 = TimeMonitor::getNewTimer("Maxwell: 2 - Build solver and preconditioner");
#ifdef HAVE_MUELU_BELOS
  if (solverName == "Belos") {
    // construct preconditioner
    RCP<Operator> preconditioner;
    if (precType=="MueLu-RefMaxwell") {
      preconditioner = rcp( new MueLu::RefMaxwell<SC,LO,GO,NO>(SM_Matrix,D0_Matrix,Ms_Matrix,M0inv_Matrix,
                                                               M1_Matrix,nullspace,coords,params) );
#ifdef HAVE_MUELU_TPETRA
      {
        // A test to make sure we can wrap this guy as a MueLu::TpetraOperator
        RCP<Operator> precOp = Teuchos::rcp_dynamic_cast<Operator>(preconditioner);
        MueLu::TpetraOperator<SC,LO,GO,NO> OpT(precOp);
      }
#endif // HAVE_MUELU_TPETRA
<<<<<<< HEAD
    }
    else
      *out << "Preconditioner not supported\n";


#ifdef HAVE_MUELU_TPETRA
    {
      // A test to make sure we can wrap this guy as a MueLu::TpetraOperator
      RCP<Operator> precOp = Teuchos::rcp_dynamic_cast<Operator>(preconditioner);
      MueLu::TpetraOperator<SC,LO,GO,NO> OpT(precOp);
    }
#endif

    // Belos linear problem
    typedef MultiVector          MV;
    typedef Belos::OperatorT<MV> OP;
    Teuchos::RCP<OP> belosOp   = Teuchos::rcp(new Belos::XpetraOp<SC, LO, GO, NO>(SM_Matrix)); // Turns a Xpetra::Matrix object into a Belos operator

    RCP<Belos::LinearProblem<SC, MV, OP> > problem = rcp( new Belos::LinearProblem<SC, MV, OP>() );
    problem -> setOperator( belosOp );
    Teuchos::RCP<OP> belosPrecOp;
    if (precType != "none") {
      belosPrecOp = Teuchos::rcp(new Belos::XpetraOp<SC, LO, GO, NO>(preconditioner)); // Turns a Xpetra::Matrix object into a Belos operator
      problem -> setRightPrec( belosPrecOp );
    }
    problem -> setProblem( X, B );

    bool set = problem->setProblem();
    if (set == false) {
      *out << "\nERROR:  Belos::LinearProblem failed to set up correctly!" << std::endl;
      return false;
    }

    // Belos solver
    RCP< Belos::SolverManager<SC, MV, OP> > solver;
    RCP< Belos::SolverFactory<SC, MV,OP> > factory = rcp( new  Belos::SolverFactory<SC,MV,OP>() );
    solver = factory->create(belosSolverType,Teuchos::rcpFromRef(belosParams.sublist(belosSolverType)));

    comm->barrier();
    tm2 = Teuchos::null;

    auto tm3 = TimeMonitor::getNewTimer("Maxwell: 3 - Solve");

    // set problem and solve
    solver -> setProblem( problem );
    for(int solveno = 0; solveno<=numResolves; solveno++) {
      if (X0.is_null())
        X->putScalar(Teuchos::ScalarTraits<Scalar>::zero());
      else
        X = X0;
      Belos::ReturnType status = solver -> solve();
      int iters = solver -> getNumIters();
      success = (iters<50 && status == Belos::Converged);
      if (success)
        *out << "SUCCESS! Belos converged in " << iters << " iterations." << std::endl;
      else
        *out << "FAILURE! Belos did not converge fast enough." << std::endl;
=======
    }
    else
      *out << "Preconditioner not supported\n";


#ifdef HAVE_MUELU_TPETRA
    {
      // A test to make sure we can wrap this guy as a MueLu::TpetraOperator
      RCP<Operator> precOp = Teuchos::rcp_dynamic_cast<Operator>(preconditioner);
      MueLu::TpetraOperator<SC,LO,GO,NO> OpT(precOp);
    }
#endif

    // Belos linear problem
    typedef MultiVector          MV;
    typedef Belos::OperatorT<MV> OP;
    Teuchos::RCP<OP> belosOp   = Teuchos::rcp(new Belos::XpetraOp<SC, LO, GO, NO>(SM_Matrix)); // Turns a Xpetra::Matrix object into a Belos operator

    RCP<Belos::LinearProblem<SC, MV, OP> > problem = rcp( new Belos::LinearProblem<SC, MV, OP>() );
    problem -> setOperator( belosOp );
    Teuchos::RCP<OP> belosPrecOp;
    if (precType != "none") {
      belosPrecOp = Teuchos::rcp(new Belos::XpetraOp<SC, LO, GO, NO>(preconditioner)); // Turns a Xpetra::Matrix object into a Belos operator
      problem -> setRightPrec( belosPrecOp );
    }
    problem -> setProblem( X, B );

    bool set = problem->setProblem();
    if (set == false) {
      *out << "\nERROR:  Belos::LinearProblem failed to set up correctly!" << std::endl;
      return false;
    }

    // Belos solver
    RCP< Belos::SolverManager<SC, MV, OP> > solver;
    RCP< Belos::SolverFactory<SC, MV,OP> > factory = rcp( new  Belos::SolverFactory<SC,MV,OP>() );
    solver = factory->create(belosSolverType,Teuchos::rcpFromRef(belosParams.sublist(belosSolverType)));

    comm->barrier();
    tm2 = Teuchos::null;

    auto tm3 = TimeMonitor::getNewTimer("Maxwell: 3 - Solve");

    // set problem and solve
    solver -> setProblem( problem );
    for(int solveno = 0; solveno<=numResolves; solveno++) {
      if (X0.is_null())
        X->putScalar(Teuchos::ScalarTraits<Scalar>::zero());
      else
        X = X0;
      Belos::ReturnType status = solver -> solve();
      int iters = solver -> getNumIters();
      success = (iters<50 && status == Belos::Converged);
      if (success)
        *out << "SUCCESS! Belos converged in " << iters << " iterations." << std::endl;
      else
        *out << "FAILURE! Belos did not converge fast enough." << std::endl;
    }

    if (reuse) {
      TEUCHOS_ASSERT(precType == "MueLu-RefMaxwell");
      for (int solveno = 0; solveno<2; solveno++) {
        Teuchos::rcp_dynamic_cast<MueLu::RefMaxwell<SC,LO,GO,NO> >(preconditioner)->resetMatrix(SM_Matrix);
        Belos::ReturnType status = solver -> solve();
        int iters = solver -> getNumIters();
        success = (iters<50 && status == Belos::Converged);
        if (success)
          *out << "SUCCESS! Belos converged in " << iters << " iterations." << std::endl;
        else
          *out << "FAILURE! Belos did not converge fast enough." << std::endl;
      }
>>>>>>> 4103bf6c
    }
  }
#endif // HAVE_MUELU_BELOS
  comm->barrier();

  return success;
} // SetupSolve


// This code branch gives the option to run with Stratimikos.
template<class LocalOrdinal, class GlobalOrdinal, class Node>
bool SetupSolveWrappers<double,LocalOrdinal,GlobalOrdinal,Node>::SetupSolve(std::map<std::string, void*> inputs) {
  typedef double Scalar;
#include <MueLu_UseShortNames.hpp>

  typedef Xpetra::MultiVector<typename Teuchos::ScalarTraits<Scalar>::magnitudeType, LO, GO, NO> coordMV;

  RCP<Matrix>            SM_Matrix       = *static_cast<RCP<Matrix>*>(inputs["SM"]);
  RCP<Matrix>            D0_Matrix       = *static_cast<RCP<Matrix>*>(inputs["D0"]);
  RCP<Matrix>            M1_Matrix       = *static_cast<RCP<Matrix>*>(inputs["M1"]);
  RCP<Matrix>            Ms_Matrix       = *static_cast<RCP<Matrix>*>(inputs["Ms"]);
  RCP<Matrix>            M0inv_Matrix    = *static_cast<RCP<Matrix>*>(inputs["M0inv"]);
  RCP<Matrix>            Kn_Matrix       = *static_cast<RCP<Matrix>*>(inputs["Kn"]);

  RCP<coordMV>           coords          = *static_cast<RCP<coordMV>*>(inputs["coordinates"]);
  RCP<MultiVector>       nullspace       = *static_cast<RCP<MultiVector>*>(inputs["nullspace"]);
  RCP<MultiVector>       material        = *static_cast<RCP<MultiVector>*>(inputs["material"]);
<<<<<<< HEAD

  RCP<MultiVector>       B               = *static_cast<RCP<MultiVector>*>(inputs["B"]);
  RCP<MultiVector>       X               = *static_cast<RCP<MultiVector>*>(inputs["X"]);
  RCP<MultiVector>       X0              = *static_cast<RCP<MultiVector>*>(inputs["X0"]);

=======

  RCP<MultiVector>       B               = *static_cast<RCP<MultiVector>*>(inputs["B"]);
  RCP<MultiVector>       X               = *static_cast<RCP<MultiVector>*>(inputs["X"]);
  RCP<MultiVector>       X0              = *static_cast<RCP<MultiVector>*>(inputs["X0"]);

>>>>>>> 4103bf6c
  Teuchos::ParameterList params          = *static_cast<Teuchos::ParameterList*>(inputs["params"]);
  Teuchos::ParameterList belosParams     = *static_cast<Teuchos::ParameterList*>(inputs["belosParams"]);
  std::string            solverName      = *static_cast<std::string*>(inputs["solverName"]);
  std::string            belosSolverType = *static_cast<std::string*>(inputs["belosSolverType"]);
  std::string            precType        = *static_cast<std::string*>(inputs["precType"]);
  int                    numResolves     = *static_cast<int*>(inputs["numResolves"]);
<<<<<<< HEAD
=======
  bool                   reuse           = *static_cast<bool*>(inputs["reuse"]);
>>>>>>> 4103bf6c

  RCP<const Teuchos::Comm<int> > comm    = *static_cast<RCP<const Teuchos::Comm<int> >*>(inputs["comm"]);
  RCP<Teuchos::FancyOStream> out         = *static_cast<RCP<Teuchos::FancyOStream>*>(inputs["out"]);

  bool success = false;

  auto tm2 = TimeMonitor::getNewTimer("Maxwell: 2 - Build solver and preconditioner");
#ifdef HAVE_MUELU_BELOS
  if (solverName == "Belos") {
    // construct preconditioner
    RCP<Operator> preconditioner;
    if (precType=="MueLu-RefMaxwell") {
      preconditioner = rcp( new MueLu::RefMaxwell<SC,LO,GO,NO>(SM_Matrix,D0_Matrix,Ms_Matrix,M0inv_Matrix,
                                                               M1_Matrix,nullspace,coords,params) );
    }
#ifdef HAVE_MUELU_EPETRA
    else if (precType=="ML-RefMaxwell") {
      Xpetra::UnderlyingLib  lib = *static_cast<Xpetra::UnderlyingLib*>(inputs["lib"]);
      TEUCHOS_ASSERT(lib==Xpetra::UseEpetra);
      EpetraSolvers_Wrapper<SC, LO, GO, NO>::Generate_ML_RefMaxwellPreconditioner(SM_Matrix,D0_Matrix,Ms_Matrix,M0inv_Matrix,
                                                                                  M1_Matrix,nullspace,material,coords,params,preconditioner);
    } else if (precType=="ML-Maxwell") {
      Xpetra::UnderlyingLib  lib = *static_cast<Xpetra::UnderlyingLib*>(inputs["lib"]);
      TEUCHOS_ASSERT(lib==Xpetra::UseEpetra);
      EpetraSolvers_Wrapper<SC, LO, GO, NO>::Generate_ML_MaxwellPreconditioner(SM_Matrix,D0_Matrix,Kn_Matrix,
                                                                               nullspace,coords,params,preconditioner);
    }
#endif

#ifdef HAVE_MUELU_TPETRA
    {
      // A test to make sure we can wrap this guy as a MueLu::TpetraOperator
      RCP<Operator> precOp = Teuchos::rcp_dynamic_cast<Operator>(preconditioner);
      MueLu::TpetraOperator<SC,LO,GO,NO> OpT(precOp);
    }
#endif

    // Belos linear problem
    typedef MultiVector          MV;
    typedef Belos::OperatorT<MV> OP;
    RCP<OP> belosOp   = Teuchos::rcp(new Belos::XpetraOp<SC, LO, GO, NO>(SM_Matrix)); // Turns a Xpetra::Matrix object into a Belos operator

    RCP<Belos::LinearProblem<SC, MV, OP> > problem = rcp( new Belos::LinearProblem<SC, MV, OP>() );
    problem -> setOperator( belosOp );
    RCP<OP> belosPrecOp;
    if (precType != "none") {
      belosPrecOp = Teuchos::rcp(new Belos::XpetraOp<SC, LO, GO, NO>(preconditioner)); // Turns a Xpetra::Matrix object into a Belos operator
      problem -> setRightPrec( belosPrecOp );
    }
    problem -> setProblem( X, B );

    bool set = problem->setProblem();
    if (set == false) {
      *out << "\nERROR:  Belos::LinearProblem failed to set up correctly!" << std::endl;
      return false;
    }

    // Belos solver
    RCP< Belos::SolverManager<SC, MV, OP> > solver;
    RCP< Belos::SolverFactory<SC, MV,OP> > factory = rcp( new  Belos::SolverFactory<SC,MV,OP>() );
    solver = factory->create(belosSolverType,Teuchos::rcpFromRef(belosParams.sublist(belosSolverType)));

    comm->barrier();
    tm2 = Teuchos::null;

    auto tm3 = TimeMonitor::getNewTimer("Maxwell: 3 - Solve");

    // set problem and solve
    solver -> setProblem( problem );
    for(int solveno = 0; solveno<=numResolves; solveno++) {
      if (X0.is_null())
        X->putScalar(Teuchos::ScalarTraits<Scalar>::zero());
      else
        X = X0;
      Belos::ReturnType status = solver -> solve();
      int iters = solver -> getNumIters();
      success = (iters<50 && status == Belos::Converged);
      if (success)
        *out << "SUCCESS! Belos converged in " << iters << " iterations." << std::endl;
      else
        *out << "FAILURE! Belos did not converge fast enough." << std::endl;
<<<<<<< HEAD
=======
    }

    if (reuse) {
      TEUCHOS_ASSERT(precType == "MueLu-RefMaxwell");
      for (int solveno = 0; solveno<2; solveno++) {
        Teuchos::rcp_dynamic_cast<MueLu::RefMaxwell<SC,LO,GO,NO> >(preconditioner)->resetMatrix(SM_Matrix);
        Belos::ReturnType status = solver -> solve();
        int iters = solver -> getNumIters();
        success = (iters<50 && status == Belos::Converged);
        if (success)
          *out << "SUCCESS! Belos converged in " << iters << " iterations." << std::endl;
        else
          *out << "FAILURE! Belos did not converge fast enough." << std::endl;
      }
>>>>>>> 4103bf6c
    }
  }
#endif // HAVE_MUELU_BELOS
#if defined(HAVE_MUELU_STRATIMIKOS) && defined(HAVE_MUELU_THYRA)
  if (solverName == "Stratimikos") {
    // Build the rest of the Stratimikos list
    Teuchos::ParameterList stratimikosParams;
    stratimikosParams.set("Linear Solver Type","Belos");
    stratimikosParams.sublist("Linear Solver Types").sublist("Belos").set("Solver Type", belosSolverType);
    stratimikosParams.sublist("Linear Solver Types").sublist("Belos").set("Solver Types", belosParams);
    stratimikosParams.sublist("Linear Solver Types").sublist("Belos").sublist("VerboseObject").set("Verbosity Level", "medium");
    stratimikosParams.set("Preconditioner Type","MueLuRefMaxwell");
    params.set("parameterlist: syntax","muelu");
    stratimikosParams.sublist("Preconditioner Types").set("MueLuRefMaxwell",params);
    // Add matrices to parameterlist
    stratimikosParams.sublist("Preconditioner Types").sublist("MueLuRefMaxwell").set("D0",         D0_Matrix);
    stratimikosParams.sublist("Preconditioner Types").sublist("MueLuRefMaxwell").set("M0inv",      M0inv_Matrix);
    stratimikosParams.sublist("Preconditioner Types").sublist("MueLuRefMaxwell").set("M1",         M1_Matrix);
    stratimikosParams.sublist("Preconditioner Types").sublist("MueLuRefMaxwell").set("Ms",         Ms_Matrix);
    stratimikosParams.sublist("Preconditioner Types").sublist("MueLuRefMaxwell").set("Coordinates",coords);

    // Build Thyra linear algebra objects
    RCP<const Thyra::LinearOpBase<Scalar> > thyraA = Xpetra::ThyraUtils<Scalar,LocalOrdinal,GlobalOrdinal,Node>::toThyra(Teuchos::rcp_dynamic_cast<CrsMatrixWrap>(SM_Matrix)->getCrsMatrix());
    RCP<      Thyra::VectorBase<Scalar> >thyraX = Teuchos::rcp_const_cast<Thyra::VectorBase<Scalar> >(Xpetra::ThyraUtils<Scalar,LocalOrdinal,GlobalOrdinal,Node>::toThyraVector(X->getVectorNonConst(0)));
    // TODO: Why do we loose a reference when running this with Epetra?
    RCP<const Thyra::VectorBase<Scalar> >thyraB = Xpetra::ThyraUtils<Scalar,LocalOrdinal,GlobalOrdinal,Node>::toThyraVector(B->getVector(0));

    // Build Stratimikos solver
    Stratimikos::DefaultLinearSolverBuilder linearSolverBuilder;  // This is the Stratimikos main class (= factory of solver factory).
    Stratimikos::enableMueLuRefMaxwell<LocalOrdinal,GlobalOrdinal,Node>(linearSolverBuilder);                // Register MueLu as a Stratimikos preconditioner strategy.
    linearSolverBuilder.setParameterList(rcp(&stratimikosParams,false));              // Setup solver parameters using a Stratimikos parameter list.

    // Build a new "solver factory" according to the previously specified parameter list.
    RCP<Thyra::LinearOpWithSolveFactoryBase<Scalar> > solverFactory = Thyra::createLinearSolveStrategy(linearSolverBuilder);
<<<<<<< HEAD

    // Build a Thyra operator corresponding to A^{-1} computed using the Stratimikos solver.
    Teuchos::RCP<Thyra::LinearOpWithSolveBase<Scalar> > thyraInverseA = Thyra::linearOpWithSolve(*solverFactory, thyraA);
=======
    auto precFactory = solverFactory->getPreconditionerFactory();
    auto prec = precFactory->createPrec();

    // Build a Thyra operator corresponding to A^{-1} computed using the Stratimikos solver.
    Thyra::initializePrec<double>(*precFactory, thyraA, prec.ptr());
    Teuchos::RCP<Thyra::LinearOpWithSolveBase<Scalar> > thyraInverseA = solverFactory->createOp();
    Thyra::initializePreconditionedOp<double>(*solverFactory, thyraA, prec, thyraInverseA.ptr());
>>>>>>> 4103bf6c

    comm->barrier();
    tm2 = Teuchos::null;

    auto tm5 = TimeMonitor::getNewTimer("Maxwell: 3 - Solve");

    // Solve Ax = b.
    Thyra::SolveStatus<Scalar> status = Thyra::solve<Scalar>(*thyraInverseA, Thyra::NOTRANS, *thyraB, thyraX.ptr());
<<<<<<< HEAD
    std::cout << status << std::endl;

    success = (status.solveStatus == Thyra::SOLVE_STATUS_CONVERGED);
=======
    comm->barrier();
    tm5 = Teuchos::null;

    std::cout << status << std::endl;

    success = (status.solveStatus == Thyra::SOLVE_STATUS_CONVERGED);

    if (reuse) {
      for (int solveno = 0; solveno<2; solveno++) {
        auto tm6 = TimeMonitor::getNewTimer("Maxwell: 4 - Setup Re");
        Thyra::initializePrec<double>(*precFactory, thyraA, prec.ptr());
        comm->barrier();
        tm6 = Teuchos::null;

        auto tm7 = TimeMonitor::getNewTimer("Maxwell: 5 - Solve Re");
        status = Thyra::solve<Scalar>(*thyraInverseA, Thyra::NOTRANS, *thyraB, thyraX.ptr());
        comm->barrier();
        tm7 = Teuchos::null;
      }
    }

>>>>>>> 4103bf6c
  } // HAVE_MUELU_STRATIMIKOS && HAVE_MUELU_THYRA
#endif
  comm->barrier();

  return success;
} // SetupSolve


template<typename Scalar,class LocalOrdinal,class GlobalOrdinal,class Node>
int main_(Teuchos::CommandLineProcessor &clp, Xpetra::UnderlyingLib lib, int argc, char *argv[]) {
#include <MueLu_UseShortNames.hpp>

  RCP< const Teuchos::Comm<int> > comm = Teuchos::DefaultComm<int>::getComm();
  RCP<Teuchos::FancyOStream> out = Teuchos::fancyOStream(Teuchos::rcpFromRef(std::cout));
  out->setOutputToRootOnly(0);

  bool        printTimings      = true;               clp.setOption("timings", "notimings",  &printTimings,      "print timings to screen");
  std::string timingsFormat     = "table-fixed";      clp.setOption("time-format",           &timingsFormat,     "timings format (table-fixed | table-scientific | yaml)");
  double scaling                = 1.0;                clp.setOption("scaling",               &scaling,           "scale mass term");
  std::string solverName        = "Belos";            clp.setOption("solverName",            &solverName,        "Name of iterative linear solver "
                                                                                                                 "to use for solving the linear system. "
                                                                                                                 "(\"Belos\" or \"Stratimikos\")");
  std::string belosSolverType   = "Block CG";         clp.setOption("belosSolverType",       &belosSolverType,   "Name of the Belos linear solver");
  std::string precType          = "MueLu-RefMaxwell"; clp.setOption("precType",              &precType,          "preconditioner to use (MueLu-RefMaxwell|ML-RefMaxwell|none)");
  std::string xml               = "";                 clp.setOption("xml",                   &xml,               "xml file with solver parameters (default: \"Maxwell.xml\")");
  std::string belos_xml         = "Belos.xml";        clp.setOption("belos_xml",             &belos_xml,         "xml file with Belos solver parameters (default: \"Belos.xml\")");
  std::string stratimikos_xml   = "Stratimikos.xml";  clp.setOption("stratimikos_xml",       &stratimikos_xml,   "xml file with Stratimikos solver parameters (default: \"Stratimikos.xml\")");
  int         numResolves       = 0;                  clp.setOption("resolve",               &numResolves,       "#times to redo solve");
<<<<<<< HEAD
=======
  bool        reuse             = false;              clp.setOption("reuse", "no-reuse",     &reuse,             "test reuse");
>>>>>>> 4103bf6c
  double      tol               = 1e-10;              clp.setOption("tol",                   &tol,               "solver convergence tolerance");
  int         maxIts            = 200;                clp.setOption("its",                   &maxIts,            "maximum number of solver iterations");
  bool        use_stacked_timer = false;              clp.setOption("stacked-timer",
                                                                    "no-stacked-timer",      &use_stacked_timer, "use stacked timer");

  std::string S_file, D0_file, M1_file, M0_file;
  if (!Teuchos::ScalarTraits<Scalar>::isComplex) {
    S_file  = "S.mat";
    D0_file = "D0.mat";
    M1_file = "M1.mat";
    M0_file = "M0.mat";
  } else {
    S_file  = "S_complex.mat";
    D0_file = "D0_complex.mat";
    M1_file = "M1_complex.mat";
    M0_file = "M0_complex.mat";
  }
                                                      clp.setOption("S",                     &S_file);
  std::string SM_file           = "";                 clp.setOption("SM",                    &SM_file);
  std::string Kn_file           = "";                 clp.setOption("Kn",                    &Kn_file);
                                                      clp.setOption("D0",                    &D0_file);
                                                      clp.setOption("M1",                    &M1_file);
  std::string Ms_file           = "";                 clp.setOption("Ms",                    &Ms_file);
                                                      clp.setOption("M0",                    &M0_file);
  std::string M0inv_file        = "";                 clp.setOption("M0inv",                 &M0inv_file);

  std::string coords_file       = "coords.mat";       clp.setOption("coords",                &coords_file);
  std::string nullspace_file    = "";                 clp.setOption("nullspace",             &nullspace_file);
  std::string material_file     = "";                 clp.setOption("material",              &material_file);

  std::string rhs_file          = "";                 clp.setOption("rhs",                   &rhs_file);
  std::string x0_file           = "";                 clp.setOption("x0",                    &x0_file);

  clp.recogniseAllOptions(true);
  switch (clp.parse(argc, argv)) {
    case Teuchos::CommandLineProcessor::PARSE_HELP_PRINTED:        return EXIT_SUCCESS;
    case Teuchos::CommandLineProcessor::PARSE_ERROR:
    case Teuchos::CommandLineProcessor::PARSE_UNRECOGNIZED_OPTION: return EXIT_FAILURE;
    case Teuchos::CommandLineProcessor::PARSE_SUCCESSFUL:          break;
  }

  if (xml == ""){
    if (precType == "MueLu-RefMaxwell")
      xml = "Maxwell.xml";
    else if (precType == "ML-RefMaxwell")
      xml = "Maxwell_ML.xml";
    else if (precType == "ML-Maxwell")
      xml = "Maxwell_ML1.xml";
    else if (precType == "Hypre")
      xml = "Hypre.xml";
  }

  RCP<Teuchos::StackedTimer> stacked_timer;
  if (use_stacked_timer)
    stacked_timer = rcp(new Teuchos::StackedTimer("Maxwell Driver"));
  TimeMonitor::setStackedTimer(stacked_timer);

  auto globalTimeMonitor = TimeMonitor::getNewTimer("Maxwell: S - Global Time");
  auto tm                = TimeMonitor::getNewTimer("Maxwell: 1 - Read and Build Matrices");

  // Read matrices in from files
  RCP<Matrix> D0_Matrix, SM_Matrix, M1_Matrix, Ms_Matrix, M0inv_Matrix, Kn_Matrix;

  // gradient matrix
  D0_Matrix = Xpetra::IO<SC, LO, GO, NO>::Read(D0_file, lib, comm);

  // maps for nodal and edge matrices
  RCP<const Map> node_map = D0_Matrix->getDomainMap();
  RCP<const Map> edge_map = D0_Matrix->getRangeMap();

  // build stiffness plus mass matrix (SM_Matrix)
  if (SM_file == "") {
    // edge stiffness matrix
    RCP<Matrix> S_Matrix = Xpetra::IO<SC, LO, GO, NO>::Read(S_file, edge_map);
    M1_Matrix = Xpetra::IO<SC, LO, GO, NO>::Read(M1_file, edge_map);
    Xpetra::MatrixMatrix<Scalar,LocalOrdinal,GlobalOrdinal,Node>::TwoMatrixAdd(*S_Matrix,false,(SC)1.0,*M1_Matrix,false,scaling,SM_Matrix,*out);
    SM_Matrix->fillComplete();
  } else {
    SM_Matrix = Xpetra::IO<SC, LO, GO, NO>::Read(SM_file, edge_map);
    if (M1_file != "")
      M1_Matrix = Xpetra::IO<SC, LO, GO, NO>::Read(M1_file, edge_map);
  }
  if (Ms_file != "")
    Ms_Matrix = Xpetra::IO<SC, LO, GO, NO>::Read(Ms_file, edge_map);
  else
    Ms_Matrix = M1_Matrix;
  if (Kn_file!="")
    Kn_Matrix = Xpetra::IO<SC, LO, GO, NO>::Read(Kn_file, node_map);

  if ((M0inv_file == "") && (M0_file != "")) {
    // nodal mass matrix
    RCP<Matrix> M0_Matrix = Xpetra::IO<SC, LO, GO, NO>::Read(M0_file, node_map);
    // build lumped mass matrix inverse (M0inv_Matrix)
    RCP<Vector> diag = Utilities::GetLumpedMatrixDiagonal(M0_Matrix);
    RCP<CrsMatrixWrap> M0inv_MatrixWrap = rcp(new CrsMatrixWrap(node_map, node_map, 0));
    RCP<CrsMatrix> M0inv_CrsMatrix = M0inv_MatrixWrap->getCrsMatrix();
    Teuchos::ArrayRCP<size_t> rowPtr;
    Teuchos::ArrayRCP<LO> colInd;
    Teuchos::ArrayRCP<SC> values;
    Teuchos::ArrayRCP<const SC> diags = diag->getData(0);
    size_t nodeNumElements = node_map->getNodeNumElements();
    M0inv_CrsMatrix->allocateAllValues(nodeNumElements, rowPtr, colInd, values);
    SC ONE = Teuchos::ScalarTraits<Scalar>::one();
    for (size_t i = 0; i < nodeNumElements; i++) {
      rowPtr[i] = i;  colInd[i] = i;  values[i] = ONE / diags[i];
    }
    rowPtr[nodeNumElements] = nodeNumElements;
    M0inv_CrsMatrix->setAllValues(rowPtr, colInd, values);
    M0inv_CrsMatrix->expertStaticFillComplete(node_map, node_map);
    M0inv_Matrix = Teuchos::rcp_dynamic_cast<Matrix>(M0inv_MatrixWrap);
  } else if (M0inv_file != "") {
    M0inv_Matrix = Xpetra::IO<SC, LO, GO, NO>::Read(M0inv_file, node_map);
  }

  // coordinates
  RCP<Xpetra::MultiVector<typename Teuchos::ScalarTraits<Scalar>::magnitudeType, LO, GO, NO> > coords = Xpetra::IO<typename Teuchos::ScalarTraits<Scalar>::magnitudeType, LO, GO, NO>::ReadMultiVector(coords_file, node_map);

  RCP<MultiVector> nullspace = Teuchos::null;
  if (nullspace_file != "")
    nullspace = Xpetra::IO<SC, LO, GO, NO>::ReadMultiVector(nullspace_file, edge_map);

  RCP<MultiVector> material = Teuchos::null;
  if (material_file != "") {
    material  = Xpetra::IO<SC, LO, GO, NO>::ReadMultiVector(material_file, node_map);
  }

  // set parameters
  Teuchos::ParameterList params, belosParams;
  Teuchos::updateParametersFromXmlFileAndBroadcast(xml,      Teuchos::Ptr<Teuchos::ParameterList>(&params),     *comm);
  Teuchos::updateParametersFromXmlFileAndBroadcast(belos_xml,Teuchos::Ptr<Teuchos::ParameterList>(&belosParams),*comm);
  belosParams.sublist(belosSolverType).set("Maximum Iterations", maxIts);
  belosParams.sublist(belosSolverType).set("Convergence Tolerance",tol);

  // setup LHS, RHS
  RCP<MultiVector> X, X0, B;
  if (rhs_file == "") {
    B = MultiVectorFactory::Build(edge_map,1);
    RCP<MultiVector> vec = MultiVectorFactory::Build(edge_map,1);
    vec -> putScalar(Teuchos::ScalarTraits<Scalar>::one());
    SM_Matrix->apply(*vec,*B);
  } else
    B = Xpetra::IO<SC, LO, GO, NO>::ReadMultiVector(rhs_file, edge_map);

  X = MultiVectorFactory::Build(edge_map,1);
  X -> putScalar(Teuchos::ScalarTraits<Scalar>::zero());
  if (x0_file != "")
    X0 = Xpetra::IO<SC, LO, GO, NO>::ReadMultiVector(x0_file, edge_map);

  comm->barrier();
  tm = Teuchos::null;

  std::map<std::string, void*> inputs;
  inputs["SM"]              = &SM_Matrix;
  inputs["D0"]              = &D0_Matrix;
  inputs["M1"]              = &M1_Matrix;
  inputs["Ms"]              = &Ms_Matrix;
  inputs["M0inv"]           = &M0inv_Matrix;
  inputs["Kn"]              = &Kn_Matrix;

  inputs["coordinates"]     = &coords;
  inputs["nullspace"]       = &nullspace;
  inputs["material"]        = &material;

  inputs["B"]               = &B;
  inputs["X"]               = &X;
  inputs["X0"]              = &X0;

  inputs["params"]          = &params;
  inputs["solverName"]      = &solverName;
  inputs["belosSolverType"] = &belosSolverType;
  inputs["precType"]        = &precType;
  inputs["belosParams"]     = &belosParams;
  inputs["numResolves"]     = &numResolves;
<<<<<<< HEAD
=======
  inputs["reuse"]           = &reuse;
>>>>>>> 4103bf6c

  inputs["lib"]             = &lib;
  inputs["comm"]            = &comm;
  inputs["out"]             = &out;

  bool success = SetupSolveWrappers<Scalar,LocalOrdinal,GlobalOrdinal,Node>::SetupSolve(inputs);

  globalTimeMonitor = Teuchos::null;

  if (printTimings) {
    if (use_stacked_timer) {
      stacked_timer->stop("Maxwell Driver");
      Teuchos::StackedTimer::OutputOptions options;
      options.output_fraction = options.output_histogram = options.output_minmax = true;
      stacked_timer->report(*out, comm, options);
    } else {
      RCP<Teuchos::ParameterList> reportParams = rcp(new Teuchos::ParameterList);
      if (timingsFormat == "yaml") {
        reportParams->set("Report format",             "YAML");            // "Table" or "YAML"
        reportParams->set("YAML style",                "compact");         // "spacious" or "compact"
      }
      reportParams->set("How to merge timer sets",   "Union");
      reportParams->set("alwaysWriteLocal",          false);
      reportParams->set("writeGlobalStats",          true);
      reportParams->set("writeZeroTimers",           false);
      // FIXME: no "ignoreZeroTimers"

      const std::string filter = "";

      std::ios_base::fmtflags ff(out->flags());
      if (timingsFormat == "table-fixed") *out << std::fixed;
      else * out << std::scientific;
      TimeMonitor::report(comm.ptr(), *out, filter, reportParams);
      *out << std::setiosflags(ff);
    }
  }

  TimeMonitor::clearCounters();

  return ( success ? EXIT_SUCCESS : EXIT_FAILURE );
}

//- -- --------------------------------------------------------
#define MUELU_AUTOMATIC_TEST_ETI_NAME main_
#include "MueLu_Test_ETI.hpp"

int main(int argc, char *argv[]) {
  return Automatic_Test_ETI(argc,argv);
}<|MERGE_RESOLUTION|>--- conflicted
+++ resolved
@@ -64,10 +64,6 @@
 
 // MueLu
 #include <MueLu_RefMaxwell.hpp>
-<<<<<<< HEAD
-#include <MueLu_TpetraOperator.hpp>
-=======
->>>>>>> 4103bf6c
 #include <MueLu_TestHelpers_Common.hpp>
 #include <MueLu_Exceptions.hpp>
 
@@ -86,10 +82,7 @@
 #include <BelosSolverFactory.hpp>
 #ifdef HAVE_MUELU_TPETRA
 #include <BelosTpetraAdapter.hpp>
-<<<<<<< HEAD
-=======
-#endif
->>>>>>> 4103bf6c
+#endif
 #include <BelosXpetraAdapter.hpp>     // => This header defines Belos::XpetraOp
 #endif
 
@@ -290,20 +283,6 @@
   RCP<coordMV>           coords          = *static_cast<RCP<coordMV>*>(inputs["coordinates"]);
   RCP<MultiVector>       nullspace       = *static_cast<RCP<MultiVector>*>(inputs["nullspace"]);
   RCP<MultiVector>       material        = *static_cast<RCP<MultiVector>*>(inputs["material"]);
-<<<<<<< HEAD
-
-  RCP<MultiVector>       B               = *static_cast<RCP<MultiVector>*>(inputs["B"]);
-  RCP<MultiVector>       X               = *static_cast<RCP<MultiVector>*>(inputs["X"]);
-  RCP<MultiVector>       X0              = *static_cast<RCP<MultiVector>*>(inputs["X0"]);
-
-  Teuchos::ParameterList params          = *static_cast<Teuchos::ParameterList*>(inputs["params"]);
-  Teuchos::ParameterList belosParams     = *static_cast<Teuchos::ParameterList*>(inputs["belosParams"]);
-  std::string            solverName      = *static_cast<std::string*>(inputs["solverName"]);
-  std::string            belosSolverType = *static_cast<std::string*>(inputs["belosSolverType"]);
-  std::string            precType        = *static_cast<std::string*>(inputs["precType"]);
-  int                    numResolves     = *static_cast<int*>(inputs["numResolves"]);
-
-=======
 
   RCP<MultiVector>       B               = *static_cast<RCP<MultiVector>*>(inputs["B"]);
   RCP<MultiVector>       X               = *static_cast<RCP<MultiVector>*>(inputs["X"]);
@@ -317,7 +296,6 @@
   int                    numResolves     = *static_cast<int*>(inputs["numResolves"]);
   bool                   reuse           = *static_cast<bool*>(inputs["reuse"]);
 
->>>>>>> 4103bf6c
   RCP<const Teuchos::Comm<int> > comm    = *static_cast<RCP<const Teuchos::Comm<int> >*>(inputs["comm"]);
   RCP<Teuchos::FancyOStream> out         = *static_cast<RCP<Teuchos::FancyOStream>*>(inputs["out"]);
 
@@ -338,7 +316,6 @@
         MueLu::TpetraOperator<SC,LO,GO,NO> OpT(precOp);
       }
 #endif // HAVE_MUELU_TPETRA
-<<<<<<< HEAD
     }
     else
       *out << "Preconditioner not supported\n";
@@ -396,11 +373,87 @@
         *out << "SUCCESS! Belos converged in " << iters << " iterations." << std::endl;
       else
         *out << "FAILURE! Belos did not converge fast enough." << std::endl;
-=======
-    }
-    else
-      *out << "Preconditioner not supported\n";
-
+    }
+
+    if (reuse) {
+      TEUCHOS_ASSERT(precType == "MueLu-RefMaxwell");
+      for (int solveno = 0; solveno<2; solveno++) {
+        Teuchos::rcp_dynamic_cast<MueLu::RefMaxwell<SC,LO,GO,NO> >(preconditioner)->resetMatrix(SM_Matrix);
+        Belos::ReturnType status = solver -> solve();
+        int iters = solver -> getNumIters();
+        success = (iters<50 && status == Belos::Converged);
+        if (success)
+          *out << "SUCCESS! Belos converged in " << iters << " iterations." << std::endl;
+        else
+          *out << "FAILURE! Belos did not converge fast enough." << std::endl;
+      }
+    }
+  }
+#endif // HAVE_MUELU_BELOS
+  comm->barrier();
+
+  return success;
+} // SetupSolve
+
+
+// This code branch gives the option to run with Stratimikos.
+template<class LocalOrdinal, class GlobalOrdinal, class Node>
+bool SetupSolveWrappers<double,LocalOrdinal,GlobalOrdinal,Node>::SetupSolve(std::map<std::string, void*> inputs) {
+  typedef double Scalar;
+#include <MueLu_UseShortNames.hpp>
+
+  typedef Xpetra::MultiVector<typename Teuchos::ScalarTraits<Scalar>::magnitudeType, LO, GO, NO> coordMV;
+
+  RCP<Matrix>            SM_Matrix       = *static_cast<RCP<Matrix>*>(inputs["SM"]);
+  RCP<Matrix>            D0_Matrix       = *static_cast<RCP<Matrix>*>(inputs["D0"]);
+  RCP<Matrix>            M1_Matrix       = *static_cast<RCP<Matrix>*>(inputs["M1"]);
+  RCP<Matrix>            Ms_Matrix       = *static_cast<RCP<Matrix>*>(inputs["Ms"]);
+  RCP<Matrix>            M0inv_Matrix    = *static_cast<RCP<Matrix>*>(inputs["M0inv"]);
+  RCP<Matrix>            Kn_Matrix       = *static_cast<RCP<Matrix>*>(inputs["Kn"]);
+
+  RCP<coordMV>           coords          = *static_cast<RCP<coordMV>*>(inputs["coordinates"]);
+  RCP<MultiVector>       nullspace       = *static_cast<RCP<MultiVector>*>(inputs["nullspace"]);
+  RCP<MultiVector>       material        = *static_cast<RCP<MultiVector>*>(inputs["material"]);
+
+  RCP<MultiVector>       B               = *static_cast<RCP<MultiVector>*>(inputs["B"]);
+  RCP<MultiVector>       X               = *static_cast<RCP<MultiVector>*>(inputs["X"]);
+  RCP<MultiVector>       X0              = *static_cast<RCP<MultiVector>*>(inputs["X0"]);
+
+  Teuchos::ParameterList params          = *static_cast<Teuchos::ParameterList*>(inputs["params"]);
+  Teuchos::ParameterList belosParams     = *static_cast<Teuchos::ParameterList*>(inputs["belosParams"]);
+  std::string            solverName      = *static_cast<std::string*>(inputs["solverName"]);
+  std::string            belosSolverType = *static_cast<std::string*>(inputs["belosSolverType"]);
+  std::string            precType        = *static_cast<std::string*>(inputs["precType"]);
+  int                    numResolves     = *static_cast<int*>(inputs["numResolves"]);
+  bool                   reuse           = *static_cast<bool*>(inputs["reuse"]);
+
+  RCP<const Teuchos::Comm<int> > comm    = *static_cast<RCP<const Teuchos::Comm<int> >*>(inputs["comm"]);
+  RCP<Teuchos::FancyOStream> out         = *static_cast<RCP<Teuchos::FancyOStream>*>(inputs["out"]);
+
+  bool success = false;
+
+  auto tm2 = TimeMonitor::getNewTimer("Maxwell: 2 - Build solver and preconditioner");
+#ifdef HAVE_MUELU_BELOS
+  if (solverName == "Belos") {
+    // construct preconditioner
+    RCP<Operator> preconditioner;
+    if (precType=="MueLu-RefMaxwell") {
+      preconditioner = rcp( new MueLu::RefMaxwell<SC,LO,GO,NO>(SM_Matrix,D0_Matrix,Ms_Matrix,M0inv_Matrix,
+                                                               M1_Matrix,nullspace,coords,params) );
+    }
+#ifdef HAVE_MUELU_EPETRA
+    else if (precType=="ML-RefMaxwell") {
+      Xpetra::UnderlyingLib  lib = *static_cast<Xpetra::UnderlyingLib*>(inputs["lib"]);
+      TEUCHOS_ASSERT(lib==Xpetra::UseEpetra);
+      EpetraSolvers_Wrapper<SC, LO, GO, NO>::Generate_ML_RefMaxwellPreconditioner(SM_Matrix,D0_Matrix,Ms_Matrix,M0inv_Matrix,
+                                                                                  M1_Matrix,nullspace,material,coords,params,preconditioner);
+    } else if (precType=="ML-Maxwell") {
+      Xpetra::UnderlyingLib  lib = *static_cast<Xpetra::UnderlyingLib*>(inputs["lib"]);
+      TEUCHOS_ASSERT(lib==Xpetra::UseEpetra);
+      EpetraSolvers_Wrapper<SC, LO, GO, NO>::Generate_ML_MaxwellPreconditioner(SM_Matrix,D0_Matrix,Kn_Matrix,
+                                                                               nullspace,coords,params,preconditioner);
+    }
+#endif
 
 #ifdef HAVE_MUELU_TPETRA
     {
@@ -413,11 +466,11 @@
     // Belos linear problem
     typedef MultiVector          MV;
     typedef Belos::OperatorT<MV> OP;
-    Teuchos::RCP<OP> belosOp   = Teuchos::rcp(new Belos::XpetraOp<SC, LO, GO, NO>(SM_Matrix)); // Turns a Xpetra::Matrix object into a Belos operator
+    RCP<OP> belosOp   = Teuchos::rcp(new Belos::XpetraOp<SC, LO, GO, NO>(SM_Matrix)); // Turns a Xpetra::Matrix object into a Belos operator
 
     RCP<Belos::LinearProblem<SC, MV, OP> > problem = rcp( new Belos::LinearProblem<SC, MV, OP>() );
     problem -> setOperator( belosOp );
-    Teuchos::RCP<OP> belosPrecOp;
+    RCP<OP> belosPrecOp;
     if (precType != "none") {
       belosPrecOp = Teuchos::rcp(new Belos::XpetraOp<SC, LO, GO, NO>(preconditioner)); // Turns a Xpetra::Matrix object into a Belos operator
       problem -> setRightPrec( belosPrecOp );
@@ -468,155 +521,6 @@
         else
           *out << "FAILURE! Belos did not converge fast enough." << std::endl;
       }
->>>>>>> 4103bf6c
-    }
-  }
-#endif // HAVE_MUELU_BELOS
-  comm->barrier();
-
-  return success;
-} // SetupSolve
-
-
-// This code branch gives the option to run with Stratimikos.
-template<class LocalOrdinal, class GlobalOrdinal, class Node>
-bool SetupSolveWrappers<double,LocalOrdinal,GlobalOrdinal,Node>::SetupSolve(std::map<std::string, void*> inputs) {
-  typedef double Scalar;
-#include <MueLu_UseShortNames.hpp>
-
-  typedef Xpetra::MultiVector<typename Teuchos::ScalarTraits<Scalar>::magnitudeType, LO, GO, NO> coordMV;
-
-  RCP<Matrix>            SM_Matrix       = *static_cast<RCP<Matrix>*>(inputs["SM"]);
-  RCP<Matrix>            D0_Matrix       = *static_cast<RCP<Matrix>*>(inputs["D0"]);
-  RCP<Matrix>            M1_Matrix       = *static_cast<RCP<Matrix>*>(inputs["M1"]);
-  RCP<Matrix>            Ms_Matrix       = *static_cast<RCP<Matrix>*>(inputs["Ms"]);
-  RCP<Matrix>            M0inv_Matrix    = *static_cast<RCP<Matrix>*>(inputs["M0inv"]);
-  RCP<Matrix>            Kn_Matrix       = *static_cast<RCP<Matrix>*>(inputs["Kn"]);
-
-  RCP<coordMV>           coords          = *static_cast<RCP<coordMV>*>(inputs["coordinates"]);
-  RCP<MultiVector>       nullspace       = *static_cast<RCP<MultiVector>*>(inputs["nullspace"]);
-  RCP<MultiVector>       material        = *static_cast<RCP<MultiVector>*>(inputs["material"]);
-<<<<<<< HEAD
-
-  RCP<MultiVector>       B               = *static_cast<RCP<MultiVector>*>(inputs["B"]);
-  RCP<MultiVector>       X               = *static_cast<RCP<MultiVector>*>(inputs["X"]);
-  RCP<MultiVector>       X0              = *static_cast<RCP<MultiVector>*>(inputs["X0"]);
-
-=======
-
-  RCP<MultiVector>       B               = *static_cast<RCP<MultiVector>*>(inputs["B"]);
-  RCP<MultiVector>       X               = *static_cast<RCP<MultiVector>*>(inputs["X"]);
-  RCP<MultiVector>       X0              = *static_cast<RCP<MultiVector>*>(inputs["X0"]);
-
->>>>>>> 4103bf6c
-  Teuchos::ParameterList params          = *static_cast<Teuchos::ParameterList*>(inputs["params"]);
-  Teuchos::ParameterList belosParams     = *static_cast<Teuchos::ParameterList*>(inputs["belosParams"]);
-  std::string            solverName      = *static_cast<std::string*>(inputs["solverName"]);
-  std::string            belosSolverType = *static_cast<std::string*>(inputs["belosSolverType"]);
-  std::string            precType        = *static_cast<std::string*>(inputs["precType"]);
-  int                    numResolves     = *static_cast<int*>(inputs["numResolves"]);
-<<<<<<< HEAD
-=======
-  bool                   reuse           = *static_cast<bool*>(inputs["reuse"]);
->>>>>>> 4103bf6c
-
-  RCP<const Teuchos::Comm<int> > comm    = *static_cast<RCP<const Teuchos::Comm<int> >*>(inputs["comm"]);
-  RCP<Teuchos::FancyOStream> out         = *static_cast<RCP<Teuchos::FancyOStream>*>(inputs["out"]);
-
-  bool success = false;
-
-  auto tm2 = TimeMonitor::getNewTimer("Maxwell: 2 - Build solver and preconditioner");
-#ifdef HAVE_MUELU_BELOS
-  if (solverName == "Belos") {
-    // construct preconditioner
-    RCP<Operator> preconditioner;
-    if (precType=="MueLu-RefMaxwell") {
-      preconditioner = rcp( new MueLu::RefMaxwell<SC,LO,GO,NO>(SM_Matrix,D0_Matrix,Ms_Matrix,M0inv_Matrix,
-                                                               M1_Matrix,nullspace,coords,params) );
-    }
-#ifdef HAVE_MUELU_EPETRA
-    else if (precType=="ML-RefMaxwell") {
-      Xpetra::UnderlyingLib  lib = *static_cast<Xpetra::UnderlyingLib*>(inputs["lib"]);
-      TEUCHOS_ASSERT(lib==Xpetra::UseEpetra);
-      EpetraSolvers_Wrapper<SC, LO, GO, NO>::Generate_ML_RefMaxwellPreconditioner(SM_Matrix,D0_Matrix,Ms_Matrix,M0inv_Matrix,
-                                                                                  M1_Matrix,nullspace,material,coords,params,preconditioner);
-    } else if (precType=="ML-Maxwell") {
-      Xpetra::UnderlyingLib  lib = *static_cast<Xpetra::UnderlyingLib*>(inputs["lib"]);
-      TEUCHOS_ASSERT(lib==Xpetra::UseEpetra);
-      EpetraSolvers_Wrapper<SC, LO, GO, NO>::Generate_ML_MaxwellPreconditioner(SM_Matrix,D0_Matrix,Kn_Matrix,
-                                                                               nullspace,coords,params,preconditioner);
-    }
-#endif
-
-#ifdef HAVE_MUELU_TPETRA
-    {
-      // A test to make sure we can wrap this guy as a MueLu::TpetraOperator
-      RCP<Operator> precOp = Teuchos::rcp_dynamic_cast<Operator>(preconditioner);
-      MueLu::TpetraOperator<SC,LO,GO,NO> OpT(precOp);
-    }
-#endif
-
-    // Belos linear problem
-    typedef MultiVector          MV;
-    typedef Belos::OperatorT<MV> OP;
-    RCP<OP> belosOp   = Teuchos::rcp(new Belos::XpetraOp<SC, LO, GO, NO>(SM_Matrix)); // Turns a Xpetra::Matrix object into a Belos operator
-
-    RCP<Belos::LinearProblem<SC, MV, OP> > problem = rcp( new Belos::LinearProblem<SC, MV, OP>() );
-    problem -> setOperator( belosOp );
-    RCP<OP> belosPrecOp;
-    if (precType != "none") {
-      belosPrecOp = Teuchos::rcp(new Belos::XpetraOp<SC, LO, GO, NO>(preconditioner)); // Turns a Xpetra::Matrix object into a Belos operator
-      problem -> setRightPrec( belosPrecOp );
-    }
-    problem -> setProblem( X, B );
-
-    bool set = problem->setProblem();
-    if (set == false) {
-      *out << "\nERROR:  Belos::LinearProblem failed to set up correctly!" << std::endl;
-      return false;
-    }
-
-    // Belos solver
-    RCP< Belos::SolverManager<SC, MV, OP> > solver;
-    RCP< Belos::SolverFactory<SC, MV,OP> > factory = rcp( new  Belos::SolverFactory<SC,MV,OP>() );
-    solver = factory->create(belosSolverType,Teuchos::rcpFromRef(belosParams.sublist(belosSolverType)));
-
-    comm->barrier();
-    tm2 = Teuchos::null;
-
-    auto tm3 = TimeMonitor::getNewTimer("Maxwell: 3 - Solve");
-
-    // set problem and solve
-    solver -> setProblem( problem );
-    for(int solveno = 0; solveno<=numResolves; solveno++) {
-      if (X0.is_null())
-        X->putScalar(Teuchos::ScalarTraits<Scalar>::zero());
-      else
-        X = X0;
-      Belos::ReturnType status = solver -> solve();
-      int iters = solver -> getNumIters();
-      success = (iters<50 && status == Belos::Converged);
-      if (success)
-        *out << "SUCCESS! Belos converged in " << iters << " iterations." << std::endl;
-      else
-        *out << "FAILURE! Belos did not converge fast enough." << std::endl;
-<<<<<<< HEAD
-=======
-    }
-
-    if (reuse) {
-      TEUCHOS_ASSERT(precType == "MueLu-RefMaxwell");
-      for (int solveno = 0; solveno<2; solveno++) {
-        Teuchos::rcp_dynamic_cast<MueLu::RefMaxwell<SC,LO,GO,NO> >(preconditioner)->resetMatrix(SM_Matrix);
-        Belos::ReturnType status = solver -> solve();
-        int iters = solver -> getNumIters();
-        success = (iters<50 && status == Belos::Converged);
-        if (success)
-          *out << "SUCCESS! Belos converged in " << iters << " iterations." << std::endl;
-        else
-          *out << "FAILURE! Belos did not converge fast enough." << std::endl;
-      }
->>>>>>> 4103bf6c
     }
   }
 #endif // HAVE_MUELU_BELOS
@@ -651,11 +555,6 @@
 
     // Build a new "solver factory" according to the previously specified parameter list.
     RCP<Thyra::LinearOpWithSolveFactoryBase<Scalar> > solverFactory = Thyra::createLinearSolveStrategy(linearSolverBuilder);
-<<<<<<< HEAD
-
-    // Build a Thyra operator corresponding to A^{-1} computed using the Stratimikos solver.
-    Teuchos::RCP<Thyra::LinearOpWithSolveBase<Scalar> > thyraInverseA = Thyra::linearOpWithSolve(*solverFactory, thyraA);
-=======
     auto precFactory = solverFactory->getPreconditionerFactory();
     auto prec = precFactory->createPrec();
 
@@ -663,7 +562,6 @@
     Thyra::initializePrec<double>(*precFactory, thyraA, prec.ptr());
     Teuchos::RCP<Thyra::LinearOpWithSolveBase<Scalar> > thyraInverseA = solverFactory->createOp();
     Thyra::initializePreconditionedOp<double>(*solverFactory, thyraA, prec, thyraInverseA.ptr());
->>>>>>> 4103bf6c
 
     comm->barrier();
     tm2 = Teuchos::null;
@@ -672,11 +570,6 @@
 
     // Solve Ax = b.
     Thyra::SolveStatus<Scalar> status = Thyra::solve<Scalar>(*thyraInverseA, Thyra::NOTRANS, *thyraB, thyraX.ptr());
-<<<<<<< HEAD
-    std::cout << status << std::endl;
-
-    success = (status.solveStatus == Thyra::SOLVE_STATUS_CONVERGED);
-=======
     comm->barrier();
     tm5 = Teuchos::null;
 
@@ -698,7 +591,6 @@
       }
     }
 
->>>>>>> 4103bf6c
   } // HAVE_MUELU_STRATIMIKOS && HAVE_MUELU_THYRA
 #endif
   comm->barrier();
@@ -727,10 +619,7 @@
   std::string belos_xml         = "Belos.xml";        clp.setOption("belos_xml",             &belos_xml,         "xml file with Belos solver parameters (default: \"Belos.xml\")");
   std::string stratimikos_xml   = "Stratimikos.xml";  clp.setOption("stratimikos_xml",       &stratimikos_xml,   "xml file with Stratimikos solver parameters (default: \"Stratimikos.xml\")");
   int         numResolves       = 0;                  clp.setOption("resolve",               &numResolves,       "#times to redo solve");
-<<<<<<< HEAD
-=======
   bool        reuse             = false;              clp.setOption("reuse", "no-reuse",     &reuse,             "test reuse");
->>>>>>> 4103bf6c
   double      tol               = 1e-10;              clp.setOption("tol",                   &tol,               "solver convergence tolerance");
   int         maxIts            = 200;                clp.setOption("its",                   &maxIts,            "maximum number of solver iterations");
   bool        use_stacked_timer = false;              clp.setOption("stacked-timer",
@@ -904,10 +793,7 @@
   inputs["precType"]        = &precType;
   inputs["belosParams"]     = &belosParams;
   inputs["numResolves"]     = &numResolves;
-<<<<<<< HEAD
-=======
   inputs["reuse"]           = &reuse;
->>>>>>> 4103bf6c
 
   inputs["lib"]             = &lib;
   inputs["comm"]            = &comm;
