// @HEADER
//
// ***********************************************************************
//
//        MueLu: A package for multigrid based preconditioning
//                  Copyright 2012 Sandia Corporation
//
// Under the terms of Contract DE-AC04-94AL85000 with Sandia Corporation,
// the U.S. Government retains certain rights in this software.
//
// Redistribution and use in source and binary forms, with or without
// modification, are permitted provided that the following conditions are
// met:
//
// 1. Redistributions of source code must retain the above copyright
// notice, this list of conditions and the following disclaimer.
//
// 2. Redistributions in binary form must reproduce the above copyright
// notice, this list of conditions and the following disclaimer in the
// documentation and/or other materials provided with the distribution.
//
// 3. Neither the name of the Corporation nor the names of the
// contributors may be used to endorse or promote products derived from
// this software without specific prior written permission.
//
// THIS SOFTWARE IS PROVIDED BY SANDIA CORPORATION "AS IS" AND ANY
// EXPRESS OR IMPLIED WARRANTIES, INCLUDING, BUT NOT LIMITED TO, THE
// IMPLIED WARRANTIES OF MERCHANTABILITY AND FITNESS FOR A PARTICULAR
// PURPOSE ARE DISCLAIMED. IN NO EVENT SHALL SANDIA CORPORATION OR THE
// CONTRIBUTORS BE LIABLE FOR ANY DIRECT, INDIRECT, INCIDENTAL, SPECIAL,
// EXEMPLARY, OR CONSEQUENTIAL DAMAGES (INCLUDING, BUT NOT LIMITED TO,
// PROCUREMENT OF SUBSTITUTE GOODS OR SERVICES; LOSS OF USE, DATA, OR
// PROFITS; OR BUSINESS INTERRUPTION) HOWEVER CAUSED AND ON ANY THEORY OF
// LIABILITY, WHETHER IN CONTRACT, STRICT LIABILITY, OR TORT (INCLUDING
// NEGLIGENCE OR OTHERWISE) ARISING IN ANY WAY OUT OF THE USE OF THIS
// SOFTWARE, EVEN IF ADVISED OF THE POSSIBILITY OF SUCH DAMAGE.
//
// Questions? Contact
//                    Jonathan Hu       (jhu@sandia.gov)
//                    Andrey Prokopenko (aprokop@sandia.gov)
//                    Ray Tuminaro      (rstumin@sandia.gov)
//
// ***********************************************************************
//
// @HEADER
#ifndef MUELU_IFPACK2SMOOTHER_DEF_HPP
#define MUELU_IFPACK2SMOOTHER_DEF_HPP

#include "MueLu_ConfigDefs.hpp"

#if defined(HAVE_MUELU_TPETRA) && defined(HAVE_MUELU_IFPACK2)

#include <Teuchos_ParameterList.hpp>

#include <Tpetra_RowMatrix.hpp>

#include <Ifpack2_Chebyshev.hpp>
#include <Ifpack2_RILUK.hpp>
#include <Ifpack2_Relaxation.hpp>
#include <Ifpack2_ILUT.hpp>
#include <Ifpack2_BlockRelaxation.hpp>
#include <Ifpack2_Factory.hpp>
#include <Ifpack2_Parameters.hpp>

#include <Xpetra_BlockedCrsMatrix.hpp>
#include <Xpetra_CrsMatrix.hpp>
#include <Xpetra_CrsMatrixWrap.hpp>
#include <Xpetra_Matrix.hpp>
#include <Xpetra_MultiVectorFactory.hpp>
#include <Xpetra_TpetraMultiVector.hpp>

#include "MueLu_Ifpack2Smoother_decl.hpp"
#include "MueLu_Level.hpp"
#include "MueLu_FactoryManagerBase.hpp"
#include "MueLu_Utilities.hpp"
#include "MueLu_Monitor.hpp"

#ifdef HAVE_MUELU_INTREPID2
#include "MueLu_IntrepidPCoarsenFactory_decl.hpp"
#include "MueLu_IntrepidPCoarsenFactory_def.hpp"
#include "Intrepid2_Basis.hpp"
#include "Kokkos_DynRankView.hpp"
#endif

// #define IFPACK2_HAS_PROPER_REUSE

namespace MueLu {

  template <class Scalar,class LocalOrdinal, class GlobalOrdinal, class Node>
  Ifpack2Smoother<Scalar, LocalOrdinal, GlobalOrdinal, Node>::Ifpack2Smoother(const std::string& type, const Teuchos::ParameterList& paramList, const LO& overlap)
    : type_(type), overlap_(overlap)
  {
    typedef Tpetra::RowMatrix<SC,LO,GO,NO> tRowMatrix;
    bool isSupported = Ifpack2::Factory::isSupported<tRowMatrix>(type_) || (type_ == "LINESMOOTHING_TRIDI_RELAXATION"        ||
                                                                            type_ == "LINESMOOTHING_TRIDI RELAXATION"        ||
                                                                            type_ == "LINESMOOTHING_TRIDIRELAXATION"         ||
                                                                            type_ == "LINESMOOTHING_TRIDIAGONAL_RELAXATION"  ||
                                                                            type_ == "LINESMOOTHING_TRIDIAGONAL RELAXATION"  ||
                                                                            type_ == "LINESMOOTHING_TRIDIAGONALRELAXATION"   ||
                                                                            type_ == "LINESMOOTHING_BANDED_RELAXATION"       ||
                                                                            type_ == "LINESMOOTHING_BANDED RELAXATION"       ||
                                                                            type_ == "LINESMOOTHING_BANDEDRELAXATION"        ||
                                                                            type_ == "LINESMOOTHING_BLOCK_RELAXATION"        ||
                                                                            type_ == "LINESMOOTHING_BLOCK RELAXATION"        ||
                                                                            type_ == "LINESMOOTHING_BLOCKRELAXATION"         ||
                                                                            type_ == "TOPOLOGICAL");
    this->declareConstructionOutcome(!isSupported, "Ifpack2 does not provide the smoother '" + type_ + "'.");
    if (isSupported)
      SetParameterList(paramList);
  }

  template <class Scalar,class LocalOrdinal, class GlobalOrdinal, class Node>
  void Ifpack2Smoother<Scalar, LocalOrdinal, GlobalOrdinal, Node>::SetParameterList(const Teuchos::ParameterList& paramList) {
    Factory::SetParameterList(paramList);

    if (SmootherPrototype::IsSetup()) {
      // It might be invalid to change parameters after the setup, but it depends entirely on Ifpack implementation.
      // TODO: I don't know if Ifpack returns an error code or exception or ignore parameters modification in this case...
      SetPrecParameters();
    }
  }

  template <class Scalar,class LocalOrdinal, class GlobalOrdinal, class Node>
  void Ifpack2Smoother<Scalar, LocalOrdinal, GlobalOrdinal, Node>::SetPrecParameters(const Teuchos::ParameterList& list) const {
    ParameterList& paramList = const_cast<ParameterList&>(this->GetParameterList());
    paramList.setParameters(list);

    RCP<ParameterList> precList = this->RemoveFactoriesFromList(this->GetParameterList());

    if(!precList.is_null() && precList->isParameter("partitioner: type") && precList->get<std::string>("partitioner: type") == "linear" &&
       !precList->isParameter("partitioner: local parts")) {
      precList->set("partitioner: local parts", (int)A_->getNodeNumRows() / A_->GetFixedBlockSize());
    }

    prec_->setParameters(*precList);

    paramList.setParameters(*precList); // what about that??
  }

  template <class Scalar,class LocalOrdinal, class GlobalOrdinal, class Node>
  void Ifpack2Smoother<Scalar, LocalOrdinal, GlobalOrdinal, Node>::DeclareInput(Level& currentLevel) const {
    this->Input(currentLevel, "A");

    if (type_ == "LINESMOOTHING_TRIDI_RELAXATION"        ||
        type_ == "LINESMOOTHING_TRIDI RELAXATION"        ||
        type_ == "LINESMOOTHING_TRIDIRELAXATION"         ||
        type_ == "LINESMOOTHING_TRIDIAGONAL_RELAXATION"  ||
        type_ == "LINESMOOTHING_TRIDIAGONAL RELAXATION"  ||
        type_ == "LINESMOOTHING_TRIDIAGONALRELAXATION"   ||
        type_ == "LINESMOOTHING_BANDED_RELAXATION"       ||
        type_ == "LINESMOOTHING_BANDED RELAXATION"       ||
        type_ == "LINESMOOTHING_BANDEDRELAXATION"        ||
        type_ == "LINESMOOTHING_BLOCK_RELAXATION"        ||
        type_ == "LINESMOOTHING_BLOCK RELAXATION"        ||
        type_ == "LINESMOOTHING_BLOCKRELAXATION") {
      this->Input(currentLevel, "CoarseNumZLayers");            // necessary for fallback criterion
      this->Input(currentLevel, "LineDetection_VertLineIds");   // necessary to feed block smoother
    }
    else if (type_ == "BLOCK RELAXATION" ||
             type_ == "BLOCK_RELAXATION" ||
             type_ == "BLOCKRELAXATION" ||
             // Banded
             type_ == "BANDED_RELAXATION" ||
             type_ == "BANDED RELAXATION" ||
             type_ == "BANDEDRELAXATION" ||
             // Tridiagonal
             type_ == "TRIDI_RELAXATION" ||
             type_ == "TRIDI RELAXATION" ||
             type_ == "TRIDIRELAXATION" ||
             type_ == "TRIDIAGONAL_RELAXATION" ||
             type_ == "TRIDIAGONAL RELAXATION" ||
             type_ == "TRIDIAGONALRELAXATION")
    {
      //We need to check for the "partitioner type" = "line"
      ParameterList precList = this->GetParameterList();
      if(precList.isParameter("partitioner: type") &&
         precList.get<std::string>("partitioner: type") == "line") {
        this->Input(currentLevel, "Coordinates");
      }
    }
    else if (type_ == "TOPOLOGICAL")
    {
      // for the topological smoother, we require an element to node map:
      this->Input(currentLevel, "pcoarsen: element to node map");
    }
  }

  template <class Scalar,class LocalOrdinal, class GlobalOrdinal, class Node>
  void Ifpack2Smoother<Scalar, LocalOrdinal, GlobalOrdinal, Node>::Setup(Level& currentLevel) {
    FactoryMonitor m(*this, "Setup Smoother", currentLevel);
    A_ = Factory::Get< RCP<Matrix> >(currentLevel, "A");

    if      (type_ == "SCHWARZ")
      SetupSchwarz(currentLevel);

    else if (type_ == "LINESMOOTHING_TRIDI_RELAXATION"       ||
             type_ == "LINESMOOTHING_TRIDI RELAXATION"       ||
             type_ == "LINESMOOTHING_TRIDIRELAXATION"        ||
             type_ == "LINESMOOTHING_TRIDIAGONAL_RELAXATION" ||
             type_ == "LINESMOOTHING_TRIDIAGONAL RELAXATION" ||
             type_ == "LINESMOOTHING_TRIDIAGONALRELAXATION"  ||
             type_ == "LINESMOOTHING_BANDED_RELAXATION"      ||
             type_ == "LINESMOOTHING_BANDED RELAXATION"      ||
             type_ == "LINESMOOTHING_BANDEDRELAXATION"       ||
             type_ == "LINESMOOTHING_BLOCK_RELAXATION"       ||
             type_ == "LINESMOOTHING_BLOCK RELAXATION"       ||
             type_ == "LINESMOOTHING_BLOCKRELAXATION")
      SetupLineSmoothing(currentLevel);

    else if (type_ == "BLOCK_RELAXATION" ||
             type_ == "BLOCK RELAXATION" ||
             type_ == "BLOCKRELAXATION" ||
             // Banded
             type_ == "BANDED_RELAXATION" ||
             type_ == "BANDED RELAXATION" ||
             type_ == "BANDEDRELAXATION" ||
             // Tridiagonal
             type_ == "TRIDI_RELAXATION" ||
             type_ == "TRIDI RELAXATION" ||
             type_ == "TRIDIRELAXATION" ||
             type_ == "TRIDIAGONAL_RELAXATION" ||
             type_ == "TRIDIAGONAL RELAXATION" ||
             type_ == "TRIDIAGONALRELAXATION") 
      SetupBlockRelaxation(currentLevel);

    else if (type_ == "CHEBYSHEV")
      SetupChebyshev(currentLevel);

    else if (type_ == "TOPOLOGICAL")
    {
#ifdef HAVE_MUELU_INTREPID2
      SetupTopological(currentLevel);
#else
      TEUCHOS_TEST_FOR_EXCEPTION(true, std::invalid_argument, "'TOPOLOGICAL' smoother choice requires Intrepid2");
#endif
    }
    else
    {
      SetupGeneric(currentLevel);
    }

    SmootherPrototype::IsSetup(true);

    this->GetOStream(Statistics1) << description() << std::endl;
  }

  template <class Scalar,class LocalOrdinal, class GlobalOrdinal, class Node>
  void Ifpack2Smoother<Scalar, LocalOrdinal, GlobalOrdinal, Node>::SetupSchwarz(Level& /* currentLevel */) {
    typedef Tpetra::RowMatrix<SC,LO,GO,NO> tRowMatrix;

    bool reusePreconditioner = false;
    if (this->IsSetup() == true) {
      // Reuse the constructed preconditioner
      this->GetOStream(Runtime1) << "MueLu::Ifpack2Smoother::SetupSchwarz(): Setup() has already been called, assuming reuse" << std::endl;

      bool isTRowMatrix = true;
      RCP<const tRowMatrix> tA;
      try {
        tA = Utilities::Op2NonConstTpetraRow(A_);
      } catch (Exceptions::BadCast&) {
        isTRowMatrix = false;
      }
<<<<<<< HEAD

      RCP<Ifpack2::Details::CanChangeMatrix<tRowMatrix> > prec = rcp_dynamic_cast<Ifpack2::Details::CanChangeMatrix<tRowMatrix> >(prec_);
      if (!prec.is_null() && isTRowMatrix) {
#ifdef IFPACK2_HAS_PROPER_REUSE
        prec->resetMatrix(tA);
        reusePreconditioner = true;
#else
        this->GetOStream(Errors) << "Ifpack2 does not have proper reuse yet." << std::endl;
#endif

      } else {
        this->GetOStream(Warnings0) << "MueLu::Ifpack2Smoother::SetupSchwarz(): reuse of this type is not available "
            "(either failed cast to CanChangeMatrix, or to Tpetra Row Matrix), reverting to full construction" << std::endl;
      }
    }

=======

      RCP<Ifpack2::Details::CanChangeMatrix<tRowMatrix> > prec = rcp_dynamic_cast<Ifpack2::Details::CanChangeMatrix<tRowMatrix> >(prec_);
      if (!prec.is_null() && isTRowMatrix) {
#ifdef IFPACK2_HAS_PROPER_REUSE
        prec->resetMatrix(tA);
        reusePreconditioner = true;
#else
        this->GetOStream(Errors) << "Ifpack2 does not have proper reuse yet." << std::endl;
#endif

      } else {
        this->GetOStream(Warnings0) << "MueLu::Ifpack2Smoother::SetupSchwarz(): reuse of this type is not available "
            "(either failed cast to CanChangeMatrix, or to Tpetra Row Matrix), reverting to full construction" << std::endl;
      }
    }

>>>>>>> 4103bf6c
    if (!reusePreconditioner) {
      ParameterList& paramList = const_cast<ParameterList&>(this->GetParameterList());

      bool isBlockedMatrix = false;
      RCP<Matrix> merged2Mat;

      std::string sublistName = "subdomain solver parameters";
      if (paramList.isSublist(sublistName)) {
        // If we are doing "user" partitioning, we assume that what the user
        // really wants to do is make tiny little subdomains with one row
        // assigned to each subdomain. The rows used for these little
        // subdomains correspond to those in the 2nd block row. Then,
        // if we overlap these mini-subdomains, we will do something that
        // looks like Vanka (grabbing all velocities associated with each
        // each pressure unknown). In addition, we put all Dirichlet points
        // as a little mini-domain.
        ParameterList& subList = paramList.sublist(sublistName);

        std::string partName = "partitioner: type";
        if (subList.isParameter(partName) && subList.get<std::string>(partName) == "user") {
          isBlockedMatrix = true;

          RCP<BlockedCrsMatrix> bA = rcp_dynamic_cast<BlockedCrsMatrix>(A_);
          TEUCHOS_TEST_FOR_EXCEPTION(bA.is_null(), Exceptions::BadCast,
                                     "Matrix A must be of type BlockedCrsMatrix.");

          size_t numVels = bA->getMatrix(0,0)->getNodeNumRows();
          size_t numPres = bA->getMatrix(1,0)->getNodeNumRows();
          size_t numRows = A_->getNodeNumRows();

          ArrayRCP<LocalOrdinal> blockSeeds(numRows, Teuchos::OrdinalTraits<LocalOrdinal>::invalid());

          size_t numBlocks = 0;
          for (size_t rowOfB = numVels; rowOfB < numVels+numPres; ++rowOfB)
            blockSeeds[rowOfB] = numBlocks++;

          RCP<BlockedCrsMatrix> bA2 = rcp_dynamic_cast<BlockedCrsMatrix>(A_);
          TEUCHOS_TEST_FOR_EXCEPTION(bA2.is_null(), Exceptions::BadCast,
                                     "Matrix A must be of type BlockedCrsMatrix.");

          merged2Mat = bA2->Merge();

          // Add Dirichlet rows to the list of seeds
          ArrayRCP<const bool> boundaryNodes = Utilities::DetectDirichletRows(*merged2Mat, 0.0);
          bool haveBoundary = false;
          for (LO i = 0; i < boundaryNodes.size(); i++)
            if (boundaryNodes[i]) {
              // FIXME:
              // 1. would not this [] overlap with some in the previos blockSeed loop?
              // 2. do we need to distinguish between pressure and velocity Dirichlet b.c.
              blockSeeds[i] = numBlocks;
              haveBoundary = true;
            }
          if (haveBoundary)
            numBlocks++;

          subList.set("partitioner: map",         blockSeeds);
          subList.set("partitioner: local parts", as<int>(numBlocks));

        } else {
          RCP<BlockedCrsMatrix> bA = rcp_dynamic_cast<BlockedCrsMatrix>(A_);
          if (!bA.is_null()) {
            isBlockedMatrix = true;
            merged2Mat = bA->Merge();
          }
        }
      }

      RCP<const tRowMatrix> tA;
      if (isBlockedMatrix == true) tA = Utilities::Op2NonConstTpetraRow(merged2Mat);
      else                         tA = Utilities::Op2NonConstTpetraRow(A_);

      prec_ = Ifpack2::Factory::create(type_, tA, overlap_);
      SetPrecParameters();

      prec_->initialize();
    }

    prec_->compute();
  }

#ifdef HAVE_MUELU_INTREPID2
  template <class Scalar,class LocalOrdinal, class GlobalOrdinal, class Node>
  void Ifpack2Smoother<Scalar, LocalOrdinal, GlobalOrdinal, Node>::SetupTopological(Level& currentLevel) {
    /*
     
     basic notion:
     
     Look for user input indicating topo dimension, something like "topological domain type: {node|edge|face}"
     Call something like what you can find in Poisson example line 1180 to set seeds for a smoother
     
     */
    if (this->IsSetup() == true) {
      this->GetOStream(Warnings0) << "MueLu::Ifpack2Smoother::SetupTopological(): Setup() has already been called" << std::endl;
      this->GetOStream(Warnings0) << "MueLu::Ifpack2Smoother::SetupTopological(): reuse of this type is not available, reverting to full construction" << std::endl;
    }
    
    ParameterList& paramList = const_cast<ParameterList&>(this->GetParameterList());
    
    typedef typename Node::device_type::execution_space ES;
    
    typedef Kokkos::DynRankView<LocalOrdinal,typename Node::device_type> FCO; //
    
    LocalOrdinal  lo_invalid = Teuchos::OrdinalTraits<LO>::invalid();
    
    using namespace std;
    
    const Teuchos::RCP<FCO> elemToNode = Factory::Get<Teuchos::RCP<FCO> >(currentLevel,"pcoarsen: element to node map");
    
    string basisString = paramList.get<string>("pcoarsen: hi basis");
    int degree;
    // NOTE: To make sure Stokhos works we only instantiate these guys with double.  There's a lot
    // of stuff in the guts of Intrepid2 that doesn't play well with Stokhos as of yet.  Here, we only
    // care about the assignment of basis ordinals to topological entities, so this code is actually
    // independent of the Scalar type--hard-coding double here won't hurt us.
    auto basis = MueLuIntrepid::BasisFactory<double,ES>(basisString, degree);
    
    string topologyTypeString = paramList.get<string>("smoother: neighborhood type");
    int dimension;
    if (topologyTypeString == "node")
      dimension = 0;
    else if (topologyTypeString == "edge")
      dimension = 1;
    else if (topologyTypeString == "face")
      dimension = 2;
    else if (topologyTypeString == "cell")
      dimension = basis->getBaseCellTopology().getDimension();
    else
      TEUCHOS_TEST_FOR_EXCEPTION(true,std::invalid_argument,"Unrecognized smoother neighborhood type.  Supported types are node, edge, face.");
    vector<vector<LocalOrdinal>> seeds;
    MueLuIntrepid::FindGeometricSeedOrdinals(basis, *elemToNode, seeds, *A_->getRowMap(), *A_->getColMap());
    
    // Ifpack2 wants the seeds in an array of the same length as the number of local elements,
    // with local partition #s marked for the ones that are seeds, and invalid for the rest
    int myNodeCount = A_->getRowMap()->getNodeNumElements();
    ArrayRCP<LocalOrdinal> nodeSeeds(myNodeCount,lo_invalid);
    int localPartitionNumber = 0;
    for (LocalOrdinal seed : seeds[dimension])
    {
      nodeSeeds[seed] = localPartitionNumber++;
    }
    
    paramList.remove("smoother: neighborhood type");
    paramList.remove("pcoarsen: hi basis");
    
    paramList.set("partitioner: map", nodeSeeds);
    paramList.set("partitioner: type", "user");
    paramList.set("partitioner: overlap", 1);
    paramList.set("partitioner: local parts", int(seeds[dimension].size()));

    RCP<const Tpetra::RowMatrix<SC, LO, GO, NO> > tA = Utilities::Op2NonConstTpetraRow(A_);
    
    type_ = "BLOCKRELAXATION";
    prec_ = Ifpack2::Factory::create(type_, tA, overlap_);
    SetPrecParameters();
    prec_->initialize();
    prec_->compute();
  }
#endif

  template <class Scalar,class LocalOrdinal, class GlobalOrdinal, class Node>
  void Ifpack2Smoother<Scalar, LocalOrdinal, GlobalOrdinal, Node>::SetupLineSmoothing(Level& currentLevel) {
    if (this->IsSetup() == true) {
      this->GetOStream(Warnings0) << "MueLu::Ifpack2Smoother::SetupLineSmoothing(): Setup() has already been called" << std::endl;
      this->GetOStream(Warnings0) << "MueLu::Ifpack2Smoother::SetupLineSmoothing(): reuse of this type is not available, reverting to full construction" << std::endl;
    }

    ParameterList& myparamList = const_cast<ParameterList&>(this->GetParameterList());

    LO CoarseNumZLayers = Factory::Get<LO>(currentLevel,"CoarseNumZLayers");
    if (CoarseNumZLayers > 0) {
      Teuchos::ArrayRCP<LO> TVertLineIdSmoo = Factory::Get< Teuchos::ArrayRCP<LO> >(currentLevel, "LineDetection_VertLineIds");

      // determine number of local parts
      LO maxPart = 0;
      for(size_t k = 0; k < Teuchos::as<size_t>(TVertLineIdSmoo.size()); k++) {
        if(maxPart < TVertLineIdSmoo[k]) maxPart = TVertLineIdSmoo[k];
      }
      size_t numLocalRows = A_->getNodeNumRows();

      TEUCHOS_TEST_FOR_EXCEPTION(numLocalRows % TVertLineIdSmoo.size() != 0, Exceptions::RuntimeError,
        "MueLu::Ifpack2Smoother::Setup(): the number of local nodes is incompatible with the TVertLineIdsSmoo.");

      //actualDofsPerNode is the actual number of matrix rows per mesh element.
      //It is encoded in either the MueLu Level, or in the Xpetra matrix block size.
      //This value is needed by Ifpack2 to do decoupled block relaxation.
      int actualDofsPerNode = numLocalRows / TVertLineIdSmoo.size();
      LO matrixBlockSize = A_->GetFixedBlockSize();
      if(matrixBlockSize > 1 && actualDofsPerNode > 1)
      {
        TEUCHOS_TEST_FOR_EXCEPTION(actualDofsPerNode != A_->GetFixedBlockSize(), Exceptions::RuntimeError,
            "MueLu::Ifpack2Smoother::Setup(): A is a block matrix but its block size and DOFs/node from partitioner disagree");
      }
      else if(matrixBlockSize > 1)
      {
        actualDofsPerNode = A_->GetFixedBlockSize();
      }
      myparamList.set("partitioner: PDE equations", actualDofsPerNode);

      if (numLocalRows == Teuchos::as<size_t>(TVertLineIdSmoo.size())) {
        myparamList.set("partitioner: type","user");
        myparamList.set("partitioner: map",TVertLineIdSmoo);
        myparamList.set("partitioner: local parts",maxPart+1);
      } else {
        // we assume a constant number of DOFs per node
        size_t numDofsPerNode = numLocalRows / TVertLineIdSmoo.size();

        // Create a new Teuchos::ArrayRCP<LO> of size numLocalRows and fill it with the corresponding information
        Teuchos::ArrayRCP<LO> partitionerMap(numLocalRows, Teuchos::OrdinalTraits<LocalOrdinal>::invalid());
        for (size_t blockRow = 0; blockRow < Teuchos::as<size_t>(TVertLineIdSmoo.size()); ++blockRow)
          for (size_t dof = 0; dof < numDofsPerNode; dof++)
            partitionerMap[blockRow * numDofsPerNode + dof] = TVertLineIdSmoo[blockRow];
        myparamList.set("partitioner: type","user");
        myparamList.set("partitioner: map",partitionerMap);
        myparamList.set("partitioner: local parts",maxPart + 1);
      }

      if (type_ == "LINESMOOTHING_BANDED_RELAXATION" ||
          type_ == "LINESMOOTHING_BANDED RELAXATION" ||
          type_ == "LINESMOOTHING_BANDEDRELAXATION")
        type_ = "BANDEDRELAXATION";
      else if (type_ == "LINESMOOTHING_TRIDI_RELAXATION"       ||
               type_ == "LINESMOOTHING_TRIDI RELAXATION"       ||
               type_ == "LINESMOOTHING_TRIDIRELAXATION"        ||
               type_ == "LINESMOOTHING_TRIDIAGONAL_RELAXATION" ||
               type_ == "LINESMOOTHING_TRIDIAGONAL RELAXATION" ||
               type_ == "LINESMOOTHING_TRIDIAGONALRELAXATION")
        type_ = "TRIDIAGONALRELAXATION";
      else
        type_ = "BLOCKRELAXATION";
    } else {
      // line detection failed -> fallback to point-wise relaxation
      this->GetOStream(Runtime0) << "Line detection failed: fall back to point-wise relaxation" << std::endl;
      myparamList.remove("partitioner: type",false);
      myparamList.remove("partitioner: map", false);
      myparamList.remove("partitioner: local parts",false);
      type_ = "RELAXATION";
    }

    RCP<const Tpetra::RowMatrix<SC, LO, GO, NO> > tA = Utilities::Op2NonConstTpetraRow(A_);

    prec_ = Ifpack2::Factory::create(type_, tA, overlap_);
    SetPrecParameters();
    prec_->initialize();
    prec_->compute();
  }

  template <class Scalar,class LocalOrdinal, class GlobalOrdinal, class Node>
  void Ifpack2Smoother<Scalar, LocalOrdinal, GlobalOrdinal, Node>::SetupBlockRelaxation(Level& currentLevel) {
    typedef Tpetra::RowMatrix<SC,LO,GO,NO> tRowMatrix;

    RCP<BlockedCrsMatrix> bA = rcp_dynamic_cast<BlockedCrsMatrix>(A_);
    if (!bA.is_null())
      A_ = bA->Merge();

    RCP<const tRowMatrix> tA = Utilities::Op2NonConstTpetraRow(A_);

    bool reusePreconditioner = false;
    if (this->IsSetup() == true) {
      // Reuse the constructed preconditioner
      this->GetOStream(Runtime1) << "MueLu::Ifpack2Smoother::SetupBlockRelaxation(): Setup() has already been called, assuming reuse" << std::endl;

      RCP<Ifpack2::Details::CanChangeMatrix<tRowMatrix> > prec = rcp_dynamic_cast<Ifpack2::Details::CanChangeMatrix<tRowMatrix> >(prec_);
      if (!prec.is_null()) {
#ifdef IFPACK2_HAS_PROPER_REUSE
        prec->resetMatrix(tA);
        reusePreconditioner = true;
#else
        this->GetOStream(Errors) << "Ifpack2 does not have proper reuse yet." << std::endl;
#endif

      } else {
        this->GetOStream(Warnings0) << "MueLu::Ifpack2Smoother::SetupBlockRelaxation(): reuse of this type is not available (failed cast to CanChangeMatrix), "
            "reverting to full construction" << std::endl;
      }
    }

    if (!reusePreconditioner) {
      ParameterList& myparamList = const_cast<ParameterList&>(this->GetParameterList());
      myparamList.print();
      if(myparamList.isParameter("partitioner: type") &&
         myparamList.get<std::string>("partitioner: type") == "line") {
        Teuchos::RCP<Xpetra::MultiVector<typename Teuchos::ScalarTraits<Scalar>::magnitudeType,LO,GO,NO> > xCoordinates =
          Factory::Get<Teuchos::RCP<Xpetra::MultiVector<typename Teuchos::ScalarTraits<Scalar>::magnitudeType,LO,GO,NO> > >(currentLevel, "Coordinates");
        Teuchos::RCP<Tpetra::MultiVector<typename Teuchos::ScalarTraits<Scalar>::magnitudeType,LO,GO,NO> > coordinates = Teuchos::rcpFromRef(Xpetra::toTpetra<typename Teuchos::ScalarTraits<Scalar>::magnitudeType,LO,GO,NO>(*xCoordinates));

        size_t numDofsPerNode = A_->getNodeNumRows() / xCoordinates->getMap()->getNodeNumElements();
        myparamList.set("partitioner: coordinates", coordinates);
        myparamList.set("partitioner: PDE equations", (int) numDofsPerNode);
      }

      prec_ = Ifpack2::Factory::create(type_, tA, overlap_);
      SetPrecParameters();
      prec_->initialize();
    }

    prec_->compute();
  }

  template <class Scalar,class LocalOrdinal, class GlobalOrdinal, class Node>
  void Ifpack2Smoother<Scalar, LocalOrdinal, GlobalOrdinal, Node>::SetupChebyshev(Level& currentLevel) {
    if (this->IsSetup() == true) {
      this->GetOStream(Warnings0) << "MueLu::Ifpack2Smoother::SetupChebyshev(): SetupChebyshev() has already been called" << std::endl;
      this->GetOStream(Warnings0) << "MueLu::Ifpack2Smoother::SetupChebyshev(): reuse of this type is not available, reverting to full construction" << std::endl;
    }

    typedef Teuchos::ScalarTraits<SC> STS;
    SC negone = -STS::one();

    SC lambdaMax = negone;
    {
      std::string maxEigString   = "chebyshev: max eigenvalue";
      std::string eigRatioString = "chebyshev: ratio eigenvalue";

      ParameterList& paramList = const_cast<ParameterList&>(this->GetParameterList());

      // Get/calculate the maximum eigenvalue
      if (paramList.isParameter(maxEigString)) {
        if (paramList.isType<double>(maxEigString))
          lambdaMax = paramList.get<double>(maxEigString);
        else
          lambdaMax = paramList.get<SC>(maxEigString);
        this->GetOStream(Statistics1) << maxEigString << " (cached with smoother parameter list) = " << lambdaMax << std::endl;

      } else {
        lambdaMax = A_->GetMaxEigenvalueEstimate();
        if (lambdaMax != negone) {
          this->GetOStream(Statistics1) << maxEigString << " (cached with matrix) = " << lambdaMax << std::endl;
          paramList.set(maxEigString, lambdaMax);
        }
      }

      // Calculate the eigenvalue ratio
      const SC defaultEigRatio = 20;

      SC ratio = defaultEigRatio;
      if (paramList.isParameter(eigRatioString)) {
        if (paramList.isType<double>(eigRatioString))
          ratio = paramList.get<double>(eigRatioString);
        else
          ratio = paramList.get<SC>(eigRatioString);
      }
      if (currentLevel.GetLevelID()) {
        // Update ratio to be
        //   ratio = max(number of fine DOFs / number of coarse DOFs, defaultValue)
        //
        // NOTE: We don't need to request previous level matrix as we know for sure it was constructed
        RCP<const Matrix> fineA = currentLevel.GetPreviousLevel()->Get<RCP<Matrix> >("A");
        size_t nRowsFine   = fineA->getGlobalNumRows();
        size_t nRowsCoarse = A_->getGlobalNumRows();

        SC levelRatio = as<SC>(as<float>(nRowsFine)/nRowsCoarse);
        if (STS::magnitude(levelRatio) > STS::magnitude(ratio))
          ratio = levelRatio;
      }

      this->GetOStream(Statistics1) << eigRatioString << " (computed) = " << ratio << std::endl;
      paramList.set(eigRatioString, ratio);

      if (paramList.isParameter("chebyshev: use rowsumabs diagonal scaling")) {
        this->GetOStream(Runtime1) << "chebyshev: using rowsumabs diagonal scaling" << std::endl;
        bool doScale = false;
        doScale = paramList.get<bool>("chebyshev: use rowsumabs diagonal scaling");
        paramList.remove("chebyshev: use rowsumabs diagonal scaling");
        if (doScale) {
          RCP<Vector> lumpedDiagonal = Utilities::GetLumpedMatrixDiagonal(currentLevel.Get<RCP<Matrix> >("A"),true);
          const Xpetra::TpetraVector<Scalar,LocalOrdinal,GlobalOrdinal,Node>& tmpVec = dynamic_cast<const Xpetra::TpetraVector<Scalar,LocalOrdinal,GlobalOrdinal,Node>&>(*lumpedDiagonal);
          paramList.set("chebyshev: operator inv diagonal",tmpVec.getTpetra_Vector());
        }
      }
    }

    RCP<const Tpetra::RowMatrix<SC, LO, GO, NO> > tA = Utilities::Op2NonConstTpetraRow(A_);

    prec_ = Ifpack2::Factory::create(type_, tA, overlap_);
    SetPrecParameters();
    {
      SubFactoryMonitor(*this, "Preconditioner init", currentLevel);
      prec_->initialize();
    }
    {
      SubFactoryMonitor(*this, "Preconditioner compute", currentLevel);
      prec_->compute();
    }

    if (lambdaMax == negone) {
      typedef Tpetra::RowMatrix<SC, LO, GO, NO> MatrixType;

      Teuchos::RCP<Ifpack2::Chebyshev<MatrixType> > chebyPrec = rcp_dynamic_cast<Ifpack2::Chebyshev<MatrixType> >(prec_);
      if (chebyPrec != Teuchos::null) {
        lambdaMax = chebyPrec->getLambdaMaxForApply();
        A_->SetMaxEigenvalueEstimate(lambdaMax);
        this->GetOStream(Statistics1) << "chebyshev: max eigenvalue (calculated by Ifpack2)" << " = " << lambdaMax << std::endl;
      }
      TEUCHOS_TEST_FOR_EXCEPTION(lambdaMax == negone, Exceptions::RuntimeError, "MueLu::Ifpack2Smoother::Setup(): no maximum eigenvalue estimate");
    }
  }

  template <class Scalar,class LocalOrdinal, class GlobalOrdinal, class Node>
  void Ifpack2Smoother<Scalar, LocalOrdinal, GlobalOrdinal, Node>::SetupGeneric(Level& /* currentLevel */) {
    typedef Tpetra::RowMatrix<SC,LO,GO,NO> tRowMatrix;
    RCP<BlockedCrsMatrix> bA = rcp_dynamic_cast<BlockedCrsMatrix>(A_);
    if (!bA.is_null())
      A_ = bA->Merge();

    RCP<const tRowMatrix> tA = Utilities::Op2NonConstTpetraRow(A_);

    bool reusePreconditioner = false;
    if (this->IsSetup() == true) {
      // Reuse the constructed preconditioner
      this->GetOStream(Runtime1) << "MueLu::Ifpack2Smoother::SetupGeneric(): Setup() has already been called, assuming reuse" << std::endl;

      RCP<Ifpack2::Details::CanChangeMatrix<tRowMatrix> > prec = rcp_dynamic_cast<Ifpack2::Details::CanChangeMatrix<tRowMatrix> >(prec_);
      if (!prec.is_null()) {
#ifdef IFPACK2_HAS_PROPER_REUSE
        prec->resetMatrix(tA);
        reusePreconditioner = true;
#else
        this->GetOStream(Errors) << "Ifpack2 does not have proper reuse yet." << std::endl;
#endif

      } else {
        this->GetOStream(Warnings0) << "MueLu::Ifpack2Smoother::SetupGeneric(): reuse of this type is not available (failed cast to CanChangeMatrix), "
            "reverting to full construction" << std::endl;
      }
<<<<<<< HEAD
    }

    if (!reusePreconditioner) {
      prec_ = Ifpack2::Factory::create(type_, tA, overlap_);
      SetPrecParameters();
      prec_->initialize();
    }

=======
    }

    if (!reusePreconditioner) {
      prec_ = Ifpack2::Factory::create(type_, tA, overlap_);
      SetPrecParameters();
      prec_->initialize();
    }

>>>>>>> 4103bf6c
    prec_->compute();
  }

  template <class Scalar,class LocalOrdinal, class GlobalOrdinal, class Node>
  void Ifpack2Smoother<Scalar, LocalOrdinal, GlobalOrdinal, Node>::Apply(MultiVector& X, const MultiVector& B, bool InitialGuessIsZero) const {
    TEUCHOS_TEST_FOR_EXCEPTION(SmootherPrototype::IsSetup() == false, Exceptions::RuntimeError, "MueLu::Ifpack2Smoother::Apply(): Setup() has not been called");

    // Forward the InitialGuessIsZero option to Ifpack2
    // TODO:  It might be nice to switch back the internal
    //        "zero starting solution" option of the ifpack2 object prec_ to his
    //        initial value at the end but there is no way right now to get
    //        the current value of the "zero starting solution" in ifpack2.
    //        It's not really an issue, as prec_  can only be used by this method.
    // TODO: When https://software.sandia.gov/bugzilla/show_bug.cgi?id=5283#c2 is done
    // we should remove the if/else/elseif and just test if this
    // option is supported by current ifpack2 preconditioner
    Teuchos::ParameterList paramList;
    bool supportInitialGuess = false;
    if (type_ == "CHEBYSHEV") {
      paramList.set("chebyshev: zero starting solution", InitialGuessIsZero);
      SetPrecParameters(paramList);
      supportInitialGuess = true;

    } else if (type_ == "RELAXATION") {
      paramList.set("relaxation: zero starting solution", InitialGuessIsZero);
      SetPrecParameters(paramList);
      supportInitialGuess = true;

    } else if (type_ == "KRYLOV") {
      paramList.set("krylov: zero starting solution", InitialGuessIsZero);
      SetPrecParameters(paramList);
      supportInitialGuess = true;

    } else if (type_ == "SCHWARZ") {
      paramList.set("schwarz: zero starting solution", InitialGuessIsZero);
      //Because additive Schwarz has "delta" semantics, it's sufficient to
      //toggle only the zero initial guess flag, and not pass in already
      //set parameters.  If we call SetPrecParameters, the subdomain solver
      //will be destroyed.
      prec_->setParameters(paramList);
      supportInitialGuess = true;
    }

    //TODO JJH 30Apr2014  Calling SetPrecParameters(paramList) when the smoother
    //is Ifpack2::AdditiveSchwarz::setParameterList() will destroy the subdomain
    //(aka inner) solver.  This behavior is documented but a departure from what
    //it previously did, and what other Ifpack2 solvers currently do.  So I have
    //moved SetPrecParameters(paramList) into the if-else block above.

    // Apply
    if (InitialGuessIsZero || supportInitialGuess) {
      Tpetra::MultiVector<SC,LO,GO,NO>&       tpX = Utilities::MV2NonConstTpetraMV(X);
      const Tpetra::MultiVector<SC,LO,GO,NO>& tpB = Utilities::MV2TpetraMV(B);
      prec_->apply(tpB, tpX);
    } else {
      typedef Teuchos::ScalarTraits<Scalar> TST;
      RCP<MultiVector> Residual   = Utilities::Residual(*A_, X, B);
      RCP<MultiVector> Correction = MultiVectorFactory::Build(A_->getDomainMap(), X.getNumVectors());

      Tpetra::MultiVector<SC,LO,GO,NO>&       tpX = Utilities::MV2NonConstTpetraMV(*Correction);
      const Tpetra::MultiVector<SC,LO,GO,NO>& tpB = Utilities::MV2TpetraMV(*Residual);

      prec_->apply(tpB, tpX);

      X.update(TST::one(), *Correction, TST::one());
    }
  }

  template <class Scalar,class LocalOrdinal, class GlobalOrdinal, class Node>
  RCP<MueLu::SmootherPrototype<Scalar, LocalOrdinal, GlobalOrdinal, Node> > Ifpack2Smoother<Scalar, LocalOrdinal, GlobalOrdinal, Node>::Copy() const {
    RCP<Ifpack2Smoother> smoother = rcp(new Ifpack2Smoother(*this) );
    smoother->SetParameterList(this->GetParameterList());
    return smoother;
  }

  template <class Scalar,class LocalOrdinal, class GlobalOrdinal, class Node>
  std::string Ifpack2Smoother<Scalar, LocalOrdinal, GlobalOrdinal, Node>::description() const {
    std::ostringstream out;
    if (SmootherPrototype::IsSetup()) {
      out << prec_->description();
    } else {
      out << SmootherPrototype::description();
      out << "{type = " << type_ << "}";
    }
    return out.str();
  }

  template <class Scalar,class LocalOrdinal, class GlobalOrdinal, class Node>
  void Ifpack2Smoother<Scalar, LocalOrdinal, GlobalOrdinal, Node>::print(Teuchos::FancyOStream &out, const VerbLevel verbLevel) const {
    MUELU_DESCRIBE;

    if (verbLevel & Parameters0)
      out0 << "Prec. type: " << type_ << std::endl;

    if (verbLevel & Parameters1) {
      out0 << "Parameter list: " << std::endl;
      Teuchos::OSTab tab2(out);
      out << this->GetParameterList();
      out0 << "Overlap: "        << overlap_ << std::endl;
    }

    if (verbLevel & External)
      if (prec_ != Teuchos::null) {
        Teuchos::OSTab tab2(out);
        out << *prec_ << std::endl;
      }

    if (verbLevel & Debug) {
      out0 << "IsSetup: " << Teuchos::toString(SmootherPrototype::IsSetup()) << std::endl
           << "-" << std::endl
           << "RCP<prec_>: " << prec_ << std::endl;
    }
  }

  template <class Scalar,class LocalOrdinal, class GlobalOrdinal, class Node>
  size_t Ifpack2Smoother<Scalar, LocalOrdinal, GlobalOrdinal, Node>::getNodeSmootherComplexity() const {
    typedef Tpetra::RowMatrix<SC,LO,GO,NO> MatrixType;
    // NOTE: Only works for a subset of Ifpack2's smoothers
    RCP<Ifpack2::Relaxation<MatrixType> > pr     = rcp_dynamic_cast<Ifpack2::Relaxation<MatrixType> >(prec_);
    if(!pr.is_null()) return pr->getNodeSmootherComplexity();

    RCP<Ifpack2::Chebyshev<MatrixType> > pc       = rcp_dynamic_cast<Ifpack2::Chebyshev<MatrixType> >(prec_);
    if(!pc.is_null()) return pc->getNodeSmootherComplexity();

    RCP<Ifpack2::BlockRelaxation<MatrixType> > pb = rcp_dynamic_cast<Ifpack2::BlockRelaxation<MatrixType> >(prec_);
    if(!pb.is_null()) return pb->getNodeSmootherComplexity();

    RCP<Ifpack2::ILUT<MatrixType> > pi            = rcp_dynamic_cast<Ifpack2::ILUT<MatrixType> >(prec_);
    if(!pi.is_null()) return pi->getNodeSmootherComplexity();

    RCP<Ifpack2::RILUK<MatrixType> > pk            = rcp_dynamic_cast<Ifpack2::RILUK<MatrixType> >(prec_);
    if(!pk.is_null()) return pk->getNodeSmootherComplexity();


    return Teuchos::OrdinalTraits<size_t>::invalid();
  }


} // namespace MueLu

#endif // HAVE_MUELU_TPETRA && HAVE_MUELU_IFPACK2
#endif // MUELU_IFPACK2SMOOTHER_DEF_HPP<|MERGE_RESOLUTION|>--- conflicted
+++ resolved
@@ -260,7 +260,6 @@
       } catch (Exceptions::BadCast&) {
         isTRowMatrix = false;
       }
-<<<<<<< HEAD
 
       RCP<Ifpack2::Details::CanChangeMatrix<tRowMatrix> > prec = rcp_dynamic_cast<Ifpack2::Details::CanChangeMatrix<tRowMatrix> >(prec_);
       if (!prec.is_null() && isTRowMatrix) {
@@ -277,24 +276,6 @@
       }
     }
 
-=======
-
-      RCP<Ifpack2::Details::CanChangeMatrix<tRowMatrix> > prec = rcp_dynamic_cast<Ifpack2::Details::CanChangeMatrix<tRowMatrix> >(prec_);
-      if (!prec.is_null() && isTRowMatrix) {
-#ifdef IFPACK2_HAS_PROPER_REUSE
-        prec->resetMatrix(tA);
-        reusePreconditioner = true;
-#else
-        this->GetOStream(Errors) << "Ifpack2 does not have proper reuse yet." << std::endl;
-#endif
-
-      } else {
-        this->GetOStream(Warnings0) << "MueLu::Ifpack2Smoother::SetupSchwarz(): reuse of this type is not available "
-            "(either failed cast to CanChangeMatrix, or to Tpetra Row Matrix), reverting to full construction" << std::endl;
-      }
-    }
-
->>>>>>> 4103bf6c
     if (!reusePreconditioner) {
       ParameterList& paramList = const_cast<ParameterList&>(this->GetParameterList());
 
@@ -720,7 +701,6 @@
         this->GetOStream(Warnings0) << "MueLu::Ifpack2Smoother::SetupGeneric(): reuse of this type is not available (failed cast to CanChangeMatrix), "
             "reverting to full construction" << std::endl;
       }
-<<<<<<< HEAD
     }
 
     if (!reusePreconditioner) {
@@ -729,16 +709,6 @@
       prec_->initialize();
     }
 
-=======
-    }
-
-    if (!reusePreconditioner) {
-      prec_ = Ifpack2::Factory::create(type_, tA, overlap_);
-      SetPrecParameters();
-      prec_->initialize();
-    }
-
->>>>>>> 4103bf6c
     prec_->compute();
   }
 
