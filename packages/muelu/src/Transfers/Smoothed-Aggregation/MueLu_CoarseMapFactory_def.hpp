--- conflicted
+++ resolved
@@ -150,15 +150,6 @@
     GlobalOrdinal indexBase = aggregates->GetMap()->getIndexBase();
 
     RCP<const Map> coarseMap = StridedMapFactory::Build(aggregates->GetMap()->lib(),
-<<<<<<< HEAD
-                                                        Teuchos::OrdinalTraits<Xpetra::global_size_t>::invalid(),
-                                                        nCoarseDofs,
-                                                        indexBase,
-                                                        stridingInfo_,
-                                                        comm,
-                                                        stridedBlockId,
-                                                        domainGidOffset);
-=======
         Teuchos::OrdinalTraits<Xpetra::global_size_t>::invalid(),
         nCoarseDofs,
         indexBase,
@@ -166,7 +157,6 @@
         comm,
         stridedBlockId,
         domainGIDOffset);
->>>>>>> 4103bf6c
 
     Set(currentLevel, "CoarseMap", coarseMap);
   }
