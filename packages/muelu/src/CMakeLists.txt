--- conflicted
+++ resolved
@@ -446,9 +446,6 @@
   HEADERS ${HEADERS}
   SOURCES ${SOURCES}
   )
-<<<<<<< HEAD
-=======
 # touch CMakeLists.txt because a new file was created in Utils/ExplicitInstantiation of Utils/ForwardDeclaration
->>>>>>> 4103bf6c
 # touch CMakeLists.txt because a new file was created in Utils/ExplicitInstantiation of Utils/ForwardDeclaration
 # touch CMakeLists.txt because a new file was created in Utils/ExplicitInstantiation of Utils/ForwardDeclaration