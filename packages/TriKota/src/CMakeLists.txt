--- conflicted
+++ resolved
@@ -154,11 +154,7 @@
     ddace fsudace jega opt
     psuade newmat ncsuopt sparsegrid coliny colin
     pebbl utilib 3po nappspack appspack conveyor
-<<<<<<< HEAD
-    shared cdd cport amplsolver lhs dl
-=======
     shared cdd cport amplsolver lhs nidr
->>>>>>> 5529b5e3
   )
 
 LINK_DIRECTORIES(${PACKAGE_BINARY_DIR}/Dakota/install/lib)
