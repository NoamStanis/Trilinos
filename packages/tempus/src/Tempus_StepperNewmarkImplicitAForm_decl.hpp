--- conflicted
+++ resolved
@@ -127,8 +127,6 @@
 
     virtual OrderODE getOrderODE()   const {return SECOND_ORDER_ODE;}
   //@}
-<<<<<<< HEAD
-=======
 
   /// Return W_xDotxDot_coeff = d(xDotDot)/d(xDotDot).
   virtual Scalar getW_xDotDot_coeff (const Scalar) const {return Scalar(1.0);}
@@ -136,11 +134,6 @@
   virtual Scalar getAlpha(const Scalar dt) const { return gamma_*dt; }
   /// Return beta  = d(x)/d(xDotDot).
   virtual Scalar getBeta (const Scalar dt) const { return beta_*dt*dt; }
-
-  /// Pass initial guess to Newton solver
-  virtual void setInitialGuess(Teuchos::RCP<const Thyra::VectorBase<Scalar> > initial_guess)
-       {initial_guess_ = initial_guess;}
->>>>>>> 7f085655
 
   /// \name ParameterList methods
   //@{
