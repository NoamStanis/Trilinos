--- conflicted
+++ resolved
@@ -575,13 +575,6 @@
     using OutputValueType = typename BasisBase::OutputValueType;
     using PointValueType  = typename BasisBase::PointValueType;
     
-<<<<<<< HEAD
-    using ExecutionSpace  = typename BasisBase::ExecutionSpace;
-    using OutputValueType = typename BasisBase::OutputValueType;
-    using PointValueType  = typename BasisBase::PointValueType;
-    
-=======
->>>>>>> 09c20476
     using OrdinalTypeArray1DHost = typename BasisBase::OrdinalTypeArray1DHost;
     using OrdinalTypeArray2DHost = typename BasisBase::OrdinalTypeArray2DHost;
     using OutputViewType         = typename BasisBase::OutputViewType;
@@ -771,11 +764,7 @@
      
         Note that only the basic exact-sequence operators are supported at the moment: VALUE, GRAD, DIV, CURL.
      */
-<<<<<<< HEAD
-    virtual BasisValues<OutputValueType,ExecutionSpace> allocateBasisValues( TensorPoints<PointValueType,ExecutionSpace> points, const EOperator operatorType = OPERATOR_VALUE) const override
-=======
     virtual BasisValues<OutputValueType,DeviceType> allocateBasisValues( TensorPoints<PointValueType,DeviceType> points, const EOperator operatorType = OPERATOR_VALUE) const override
->>>>>>> 09c20476
     {
       const bool operatorSupported = (operatorType == OPERATOR_VALUE) || (operatorType == OPERATOR_GRAD) || (operatorType == OPERATOR_CURL) || (operatorType == OPERATOR_DIV);
       INTREPID2_TEST_FOR_EXCEPTION(!operatorSupported, std::invalid_argument, "operator is not supported by allocateBasisValues");
@@ -789,36 +778,19 @@
       if (useVectorData)
       {
         const int numFamilies = 1;
-<<<<<<< HEAD
-        std::vector< std::vector<TensorData<OutputValueType,ExecutionSpace> > > vectorComponents(numFamilies, std::vector<TensorData<OutputValueType,ExecutionSpace> >(numVectorComponents));
-=======
         std::vector< std::vector<TensorData<OutputValueType,DeviceType> > > vectorComponents(numFamilies, std::vector<TensorData<OutputValueType,DeviceType> >(numVectorComponents));
->>>>>>> 09c20476
         
         const int familyOrdinal = 0;
         for (ordinal_type vectorComponentOrdinal=0; vectorComponentOrdinal<numVectorComponents; vectorComponentOrdinal++)
         {
           if (!opDecomposition.identicallyZeroComponent(vectorComponentOrdinal))
           {
-<<<<<<< HEAD
-            std::vector< Data<OutputValueType,ExecutionSpace> > componentData;
-=======
             std::vector< Data<OutputValueType,DeviceType> > componentData;
->>>>>>> 09c20476
             for (ordinal_type r=0; r<numBasisComponents; r++)
             {
               const int numComponentPoints = points.componentPointCount(r);
               const EOperator op = opDecomposition.op(vectorComponentOrdinal, r);
               auto componentView = tensorComponents_[r]->allocateOutputView(numComponentPoints, op);
-<<<<<<< HEAD
-              componentData.push_back(Data<OutputValueType,ExecutionSpace>(componentView));
-            }
-            vectorComponents[familyOrdinal][vectorComponentOrdinal] = TensorData<OutputValueType,ExecutionSpace>(componentData);
-          }
-        }
-        VectorData<OutputValueType,ExecutionSpace> vectorData(vectorComponents);
-        return BasisValues<OutputValueType,ExecutionSpace>(vectorData);
-=======
               componentData.push_back(Data<OutputValueType,DeviceType>(componentView));
             }
             vectorComponents[familyOrdinal][vectorComponentOrdinal] = TensorData<OutputValueType,DeviceType>(componentData);
@@ -826,16 +798,11 @@
         }
         VectorData<OutputValueType,DeviceType> vectorData(vectorComponents);
         return BasisValues<OutputValueType,DeviceType>(vectorData);
->>>>>>> 09c20476
       }
       else
       {
         // TensorData: single tensor product
-<<<<<<< HEAD
-        std::vector< Data<OutputValueType,ExecutionSpace> > componentData;
-=======
         std::vector< Data<OutputValueType,DeviceType> > componentData;
->>>>>>> 09c20476
         
         const ordinal_type vectorComponentOrdinal = 0;
         for (ordinal_type r=0; r<numBasisComponents; r++)
@@ -849,15 +816,6 @@
           //  we want Data to insulate us from that fact)
           const Kokkos::Array<int,7> extents {componentView.extent_int(0), componentView.extent_int(1), 1,1,1,1,1};
           Kokkos::Array<DataVariationType,7> variationType {GENERAL, GENERAL, CONSTANT, CONSTANT, CONSTANT, CONSTANT, CONSTANT };
-<<<<<<< HEAD
-          componentData.push_back(Data<OutputValueType,ExecutionSpace>(componentView, rank, extents, variationType));
-        }
-        
-        TensorData<OutputValueType,ExecutionSpace> tensorData(componentData);
-        
-        std::vector< TensorData<OutputValueType,ExecutionSpace> > tensorDataEntries {tensorData};
-        return BasisValues<OutputValueType,ExecutionSpace>(tensorDataEntries);
-=======
           componentData.push_back(Data<OutputValueType,DeviceType>(componentView, rank, extents, variationType));
         }
         
@@ -865,7 +823,6 @@
         
         std::vector< TensorData<OutputValueType,DeviceType> > tensorDataEntries {tensorData};
         return BasisValues<OutputValueType,DeviceType>(tensorDataEntries);
->>>>>>> 09c20476
       }
     }
     
@@ -1083,13 +1040,8 @@
     */
     virtual
     void
-<<<<<<< HEAD
-    getValues(       BasisValues<OutputValueType,ExecutionSpace> outputValues,
-               const TensorPoints<PointValueType,ExecutionSpace>  inputPoints,
-=======
     getValues(       BasisValues<OutputValueType,DeviceType> outputValues,
                const TensorPoints<PointValueType,DeviceType>  inputPoints,
->>>>>>> 09c20476
                const EOperator operatorType = OPERATOR_VALUE ) const override
     {
       OperatorTensorDecomposition operatorDecomposition = getOperatorDecomposition(operatorType);
@@ -1114,11 +1066,7 @@
             PointViewType  pointView      = inputPoints.getTensorComponent(basisOrdinal);
             
             // Data stores things in fixed-rank Kokkos::View, but Basis requires DynRankView.  We allocate a temporary DynRankView, then copy back to Data.
-<<<<<<< HEAD
-            const Data<OutputValueType,ExecutionSpace> & outputData = tensorData.getTensorComponent(basisOrdinal);
-=======
             const Data<OutputValueType,DeviceType> & outputData = tensorData.getTensorComponent(basisOrdinal);
->>>>>>> 09c20476
             
             auto basisValueView = outputData.getUnderlyingView();
             tensorComponents_[basisOrdinal]->getValues(basisValueView, pointView, op);
