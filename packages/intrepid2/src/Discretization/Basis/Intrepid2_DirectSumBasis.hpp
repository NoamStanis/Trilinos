// @HEADER
// ************************************************************************
//
//                           Intrepid2 Package
//                 Copyright (2007) Sandia Corporation
//
// Under terms of Contract DE-AC04-94AL85000, there is a non-exclusive
// license for use of this work by or on behalf of the U.S. Government.
//
// Redistribution and use in source and binary forms, with or without
// modification, are permitted provided that the following conditions are
// met:
//
// 1. Redistributions of source code must retain the above copyright
// notice, this list of conditions and the following disclaimer.
//
// 2. Redistributions in binary form must reproduce the above copyright
// notice, this list of conditions and the following disclaimer in the
// documentation and/or other materials provided with the distribution.
//
// 3. Neither the name of the Corporation nor the names of the
// contributors may be used to endorse or promote products derived from
// this software without specific prior written permission.
//
// THIS SOFTWARE IS PROVIDED BY SANDIA CORPORATION "AS IS" AND ANY
// EXPRESS OR IMPLIED WARRANTIES, INCLUDING, BUT NOT LIMITED TO, THE
// IMPLIED WARRANTIES OF MERCHANTABILITY AND FITNESS FOR A PARTICULAR
// PURPOSE ARE DISCLAIMED. IN NO EVENT SHALL SANDIA CORPORATION OR THE
// CONTRIBUTORS BE LIABLE FOR ANY DIRECT, INDIRECT, INCIDENTAL, SPECIAL,
// EXEMPLARY, OR CONSEQUENTIAL DAMAGES (INCLUDING, BUT NOT LIMITED TO,
// PROCUREMENT OF SUBSTITUTE GOODS OR SERVICES; LOSS OF USE, DATA, OR
// PROFITS; OR BUSINESS INTERRUPTION) HOWEVER CAUSED AND ON ANY THEORY OF
// LIABILITY, WHETHER IN CONTRACT, STRICT LIABILITY, OR TORT (INCLUDING
// NEGLIGENCE OR OTHERWISE) ARISING IN ANY WAY OUT OF THE USE OF THIS
// SOFTWARE, EVEN IF ADVISED OF THE POSSIBILITY OF SUCH DAMAGE.
//
// Questions? Contact Kyungjoo Kim  (kyukim@sandia.gov),
//                    Mauro Perego  (mperego@sandia.gov), or
//                    Nate Roberts  (nvrober@sandia.gov)
//
// ************************************************************************
// @HEADER

/** \file   Intrepid2_DirectSumBasis.hpp
    \brief  Implementation of a basis that is the direct sum of two other bases.
    \author Created by N.V. Roberts.
 */

#ifndef Intrepid2_DirectSumBasis_h
#define Intrepid2_DirectSumBasis_h

#include <Kokkos_View.hpp>
#include <Kokkos_DynRankView.hpp>

namespace Intrepid2
{
  /**
   \class  Intrepid2::Basis_DirectSumBasis
   \brief  A basis that is the direct sum of two other bases.
   
   The direct-sum basis is ordered such that the Basis1 members come first
   (and in the same order as they exist in Basis1), followed by the members of
   Basis2, in the same order as they exist in Basis2.
   
   The two bases must agree in their BasisType (the return value of getBasisType()).
   */
  template<typename BasisBaseClass>
  class Basis_DirectSumBasis : public BasisBaseClass
  {
  public:
    using BasisBase = BasisBaseClass;
    using BasisPtr  = Teuchos::RCP<BasisBase>;
    
<<<<<<< HEAD
=======
    using DeviceType      = typename BasisBase::DeviceType;
>>>>>>> 09c20476
    using ExecutionSpace  = typename BasisBase::ExecutionSpace;
    using OutputValueType = typename BasisBase::OutputValueType;
    using PointValueType  = typename BasisBase::PointValueType;
    
    using OrdinalTypeArray1DHost = typename BasisBase::OrdinalTypeArray1DHost;
    using OrdinalTypeArray2DHost = typename BasisBase::OrdinalTypeArray2DHost;
    using OutputViewType         = typename BasisBase::OutputViewType;
    using PointViewType          = typename BasisBase::PointViewType;
    using ScalarViewType         = typename BasisBase::ScalarViewType;
  protected:
    BasisPtr basis1_;
    BasisPtr basis2_;
    
    std::string name_;
  public:
    /** \brief  Constructor.
        \param [in] basis1 - the instance of Basis1
        \param [in] basis2 - the instance of Basis2
     */
    Basis_DirectSumBasis(BasisPtr basis1, BasisPtr basis2)
    :
    basis1_(basis1),basis2_(basis2)
    {
      INTREPID2_TEST_FOR_EXCEPTION(basis1->getBasisType() != basis2->getBasisType(), std::invalid_argument, "basis1 and basis2 must agree in basis type");
      INTREPID2_TEST_FOR_EXCEPTION(basis1->getBaseCellTopology().getKey() != basis2->getBaseCellTopology().getKey(),
                                 std::invalid_argument, "basis1 and basis2 must agree in cell topology");
      INTREPID2_TEST_FOR_EXCEPTION(basis1->getCoordinateSystem() != basis2->getCoordinateSystem(),
                                 std::invalid_argument, "basis1 and basis2 must agree in coordinate system");
      
      this->basisCardinality_  = basis1->getCardinality() + basis2->getCardinality();
      this->basisDegree_       = std::max(basis1->getDegree(), basis2->getDegree());
      
      {
        std::ostringstream basisName;
        basisName << basis1->getName() << " + " << basis2->getName();
        name_ = basisName.str();
      }
      
      this->basisCellTopology_ = basis1->getBaseCellTopology();
      this->basisType_         = basis1->getBasisType();
      this->basisCoordinates_  = basis1->getCoordinateSystem();

      if (this->basisType_ == BASIS_FEM_HIERARCHICAL)
      {
        int degreeLength = basis1_->getPolynomialDegreeLength();
        INTREPID2_TEST_FOR_EXCEPTION(degreeLength != basis2_->getPolynomialDegreeLength(), std::invalid_argument, "Basis1 and Basis2 must agree on polynomial degree length");
        
        this->fieldOrdinalPolynomialDegree_ = OrdinalTypeArray2DHost("DirectSumBasis degree lookup",this->basisCardinality_,degreeLength);
        // our field ordinals start with basis1_; basis2_ follows
        for (int fieldOrdinal1=0; fieldOrdinal1<basis1_->getCardinality(); fieldOrdinal1++)
        {
          int fieldOrdinal = fieldOrdinal1;
          auto polynomialDegree = basis1->getPolynomialDegreeOfField(fieldOrdinal1);
          for (int d=0; d<degreeLength; d++)
          {
            this->fieldOrdinalPolynomialDegree_(fieldOrdinal,d) = polynomialDegree(d);
          }
        }
        for (int fieldOrdinal2=0; fieldOrdinal2<basis2_->getCardinality(); fieldOrdinal2++)
        {
          int fieldOrdinal = basis1->getCardinality() + fieldOrdinal2;
          
          auto polynomialDegree = basis2->getPolynomialDegreeOfField(fieldOrdinal2);
          for (int d=0; d<degreeLength; d++)
          {
            this->fieldOrdinalPolynomialDegree_(fieldOrdinal,d) = polynomialDegree(d);
          }
        }
      }
      
      // initialize tags
      {
        const auto & cardinality = this->basisCardinality_;
        
        // Basis-dependent initializations
        const ordinal_type tagSize  = 4;        // size of DoF tag, i.e., number of fields in the tag
        const ordinal_type posScDim = 0;        // position in the tag, counting from 0, of the subcell dim
        const ordinal_type posScOrd = 1;        // position in the tag, counting from 0, of the subcell ordinal
        const ordinal_type posDfOrd = 2;        // position in the tag, counting from 0, of DoF ordinal relative to the subcell
        
        OrdinalTypeArray1DHost tagView("tag view", cardinality*tagSize);
        
        shards::CellTopology cellTopo = this->basisCellTopology_;
        
        unsigned spaceDim  = cellTopo.getDimension();
        
        ordinal_type basis2Offset = basis1_->getCardinality();
                
        for (unsigned d=0; d<=spaceDim; d++)
        {
          unsigned subcellCount = cellTopo.getSubcellCount(d);
          for (unsigned subcellOrdinal=0; subcellOrdinal<subcellCount; subcellOrdinal++)
          {
            ordinal_type subcellDofCount1 = basis1->getDofCount(d, subcellOrdinal);
            ordinal_type subcellDofCount2 = basis2->getDofCount(d, subcellOrdinal);
            
            ordinal_type subcellDofCount = subcellDofCount1 + subcellDofCount2;
            for (ordinal_type localDofID=0; localDofID<subcellDofCount; localDofID++)
            {
              ordinal_type fieldOrdinal;
              if (localDofID < subcellDofCount1)
              {
                // first basis: field ordinal matches the basis1 ordinal
                fieldOrdinal = basis1_->getDofOrdinal(d, subcellOrdinal, localDofID);
              }
              else
              {
                // second basis: field ordinal is offset by basis1 cardinality
                fieldOrdinal = basis2Offset + basis2_->getDofOrdinal(d, subcellOrdinal, localDofID - subcellDofCount1);
              }
              tagView(fieldOrdinal*tagSize+0) = d; // subcell dimension
              tagView(fieldOrdinal*tagSize+1) = subcellOrdinal;
              tagView(fieldOrdinal*tagSize+2) = localDofID;
              tagView(fieldOrdinal*tagSize+3) = subcellDofCount;
            }
          }
        }
        //        // Basis-independent function sets tag and enum data in tagToOrdinal_ and ordinalToTag_ arrays:
        //        // tags are constructed on host
        this->setOrdinalTagData(this->tagToOrdinal_,
                                this->ordinalToTag_,
                                tagView,
                                this->basisCardinality_,
                                tagSize,
                                posScDim,
                                posScOrd,
                                posDfOrd);
      }
    }
    
    /** \brief Allocate BasisValues container suitable for passing to the getValues() variant that takes a TensorPoints container as argument.
     
        The default implementation employs a trivial tensor-product structure, for compatibility across all bases.  Subclasses that have tensor-product structure
        should override.  Note that only the basic exact-sequence operators are supported at the moment: VALUE, GRAD, DIV, CURL.
     */
<<<<<<< HEAD
    virtual BasisValues<OutputValueType,ExecutionSpace> allocateBasisValues( TensorPoints<PointValueType,ExecutionSpace> points, const EOperator operatorType = OPERATOR_VALUE) const override
    {
      BasisValues<OutputValueType,ExecutionSpace> basisValues1 = basis1_->allocateBasisValues(points, operatorType);
      BasisValues<OutputValueType,ExecutionSpace> basisValues2 = basis2_->allocateBasisValues(points, operatorType);
=======
    virtual BasisValues<OutputValueType,DeviceType> allocateBasisValues( TensorPoints<PointValueType,DeviceType> points, const EOperator operatorType = OPERATOR_VALUE) const override
    {
      BasisValues<OutputValueType,DeviceType> basisValues1 = basis1_->allocateBasisValues(points, operatorType);
      BasisValues<OutputValueType,DeviceType> basisValues2 = basis2_->allocateBasisValues(points, operatorType);
>>>>>>> 09c20476
      
      const int numScalarFamilies1 = basisValues1.numTensorDataFamilies();
      if (numScalarFamilies1 > 0)
      {
        // then both basis1 and basis2 should be scalar-valued; check that for basis2:
        const int numScalarFamilies2 = basisValues2.numTensorDataFamilies();
        INTREPID2_TEST_FOR_EXCEPTION(basisValues2.numTensorDataFamilies() <=0, std::invalid_argument, "When basis1 has scalar value, basis2 must also");
<<<<<<< HEAD
        std::vector< TensorData<OutputValueType,ExecutionSpace> > scalarFamilies(numScalarFamilies1 + numScalarFamilies2);
=======
        std::vector< TensorData<OutputValueType,DeviceType> > scalarFamilies(numScalarFamilies1 + numScalarFamilies2);
>>>>>>> 09c20476
        for (int i=0; i<numScalarFamilies1; i++)
        {
          scalarFamilies[i] = basisValues1.tensorData(i);
        }
        for (int i=0; i<numScalarFamilies2; i++)
        {
          scalarFamilies[i+numScalarFamilies1] = basisValues2.tensorData(i);
        }
<<<<<<< HEAD
        return BasisValues<OutputValueType,ExecutionSpace>(scalarFamilies);
=======
        return BasisValues<OutputValueType,DeviceType>(scalarFamilies);
>>>>>>> 09c20476
      }
      else
      {
        // then both basis1 and basis2 should be vector-valued; check that:
        INTREPID2_TEST_FOR_EXCEPTION(!basisValues1.vectorData().isValid(), std::invalid_argument, "When basis1 does not have tensorData() defined, it must have a valid vectorData()");
        INTREPID2_TEST_FOR_EXCEPTION(basisValues2.numTensorDataFamilies() > 0, std::invalid_argument, "When basis1 has vector value, basis2 must also");
        
        const auto & vectorData1 = basisValues1.vectorData();
        const auto & vectorData2 = basisValues2.vectorData();
        
        const int numFamilies1  = vectorData1.numFamilies();
        const int numComponents = vectorData1.numComponents();
        INTREPID2_TEST_FOR_EXCEPTION(numComponents != vectorData2.numComponents(), std::invalid_argument, "basis1 and basis2 must agree on the number of components in each vector");
        const int numFamilies2 = vectorData2.numFamilies();
        
        const int numFamilies = numFamilies1 + numFamilies2;
<<<<<<< HEAD
        std::vector< std::vector<TensorData<OutputValueType,ExecutionSpace> > > vectorComponents(numFamilies, std::vector<TensorData<OutputValueType,ExecutionSpace> >(numComponents));
=======
        std::vector< std::vector<TensorData<OutputValueType,DeviceType> > > vectorComponents(numFamilies, std::vector<TensorData<OutputValueType,DeviceType> >(numComponents));
>>>>>>> 09c20476
        
        for (int i=0; i<numFamilies1; i++)
        {
          for (int j=0; j<numComponents; j++)
          {
            vectorComponents[i][j] = vectorData1.getComponent(i,j);
          }
        }
        for (int i=0; i<numFamilies2; i++)
        {
          for (int j=0; j<numComponents; j++)
          {
            vectorComponents[i+numFamilies1][j] = vectorData2.getComponent(i,j);
          }
        }
<<<<<<< HEAD
        VectorData<OutputValueType,ExecutionSpace> vectorData(vectorComponents);
        return BasisValues<OutputValueType,ExecutionSpace>(vectorData);
=======
        VectorData<OutputValueType,DeviceType> vectorData(vectorComponents);
        return BasisValues<OutputValueType,DeviceType>(vectorData);
>>>>>>> 09c20476
      }
    }
    
    /** \brief  Fills in spatial locations (coordinates) of degrees of freedom (nodes) on the reference cell
        \param [out] dofCoords - the container into which to place the degrees of freedom.
     
     dofCoords should have shape (F,D), where the field dimension matches the cardinality of the basis, and D is the
     spatial dimension of the topology on which the basis is defined.
     
     Note that getDofCoords() is not supported by all bases; in particular, hierarchical bases do not generally support this.
     */
    virtual void getDofCoords( ScalarViewType dofCoords ) const override {
      const int basisCardinality1 = basis1_->getCardinality();
      const int basisCardinality2 = basis2_->getCardinality();
      const int basisCardinality  = basisCardinality1 + basisCardinality2;

      auto dofCoords1 = Kokkos::subview(dofCoords, std::make_pair(0,basisCardinality1),                Kokkos::ALL());
      auto dofCoords2 = Kokkos::subview(dofCoords, std::make_pair(basisCardinality1,basisCardinality), Kokkos::ALL());
      
      basis1_->getDofCoords(dofCoords1);
      basis2_->getDofCoords(dofCoords2);
    }
    
    /** \brief  Fills in coefficients of degrees of freedom for Lagrangian basis on the reference cell
        \param [out] dofCoeffs - the container into which to place the degrees of freedom.

     dofCoeffs have shape (F,D) or (F) if D=1, field dimension matches the cardinality of the basis, and D is the
     basis dimension.

     Degrees of freedom coefficients are such that
     \phi_i(dofCoords_(j)) \cdot dofCoeffs_(j)  = \delta_ij,
     where \phi_i are the basis and \delta_ij the Kronecker delta.
     Note that getDofCoeffs() is supported only for Lagrangian bases.
     */
    virtual void getDofCoeffs( ScalarViewType dofCoeffs ) const override {
      const int basisCardinality1 = basis1_->getCardinality();
      const int basisCardinality2 = basis2_->getCardinality();
      const int basisCardinality  = basisCardinality1 + basisCardinality2;

      auto dofCoeffs1 = Kokkos::subview(dofCoeffs, std::make_pair(0,basisCardinality1), Kokkos::ALL());
      auto dofCoeffs2 = Kokkos::subview(dofCoeffs, std::make_pair(basisCardinality1,basisCardinality), Kokkos::ALL());

      basis1_->getDofCoeffs(dofCoeffs1);
      basis2_->getDofCoeffs(dofCoeffs2);
    }


    /** \brief  Returns basis name
     
     \return the name of the basis
     */
    virtual
    const char*
    getName() const override {
      return name_.c_str();
    }
    
    // since the getValues() below only overrides the FEM variants, we specify that
    // we use the base class's getValues(), which implements the FVD variant by throwing an exception.
    // (It's an error to use the FVD variant on this basis.)
    using BasisBase::getValues;
    
    /** \brief  Evaluation of a FEM basis on a <strong>reference cell</strong>, using point and output value containers that allow preservation of tensor-product structure.

        Returns values of <var>operatorType</var> acting on FEM basis functions for a set of
        points in the <strong>reference cell</strong> for which the basis is defined.

        \param  outputValues      [out] - variable rank array with the basis values.  Should be allocated using Basis::allocateBasisValues().
        \param  inputPoints       [in]  - rank-2 array (P,D) with the evaluation points.  This should be allocated using Cubature::allocateCubaturePoints() and filled using Cubature::getCubature().
        \param  operatorType      [in]  - the operator acting on the basis function
     
        This is the preferred getValues() method for TensorBasis and DirectSumBasis and their subclasses.  It allows a reduced memory footprint and optimized integration, etc.
    */
    virtual
    void
<<<<<<< HEAD
    getValues(       BasisValues<OutputValueType,ExecutionSpace> outputValues,
               const TensorPoints<PointValueType,ExecutionSpace>  inputPoints,
=======
    getValues(       BasisValues<OutputValueType,DeviceType> outputValues,
               const TensorPoints<PointValueType,DeviceType>  inputPoints,
>>>>>>> 09c20476
               const EOperator operatorType = OPERATOR_VALUE ) const override
    {
      const int fieldStartOrdinal1 = 0;
      const int numFields1         = basis1_->getCardinality();
      const int fieldStartOrdinal2 = numFields1;
      const int numFields2         = basis2_->getCardinality();
      
      auto basisValues1 = outputValues.basisValuesForFields(fieldStartOrdinal1, numFields1);
      auto basisValues2 = outputValues.basisValuesForFields(fieldStartOrdinal2, numFields2);
      
      basis1_->getValues(basisValues1, inputPoints, operatorType);
      basis2_->getValues(basisValues2, inputPoints, operatorType);
    }
    
    /** \brief  Evaluation of a FEM basis on a <strong>reference cell</strong>.

        Returns values of <var>operatorType</var> acting on FEM basis functions for a set of
        points in the <strong>reference cell</strong> for which the basis is defined.

        \param  outputValues      [out] - variable rank array with the basis values
        \param  inputPoints       [in]  - rank-2 array (P,D) with the evaluation points
        \param  operatorType      [in]  - the operator acting on the basis functions

        \remark For rank and dimension specifications of the output array see Section
        \ref basis_md_array_sec.  Dimensions of <var>ArrayScalar</var> arguments are checked
        at runtime if HAVE_INTREPID2_DEBUG is defined.

        \remark A FEM basis spans a COMPLETE or INCOMPLETE polynomial space on the reference cell
        which is a smooth function space. Thus, all operator types that are meaningful for the
        approximated function space are admissible. When the order of the operator exceeds the
        degree of the basis, the output array is filled with the appropriate number of zeros.
    */
    virtual void getValues( OutputViewType outputValues, const PointViewType  inputPoints,
                           const EOperator operatorType = OPERATOR_VALUE ) const override
    {      
      int cardinality1 = basis1_->getCardinality();
      int cardinality2 = basis2_->getCardinality();
      
      auto range1 = std::make_pair(0,cardinality1);
      auto range2 = std::make_pair(cardinality1,cardinality1+cardinality2);
      if (outputValues.rank() == 2) // F,P
      {
        auto outputValues1 = Kokkos::subview(outputValues, range1, Kokkos::ALL());
        auto outputValues2 = Kokkos::subview(outputValues, range2, Kokkos::ALL());
        
        basis1_->getValues(outputValues1, inputPoints, operatorType);
        basis2_->getValues(outputValues2, inputPoints, operatorType);
      }
      else if (outputValues.rank() == 3) // F,P,D
      {
        auto outputValues1 = Kokkos::subview(outputValues, range1, Kokkos::ALL(), Kokkos::ALL());
        auto outputValues2 = Kokkos::subview(outputValues, range2, Kokkos::ALL(), Kokkos::ALL());
        
        basis1_->getValues(outputValues1, inputPoints, operatorType);
        basis2_->getValues(outputValues2, inputPoints, operatorType);
      }
      else if (outputValues.rank() == 4) // F,P,D,D
      {
        auto outputValues1 = Kokkos::subview(outputValues, range1, Kokkos::ALL(), Kokkos::ALL(), Kokkos::ALL());
        auto outputValues2 = Kokkos::subview(outputValues, range2, Kokkos::ALL(), Kokkos::ALL(), Kokkos::ALL());
        
        basis1_->getValues(outputValues1, inputPoints, operatorType);
        basis2_->getValues(outputValues2, inputPoints, operatorType);
      }
      else if (outputValues.rank() == 5) // F,P,D,D,D
      {
        auto outputValues1 = Kokkos::subview(outputValues, range1, Kokkos::ALL(), Kokkos::ALL(), Kokkos::ALL(), Kokkos::ALL());
        auto outputValues2 = Kokkos::subview(outputValues, range2, Kokkos::ALL(), Kokkos::ALL(), Kokkos::ALL(), Kokkos::ALL());
        
        basis1_->getValues(outputValues1, inputPoints, operatorType);
        basis2_->getValues(outputValues2, inputPoints, operatorType);
      }
      else if (outputValues.rank() == 6) // F,P,D,D,D,D
      {
        auto outputValues1 = Kokkos::subview(outputValues, range1, Kokkos::ALL(), Kokkos::ALL(), Kokkos::ALL(), Kokkos::ALL(), Kokkos::ALL());
        auto outputValues2 = Kokkos::subview(outputValues, range2, Kokkos::ALL(), Kokkos::ALL(), Kokkos::ALL(), Kokkos::ALL(), Kokkos::ALL());
        
        basis1_->getValues(outputValues1, inputPoints, operatorType);
        basis2_->getValues(outputValues2, inputPoints, operatorType);
      }
      else if (outputValues.rank() == 7) // F,P,D,D,D,D,D
      {
        auto outputValues1 = Kokkos::subview(outputValues, range1, Kokkos::ALL(), Kokkos::ALL(), Kokkos::ALL(), Kokkos::ALL(), Kokkos::ALL(), Kokkos::ALL());
        auto outputValues2 = Kokkos::subview(outputValues, range2, Kokkos::ALL(), Kokkos::ALL(), Kokkos::ALL(), Kokkos::ALL(), Kokkos::ALL(), Kokkos::ALL());
        
        basis1_->getValues(outputValues1, inputPoints, operatorType);
        basis2_->getValues(outputValues2, inputPoints, operatorType);
      }
      else
      {
        INTREPID2_TEST_FOR_EXCEPTION(true, std::invalid_argument, "Unsupported outputValues rank");
      }
    }
  };
} // end namespace Intrepid2

#endif /* Intrepid2_DirectSumBasis_h */<|MERGE_RESOLUTION|>--- conflicted
+++ resolved
@@ -71,10 +71,7 @@
     using BasisBase = BasisBaseClass;
     using BasisPtr  = Teuchos::RCP<BasisBase>;
     
-<<<<<<< HEAD
-=======
     using DeviceType      = typename BasisBase::DeviceType;
->>>>>>> 09c20476
     using ExecutionSpace  = typename BasisBase::ExecutionSpace;
     using OutputValueType = typename BasisBase::OutputValueType;
     using PointValueType  = typename BasisBase::PointValueType;
@@ -210,17 +207,10 @@
         The default implementation employs a trivial tensor-product structure, for compatibility across all bases.  Subclasses that have tensor-product structure
         should override.  Note that only the basic exact-sequence operators are supported at the moment: VALUE, GRAD, DIV, CURL.
      */
-<<<<<<< HEAD
-    virtual BasisValues<OutputValueType,ExecutionSpace> allocateBasisValues( TensorPoints<PointValueType,ExecutionSpace> points, const EOperator operatorType = OPERATOR_VALUE) const override
-    {
-      BasisValues<OutputValueType,ExecutionSpace> basisValues1 = basis1_->allocateBasisValues(points, operatorType);
-      BasisValues<OutputValueType,ExecutionSpace> basisValues2 = basis2_->allocateBasisValues(points, operatorType);
-=======
     virtual BasisValues<OutputValueType,DeviceType> allocateBasisValues( TensorPoints<PointValueType,DeviceType> points, const EOperator operatorType = OPERATOR_VALUE) const override
     {
       BasisValues<OutputValueType,DeviceType> basisValues1 = basis1_->allocateBasisValues(points, operatorType);
       BasisValues<OutputValueType,DeviceType> basisValues2 = basis2_->allocateBasisValues(points, operatorType);
->>>>>>> 09c20476
       
       const int numScalarFamilies1 = basisValues1.numTensorDataFamilies();
       if (numScalarFamilies1 > 0)
@@ -228,11 +218,7 @@
         // then both basis1 and basis2 should be scalar-valued; check that for basis2:
         const int numScalarFamilies2 = basisValues2.numTensorDataFamilies();
         INTREPID2_TEST_FOR_EXCEPTION(basisValues2.numTensorDataFamilies() <=0, std::invalid_argument, "When basis1 has scalar value, basis2 must also");
-<<<<<<< HEAD
-        std::vector< TensorData<OutputValueType,ExecutionSpace> > scalarFamilies(numScalarFamilies1 + numScalarFamilies2);
-=======
         std::vector< TensorData<OutputValueType,DeviceType> > scalarFamilies(numScalarFamilies1 + numScalarFamilies2);
->>>>>>> 09c20476
         for (int i=0; i<numScalarFamilies1; i++)
         {
           scalarFamilies[i] = basisValues1.tensorData(i);
@@ -241,11 +227,7 @@
         {
           scalarFamilies[i+numScalarFamilies1] = basisValues2.tensorData(i);
         }
-<<<<<<< HEAD
-        return BasisValues<OutputValueType,ExecutionSpace>(scalarFamilies);
-=======
         return BasisValues<OutputValueType,DeviceType>(scalarFamilies);
->>>>>>> 09c20476
       }
       else
       {
@@ -262,11 +244,7 @@
         const int numFamilies2 = vectorData2.numFamilies();
         
         const int numFamilies = numFamilies1 + numFamilies2;
-<<<<<<< HEAD
-        std::vector< std::vector<TensorData<OutputValueType,ExecutionSpace> > > vectorComponents(numFamilies, std::vector<TensorData<OutputValueType,ExecutionSpace> >(numComponents));
-=======
         std::vector< std::vector<TensorData<OutputValueType,DeviceType> > > vectorComponents(numFamilies, std::vector<TensorData<OutputValueType,DeviceType> >(numComponents));
->>>>>>> 09c20476
         
         for (int i=0; i<numFamilies1; i++)
         {
@@ -282,13 +260,8 @@
             vectorComponents[i+numFamilies1][j] = vectorData2.getComponent(i,j);
           }
         }
-<<<<<<< HEAD
-        VectorData<OutputValueType,ExecutionSpace> vectorData(vectorComponents);
-        return BasisValues<OutputValueType,ExecutionSpace>(vectorData);
-=======
         VectorData<OutputValueType,DeviceType> vectorData(vectorComponents);
         return BasisValues<OutputValueType,DeviceType>(vectorData);
->>>>>>> 09c20476
       }
     }
     
@@ -364,13 +337,8 @@
     */
     virtual
     void
-<<<<<<< HEAD
-    getValues(       BasisValues<OutputValueType,ExecutionSpace> outputValues,
-               const TensorPoints<PointValueType,ExecutionSpace>  inputPoints,
-=======
     getValues(       BasisValues<OutputValueType,DeviceType> outputValues,
                const TensorPoints<PointValueType,DeviceType>  inputPoints,
->>>>>>> 09c20476
                const EOperator operatorType = OPERATOR_VALUE ) const override
     {
       const int fieldStartOrdinal1 = 0;
