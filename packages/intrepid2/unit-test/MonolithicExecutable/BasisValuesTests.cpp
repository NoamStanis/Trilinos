// @HEADER
// ************************************************************************
//
//                           Intrepid2 Package
//                 Copyright (2007) Sandia Corporation
//
// Under terms of Contract DE-AC04-94AL85000, there is a non-exclusive
// license for use of this work by or on behalf of the U.S. Government.
//
// Redistribution and use in source and binary forms, with or without
// modification, are permitted provided that the following conditions are
// met:
//
// 1. Redistributions of source code must retain the above copyright
// notice, this list of conditions and the following disclaimer.
//
// 2. Redistributions in binary form must reproduce the above copyright
// notice, this list of conditions and the following disclaimer in the
// documentation and/or other materials provided with the distribution.
//
// 3. Neither the name of the Corporation nor the names of the
// contributors may be used to endorse or promote products derived from
// this software without specific prior written permission.
//
// THIS SOFTWARE IS PROVIDED BY SANDIA CORPORATION "AS IS" AND ANY
// EXPRESS OR IMPLIED WARRANTIES, INCLUDING, BUT NOT LIMITED TO, THE
// IMPLIED WARRANTIES OF MERCHANTABILITY AND FITNESS FOR A PARTICULAR
// PURPOSE ARE DISCLAIMED. IN NO EVENT SHALL SANDIA CORPORATION OR THE
// CONTRIBUTORS BE LIABLE FOR ANY DIRECT, INDIRECT, INCIDENTAL, SPECIAL,
// EXEMPLARY, OR CONSEQUENTIAL DAMAGES (INCLUDING, BUT NOT LIMITED TO,
// PROCUREMENT OF SUBSTITUTE GOODS OR SERVICES; LOSS OF USE, DATA, OR
// PROFITS; OR BUSINESS INTERRUPTION) HOWEVER CAUSED AND ON ANY THEORY OF
// LIABILITY, WHETHER IN CONTRACT, STRICT LIABILITY, OR TORT (INCLUDING
// NEGLIGENCE OR OTHERWISE) ARISING IN ANY WAY OUT OF THE USE OF THIS
// SOFTWARE, EVEN IF ADVISED OF THE POSSIBILITY OF SUCH DAMAGE.
//
// Questions? Contact Kyungjoo Kim  (kyukim@sandia.gov),
//                    Mauro Perego  (mperego@sandia.gov), or
//                    Nate Roberts  (nvrober@sandia.gov)
//
// ************************************************************************
// @HEADER

/** \file   BasisValuesTests.cpp
    \brief  Tests to verify that the version of Basis::getValues() that takes the new BasisValues and TensorPoints arguments produces the same results as the one that takes raw Kokkos DynRankViews as arguments.
    \author Created by N.V. Roberts.
 */

#include "Teuchos_UnitTestHarness.hpp"

#include "Intrepid2_CellGeometry.hpp"
#include "Intrepid2_CellGeometryTestUtils.hpp"
#include "Intrepid2_CellTools.hpp"
#include "Intrepid2_DefaultCubatureFactory.hpp"
#include "Intrepid2_FunctionSpaceTools.hpp"
#include "Intrepid2_HierarchicalBasisFamily.hpp"
#include "Intrepid2_NodalBasisFamily.hpp"
#include "Intrepid2_ProjectedGeometry.hpp"
#include "Intrepid2_ProjectedGeometryExamples.hpp"
#include "Intrepid2_ScalarView.hpp"
#include "Intrepid2_TransformedVectorData.hpp"
#include "Intrepid2_Types.hpp"
#include "Intrepid2_TestUtils.hpp"

#include <Kokkos_Core.hpp>

using namespace Intrepid2;

namespace
{
  using namespace Intrepid2;
  
  //! tests that basis returns the same values for the getValues() that takes raw Kokkos containers as arguments and for the getValues() that takes
  //! BasisValues and TensorPoints containers as arguments.
  template<class Basis>
  void testGetValuesEquality(Basis &basis, const std::vector<EOperator> &opsToTest,
                             const double relTol, const double absTol, Teuchos::FancyOStream &out, bool &success)
  {
    // get quadrature points for integrating up to polyOrder
    const int quadratureDegree = 2*basis.getDegree();
    using DeviceType = DefaultTestDeviceType;
    using PointScalar = typename Basis::PointValueType;
    using WeightScalar = typename Basis::OutputValueType;
    using CubatureType = Cubature<DeviceType,PointScalar,WeightScalar>;
    using PointView  = typename CubatureType::PointViewTypeAllocatable;
    using WeightView = typename CubatureType::WeightViewTypeAllocatable;
    DefaultCubatureFactory cub_factory;
    auto cellTopoKey = basis.getBaseCellTopology().getKey();
    auto quadrature = cub_factory.create<DeviceType, PointScalar, WeightScalar>(cellTopoKey, quadratureDegree);
    ordinal_type numRefPoints = quadrature->getNumPoints();
    const int spaceDim = basis.getBaseCellTopology().getDimension();
    PointView points("quadrature points ref cell", numRefPoints, spaceDim);
    WeightView weights("quadrature weights ref cell", numRefPoints);
    quadrature->getCubature(points, weights);
    
    TensorPoints<PointScalar,DeviceType> tensorPoints;
    TensorData<WeightScalar,DeviceType>  tensorWeights;
    
    using HostPointViewType = Kokkos::DynRankView<PointScalar,Kokkos::HostSpace>;
    using HostWeightViewType = Kokkos::DynRankView<WeightScalar,Kokkos::HostSpace>;
    auto hostQuadrature = cub_factory.create<Kokkos::HostSpace, PointScalar, WeightScalar>(cellTopoKey, quadratureDegree);
    HostPointViewType hostPoints("quadrature points ref cell - host", numRefPoints, spaceDim);
    HostWeightViewType hostWeights("quadrature weights ref cell - host", numRefPoints);
    hostQuadrature->getCubature(hostPoints, hostWeights);
    
<<<<<<< HEAD
    using CubatureTensorType = CubatureTensor<ExecutionSpace,PointScalar,WeightScalar>;
=======
    using CubatureTensorType = CubatureTensor<DeviceType,PointScalar,WeightScalar>;
>>>>>>> 09c20476
    CubatureTensorType* tensorQuadrature = dynamic_cast<CubatureTensorType*>(quadrature.get());

    if (tensorQuadrature)
    {
      tensorPoints  = tensorQuadrature->allocateCubaturePoints();
      tensorWeights = tensorQuadrature->allocateCubatureWeights();
      tensorQuadrature->getCubature(tensorPoints, tensorWeights);
    }
    else
    {
      std::vector<ViewType<PointScalar,DeviceType>> pointComponents {points};
      tensorPoints = TensorPoints<PointScalar,DeviceType>(pointComponents);
      Data<WeightScalar,DeviceType> weightData(weights);
      std::vector<Data<WeightScalar,DeviceType>> weightComponents {weightData};
      tensorWeights = TensorData<WeightScalar,DeviceType>(weightComponents);
    }
    
    printFunctor2(points, out, "points being tested");
    printFunctor2(tensorPoints, out, "tensorPoints");
    
    testFloatingEquality2(points, tensorPoints, relTol, absTol, out, success, "points", "tensorPoints");
        
    auto hostBasisPtr = basis.getHostBasis();
        
    auto hostBasisPtr = basis.getHostBasis();
        
    for (const auto &op : opsToTest)
    {
      auto basisValuesView = basis.allocateOutputView(numRefPoints, op);
      auto basisValues     = basis.allocateBasisValues(tensorPoints, op);
      
      auto hostBasisView   = hostBasisPtr->allocateOutputView(numRefPoints, op);
      
      basis.getValues(basisValuesView, points, op);
      basis.getValues(basisValues, tensorPoints, op);
      
      // copy basisValuesView to host for hostBasis comparison
      auto basisValuesViewHostMirror = Kokkos::create_mirror_view_and_copy(Kokkos::HostSpace(), basisValuesView);
      hostBasisPtr->getValues(hostBasisView, hostPoints, op);
      
      out << "Comparing getValues() results for " << EOperatorToString(op) << std::endl;
      
      TEST_EQUALITY(basisValues.rank(), basisValuesView.rank());

      if (basisValues.rank() == basisValuesView.rank())
      {
        if (basisValuesView.rank() == 2)
        {
          bool localSuccess = true;
          testFloatingEquality2(basisValuesView, basisValues, relTol, absTol, out, localSuccess, "DynRankView path", "BasisValues path");
          success = success && localSuccess;
          
          if (!localSuccess)
          {
            printFunctor2(basisValues,     out, "basisValues");
            printFunctor2(basisValuesView, out, "basisValuesView");
          }
          
          localSuccess = true;
          testFloatingEquality2(basisValuesView, basisValues, relTol, absTol, out, localSuccess, "DynRankView path - device", "DynRankView path - host");
          success = success && localSuccess;
          
          if (!localSuccess)
          {
            printFunctor2(hostBasisView,             out, "hostBasisView");
            printFunctor2(basisValuesViewHostMirror, out, "basisValuesViewHostMirror");
          }
        }
        else if (basisValuesView.rank() == 3)
        {
          bool localSuccess = true;
          testFloatingEquality3(basisValuesView, basisValues, relTol, absTol, out, localSuccess, "DynRankView path", "BasisValues path");
          success = success && localSuccess;
          
          if (!localSuccess)
          {
            printFunctor3(basisValues,     out, "basisValues");
            printFunctor3(basisValuesView, out, "basisValuesView");
          }
          
          localSuccess = true;
          testFloatingEquality3(basisValuesView, basisValues, relTol, absTol, out, localSuccess, "DynRankView path - device", "DynRankView path - host");
          success = success && localSuccess;
          
          if (!localSuccess)
          {
            printFunctor3(hostBasisView,             out, "hostBasisView");
            printFunctor3(basisValuesViewHostMirror, out, "basisValuesViewHostMirror");
          }
        }
        else
        {
          INTREPID2_TEST_FOR_EXCEPTION(true, std::logic_error, "Unexpected rank encountered for basisValuesView");
        }
      }
      else
      {
        out << "FAILURE: basisValues.rank() does not match basisValuesView.rank().\n";
        if (basisValues.rank() == 2)
        {
          printFunctor2(basisValues, out, "basisValues");
        }
        else if (basisValues.rank() == 3)
        {
          printFunctor3(basisValues, out, "basisValues");
        }
      }
    }
  }

  TEUCHOS_UNIT_TEST( BasisValues, DefaultConstructor )
  {
    // test of default-constructed basis values object.
    BasisValues<double,DefaultTestDeviceType> emptyBasisValues;
    TEST_EQUALITY(0, emptyBasisValues.rank());
    for (int d=0; d<8; d++)
    {
      TEST_EQUALITY(0, emptyBasisValues.extent(d));
      TEST_EQUALITY(0, emptyBasisValues.extent_int(d));
    }
    TEST_EQUALITY(0, emptyBasisValues.numFamilies());
  }


  TEUCHOS_UNIT_TEST( BasisValues, HierarchicalHGRAD_LINE )
  {
    using DeviceType = Intrepid2::DefaultTestDeviceType;
    using Basis = HierarchicalBasisFamily<DeviceType>::HGRAD_LINE;
    
    // for now, the BasisValues path only supports the standard exact-sequence operators
    std::vector<EOperator> opsToTest {OPERATOR_VALUE, OPERATOR_GRAD};
    
    const double relTol=1e-13;
    const double absTol=1e-13;
    
    for (int polyOrder=1; polyOrder<5; polyOrder++)
    {
      Basis basis(polyOrder);
      testGetValuesEquality(basis, opsToTest, relTol, absTol, out, success);
    }
  }

  TEUCHOS_UNIT_TEST( BasisValues, HierarchicalHGRAD_QUAD )
  {
    using DeviceType = Intrepid2::DefaultTestDeviceType;
    using Basis = HierarchicalBasisFamily<DeviceType>::HGRAD_QUAD;
    
    // for now, the BasisValues path only supports the standard exact-sequence operators
    std::vector<EOperator> opsToTest {OPERATOR_VALUE, OPERATOR_GRAD};
    
    const double relTol=1e-13;
    const double absTol=1e-13;
    
    for (int polyOrder=1; polyOrder<5; polyOrder++)
    {
      Basis basis(polyOrder);
      testGetValuesEquality(basis, opsToTest, relTol, absTol, out, success);
    }
  }

  TEUCHOS_UNIT_TEST( BasisValues, HierarchicalHGRAD_TRI )
  {
    using DeviceType = Intrepid2::DefaultTestDeviceType;
    using Basis = HierarchicalBasisFamily<DeviceType>::HGRAD_TRI;
    
    // for now, the BasisValues path only supports the standard exact-sequence operators
    std::vector<EOperator> opsToTest {OPERATOR_VALUE, OPERATOR_GRAD};
    
    const double relTol=1e-13;
    const double absTol=1e-13;
    
    for (int polyOrder=1; polyOrder<5; polyOrder++)
    {
      Basis basis(polyOrder);
      testGetValuesEquality(basis, opsToTest, relTol, absTol, out, success);
    }
  }

  TEUCHOS_UNIT_TEST( BasisValues, HierarchicalHGRAD_HEX )
  {
    using DeviceType = Intrepid2::DefaultTestDeviceType;
    using Basis = HierarchicalBasisFamily<DeviceType>::HGRAD_HEX;
    
    // for now, the BasisValues path only supports the standard exact-sequence operators
    std::vector<EOperator> opsToTest {OPERATOR_VALUE, OPERATOR_GRAD};
    
    const double relTol=1e-13;
    const double absTol=1e-13;
    
    for (int polyOrder=1; polyOrder<5; polyOrder++)
    {
      Basis basis(polyOrder);
      testGetValuesEquality(basis, opsToTest, relTol, absTol, out, success);
    }
  }

  TEUCHOS_UNIT_TEST( BasisValues, HierarchicalHGRAD_TET )
  {
    using DeviceType = Intrepid2::DefaultTestDeviceType;
    using Basis = HierarchicalBasisFamily<DeviceType>::HGRAD_TET;
    
    // for now, the BasisValues path only supports the standard exact-sequence operators
    std::vector<EOperator> opsToTest {OPERATOR_VALUE, OPERATOR_GRAD};
    
    const double relTol=1e-13;
    const double absTol=1e-13;
    
    for (int polyOrder=1; polyOrder<5; polyOrder++)
    {
      Basis basis(polyOrder);
      testGetValuesEquality(basis, opsToTest, relTol, absTol, out, success);
    }
  }

  TEUCHOS_UNIT_TEST( BasisValues, HierarchicalHDIV_QUAD )
  {
    using DeviceType = Intrepid2::DefaultTestDeviceType;
    using Basis = HierarchicalBasisFamily<DeviceType>::HDIV_QUAD;
    
    // for now, the BasisValues path only supports the standard exact-sequence operators
    std::vector<EOperator> opsToTest {OPERATOR_VALUE, OPERATOR_DIV};
    
    const double relTol=1e-13;
    const double absTol=1e-13;
    
    for (int polyOrder=1; polyOrder<5; polyOrder++)
    {
      Basis basis(polyOrder);
      testGetValuesEquality(basis, opsToTest, relTol, absTol, out, success);
    }
  }

  TEUCHOS_UNIT_TEST( BasisValues, NodalHDIV_TRI )
  {
    using DeviceType = Intrepid2::DefaultTestDeviceType;
    using Basis = NodalBasisFamily<DeviceType>::HDIV_TRI; // Hierarchical basis family does not yet support HDIV_TRI
    
    // for now, the BasisValues path only supports the standard exact-sequence operators
    std::vector<EOperator> opsToTest {OPERATOR_VALUE, OPERATOR_DIV};
    
    const double relTol=1e-13;
    const double absTol=1e-13;
    
    for (int polyOrder=1; polyOrder<5; polyOrder++)
    {
      Basis basis(polyOrder);
      testGetValuesEquality(basis, opsToTest, relTol, absTol, out, success);
    }
  }

  TEUCHOS_UNIT_TEST( BasisValues, HierarchicalHDIV_HEX )
  {
    using DeviceType = Intrepid2::DefaultTestDeviceType;
    using Basis = HierarchicalBasisFamily<DeviceType>::HDIV_HEX;
    
    // for now, the BasisValues path only supports the standard exact-sequence operators
    std::vector<EOperator> opsToTest {OPERATOR_VALUE, OPERATOR_DIV};
    
    const double relTol=1e-13;
    const double absTol=1e-13;
    
    for (int polyOrder=1; polyOrder<5; polyOrder++)
    {
      Basis basis(polyOrder);
      testGetValuesEquality(basis, opsToTest, relTol, absTol, out, success);
    }
  }

  TEUCHOS_UNIT_TEST( BasisValues, NodalHDIV_TET )
  {
    using DeviceType = Intrepid2::DefaultTestDeviceType;
    using Basis = NodalBasisFamily<DeviceType>::HDIV_TET;  // Hierarchical basis family does not yet support HDIV_TET
    
    // for now, the BasisValues path only supports the standard exact-sequence operators
    std::vector<EOperator> opsToTest {OPERATOR_VALUE, OPERATOR_DIV};
    
    const double relTol=1e-13;
    const double absTol=1e-13;
    
    for (int polyOrder=1; polyOrder<5; polyOrder++)
    {
      Basis basis(polyOrder);
      testGetValuesEquality(basis, opsToTest, relTol, absTol, out, success);
    }
  }

  TEUCHOS_UNIT_TEST( BasisValues, HierarchicalHCURL_QUAD )
  {
    using DeviceType = Intrepid2::DefaultTestDeviceType;
    using Basis = HierarchicalBasisFamily<DeviceType>::HCURL_QUAD;
    
    // for now, the BasisValues path only supports the standard exact-sequence operators
    std::vector<EOperator> opsToTest {OPERATOR_VALUE, OPERATOR_CURL};
    
    const double relTol=1e-13;
    const double absTol=1e-13;
    
    for (int polyOrder=1; polyOrder<5; polyOrder++)
    {
      Basis basis(polyOrder);
      testGetValuesEquality(basis, opsToTest, relTol, absTol, out, success);
    }
  }

  TEUCHOS_UNIT_TEST( BasisValues, NodalHCURL_TRI )
  {
    using DeviceType = Intrepid2::DefaultTestDeviceType;
    using Basis = NodalBasisFamily<DeviceType>::HCURL_TRI;  // Hierarchical basis family does not yet support HCURL_TRI
    
    // for now, the BasisValues path only supports the standard exact-sequence operators
    std::vector<EOperator> opsToTest {OPERATOR_VALUE, OPERATOR_CURL};
    
    const double relTol=1e-13;
    const double absTol=1e-13;
    
    for (int polyOrder=1; polyOrder<5; polyOrder++)
    {
      Basis basis(polyOrder);
      testGetValuesEquality(basis, opsToTest, relTol, absTol, out, success);
    }
  }

  TEUCHOS_UNIT_TEST( BasisValues, HierarchicalHCURL_HEX )
  {
    using DeviceType = Intrepid2::DefaultTestDeviceType;
    using Basis = HierarchicalBasisFamily<DeviceType>::HCURL_HEX;
    
    // for now, the BasisValues path only supports the standard exact-sequence operators
    std::vector<EOperator> opsToTest {OPERATOR_VALUE, OPERATOR_CURL};
    
    const double relTol=1e-13;
    const double absTol=1e-13;
    
    for (int polyOrder=1; polyOrder<5; polyOrder++)
    {
      Basis basis(polyOrder);
      testGetValuesEquality(basis, opsToTest, relTol, absTol, out, success);
    }
  }

  TEUCHOS_UNIT_TEST( BasisValues, HierarchicalHVOL_QUAD )
  {
    using DeviceType = Intrepid2::DefaultTestDeviceType;
    using Basis = HierarchicalBasisFamily<DeviceType>::HVOL_QUAD;
    
    // for now, the BasisValues path only supports the standard exact-sequence operators
    std::vector<EOperator> opsToTest {OPERATOR_VALUE};
    
    const double relTol=1e-13;
    const double absTol=1e-13;
    
    for (int polyOrder=1; polyOrder<5; polyOrder++)
    {
      Basis basis(polyOrder);
      testGetValuesEquality(basis, opsToTest, relTol, absTol, out, success);
    }
  }

  TEUCHOS_UNIT_TEST( BasisValues, HierarchicalHVOL_HEX )
  {
    using DeviceType = Intrepid2::DefaultTestDeviceType;
    using Basis = HierarchicalBasisFamily<DeviceType>::HVOL_HEX;
    
    // for now, the BasisValues path only supports the standard exact-sequence operators
    std::vector<EOperator> opsToTest {OPERATOR_VALUE};
    
    const double relTol=1e-13;
    const double absTol=1e-13;
    
    for (int polyOrder=1; polyOrder<5; polyOrder++)
    {
      Basis basis(polyOrder);
      testGetValuesEquality(basis, opsToTest, relTol, absTol, out, success);
    }
  }

  TEUCHOS_UNIT_TEST( BasisValues, NodalHCURL_TET )
  {
    using DeviceType = Intrepid2::DefaultTestDeviceType;
    using Basis = NodalBasisFamily<DeviceType>::HCURL_TET;  // Hierarchical basis family does not yet support HCURL_TET
    
    // for now, the BasisValues path only supports the standard exact-sequence operators
    std::vector<EOperator> opsToTest {OPERATOR_VALUE, OPERATOR_CURL};
    
    const double relTol=1e-13;
    const double absTol=1e-13;
    
    for (int polyOrder=1; polyOrder<5; polyOrder++)
    {
      Basis basis(polyOrder);
      testGetValuesEquality(basis, opsToTest, relTol, absTol, out, success);
    }
  }

  TEUCHOS_UNIT_TEST( BasisValues, NodalHGRAD_LINE )
  {
    using DeviceType = Intrepid2::DefaultTestDeviceType;
    using Basis = NodalBasisFamily<DeviceType>::HGRAD_LINE;
    
    // for now, the BasisValues path only supports the standard exact-sequence operators
    std::vector<EOperator> opsToTest {OPERATOR_VALUE, OPERATOR_GRAD};
    
    const double relTol=1e-13;
    const double absTol=1e-13;
    
    for (int polyOrder=1; polyOrder<5; polyOrder++)
    {
      Basis basis(polyOrder);
      testGetValuesEquality(basis, opsToTest, relTol, absTol, out, success);
    }
  }
} // namespace<|MERGE_RESOLUTION|>--- conflicted
+++ resolved
@@ -103,11 +103,7 @@
     HostWeightViewType hostWeights("quadrature weights ref cell - host", numRefPoints);
     hostQuadrature->getCubature(hostPoints, hostWeights);
     
-<<<<<<< HEAD
-    using CubatureTensorType = CubatureTensor<ExecutionSpace,PointScalar,WeightScalar>;
-=======
     using CubatureTensorType = CubatureTensor<DeviceType,PointScalar,WeightScalar>;
->>>>>>> 09c20476
     CubatureTensorType* tensorQuadrature = dynamic_cast<CubatureTensorType*>(quadrature.get());
 
     if (tensorQuadrature)
@@ -129,8 +125,6 @@
     printFunctor2(tensorPoints, out, "tensorPoints");
     
     testFloatingEquality2(points, tensorPoints, relTol, absTol, out, success, "points", "tensorPoints");
-        
-    auto hostBasisPtr = basis.getHostBasis();
         
     auto hostBasisPtr = basis.getHostBasis();
         
