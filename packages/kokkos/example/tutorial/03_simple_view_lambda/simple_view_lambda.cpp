--- conflicted
+++ resolved
@@ -66,11 +66,7 @@
 //
 // The first dimension of the View is the dimension over which it is
 // efficient for Kokkos to parallelize.
-<<<<<<< HEAD
-typedef Kokkos::View<double * [3]> view_type;
-=======
 using view_type = Kokkos::View<double * [3]>;
->>>>>>> 4103bf6c
 
 int main(int argc, char* argv[]) {
   Kokkos::initialize(argc, argv);
