--- conflicted
+++ resolved
@@ -57,21 +57,12 @@
 // league_size) is not limited by physical constraints. Its a pure logical
 // number.
 
-<<<<<<< HEAD
-typedef Kokkos::TeamPolicy<> team_policy;
-typedef team_policy::member_type team_member;
-
-// Define a functor which can be launched using the TeamPolicy
-struct hello_world {
-  typedef int value_type;  // Specify value type for reduction target, sum
-=======
 using team_policy = Kokkos::TeamPolicy<>;
 using team_member = team_policy::member_type;
 
 // Define a functor which can be launched using the TeamPolicy
 struct hello_world {
   using value_type = int;  // Specify value type for reduction target, sum
->>>>>>> 4103bf6c
 
   // This is a reduction operator which now takes as first argument the
   // TeamPolicy member_type. Every member of the team contributes to the
