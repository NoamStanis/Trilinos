/*
//@HEADER
// ************************************************************************
//
//                        Kokkos v. 3.0
//       Copyright (2020) National Technology & Engineering
//               Solutions of Sandia, LLC (NTESS).
//
// Under the terms of Contract DE-NA0003525 with NTESS,
// the U.S. Government retains certain rights in this software.
//
// Redistribution and use in source and binary forms, with or without
// modification, are permitted provided that the following conditions are
// met:
//
// 1. Redistributions of source code must retain the above copyright
// notice, this list of conditions and the following disclaimer.
//
// 2. Redistributions in binary form must reproduce the above copyright
// notice, this list of conditions and the following disclaimer in the
// documentation and/or other materials provided with the distribution.
//
// 3. Neither the name of the Corporation nor the names of the
// contributors may be used to endorse or promote products derived from
// this software without specific prior written permission.
//
// THIS SOFTWARE IS PROVIDED BY NTESS "AS IS" AND ANY
// EXPRESS OR IMPLIED WARRANTIES, INCLUDING, BUT NOT LIMITED TO, THE
// IMPLIED WARRANTIES OF MERCHANTABILITY AND FITNESS FOR A PARTICULAR
// PURPOSE ARE DISCLAIMED. IN NO EVENT SHALL NTESS OR THE
// CONTRIBUTORS BE LIABLE FOR ANY DIRECT, INDIRECT, INCIDENTAL, SPECIAL,
// EXEMPLARY, OR CONSEQUENTIAL DAMAGES (INCLUDING, BUT NOT LIMITED TO,
// PROCUREMENT OF SUBSTITUTE GOODS OR SERVICES; LOSS OF USE, DATA, OR
// PROFITS; OR BUSINESS INTERRUPTION) HOWEVER CAUSED AND ON ANY THEORY OF
// LIABILITY, WHETHER IN CONTRACT, STRICT LIABILITY, OR TORT (INCLUDING
// NEGLIGENCE OR OTHERWISE) ARISING IN ANY WAY OUT OF THE USE OF THIS
// SOFTWARE, EVEN IF ADVISED OF THE POSSIBILITY OF SUCH DAMAGE.
//
// Questions? Contact Christian R. Trott (crtrott@sandia.gov)
//
// ************************************************************************
//@HEADER
*/

#include <Kokkos_Core.hpp>

namespace TestAtomic {

// Struct for testing arbitrary size atomics.

template <int N>
struct SuperScalar {
  double val[N];

  KOKKOS_INLINE_FUNCTION
  SuperScalar() {
    for (int i = 0; i < N; i++) {
      val[i] = 0.0;
    }
  }

  KOKKOS_INLINE_FUNCTION
  SuperScalar(const SuperScalar& src) {
    for (int i = 0; i < N; i++) {
      val[i] = src.val[i];
    }
  }

  KOKKOS_INLINE_FUNCTION
  SuperScalar(const volatile SuperScalar& src) {
    for (int i = 0; i < N; i++) {
      val[i] = src.val[i];
    }
  }

  KOKKOS_INLINE_FUNCTION
  SuperScalar& operator=(const SuperScalar& src) {
    for (int i = 0; i < N; i++) {
      val[i] = src.val[i];
    }
    return *this;
  }

  KOKKOS_INLINE_FUNCTION
  SuperScalar& operator=(const volatile SuperScalar& src) {
    for (int i = 0; i < N; i++) {
      val[i] = src.val[i];
    }
    return *this;
  }

  KOKKOS_INLINE_FUNCTION
  void operator=(const SuperScalar& src) volatile {
    for (int i = 0; i < N; i++) {
      val[i] = src.val[i];
    }
  }

  KOKKOS_INLINE_FUNCTION
  SuperScalar operator+(const SuperScalar& src) {
    SuperScalar tmp = *this;
    for (int i = 0; i < N; i++) {
      tmp.val[i] += src.val[i];
    }
    return tmp;
  }

  KOKKOS_INLINE_FUNCTION
  SuperScalar& operator+=(const double& src) {
    for (int i = 0; i < N; i++) {
      val[i] += 1.0 * (i + 1) * src;
    }
    return *this;
  }

  KOKKOS_INLINE_FUNCTION
  SuperScalar& operator+=(const SuperScalar& src) {
    for (int i = 0; i < N; i++) {
      val[i] += src.val[i];
    }
    return *this;
  }

  KOKKOS_INLINE_FUNCTION
  bool operator==(const SuperScalar& src) {
    bool compare = true;
    for (int i = 0; i < N; i++) {
      compare = compare && (val[i] == src.val[i]);
    }
    return compare;
  }

  KOKKOS_INLINE_FUNCTION
  bool operator!=(const SuperScalar& src) {
    bool compare = true;
    for (int i = 0; i < N; i++) {
      compare = compare && (val[i] == src.val[i]);
    }
    return !compare;
  }

  KOKKOS_INLINE_FUNCTION
  SuperScalar(const double& src) {
    for (int i = 0; i < N; i++) {
      val[i] = 1.0 * (i + 1) * src;
    }
  }
};

template <int N>
std::ostream& operator<<(std::ostream& os, const SuperScalar<N>& dt) {
  os << "{ ";
  for (int i = 0; i < N - 1; i++) {
    os << dt.val[i] << ", ";
  }
  os << dt.val[N - 1] << "}";

  return os;
}

template <class T, class DEVICE_TYPE>
struct ZeroFunctor {
<<<<<<< HEAD
  typedef DEVICE_TYPE execution_space;
  typedef typename Kokkos::View<T, execution_space> type;
  typedef typename Kokkos::View<T, execution_space>::HostMirror h_type;
=======
  using execution_space = DEVICE_TYPE;
  using type            = typename Kokkos::View<T, execution_space>;
  using h_type          = typename Kokkos::View<T, execution_space>::HostMirror;
>>>>>>> 4103bf6c

  type data;

  KOKKOS_INLINE_FUNCTION
  void operator()(int) const { data() = 0; }
};

//---------------------------------------------------
//--------------atomic_fetch_add---------------------
//---------------------------------------------------

template <class T, class DEVICE_TYPE>
struct AddFunctor {
<<<<<<< HEAD
  typedef DEVICE_TYPE execution_space;
  typedef Kokkos::View<T, execution_space> type;
=======
  using execution_space = DEVICE_TYPE;
  using type            = Kokkos::View<T, execution_space>;
>>>>>>> 4103bf6c

  type data;

  KOKKOS_INLINE_FUNCTION
  void operator()(int) const { Kokkos::atomic_fetch_add(&data(), (T)1); }
};

template <class T, class DEVICE_TYPE>
struct AddFunctorReduce {
<<<<<<< HEAD
  typedef DEVICE_TYPE execution_space;
  typedef Kokkos::View<T, execution_space> type;
=======
  using execution_space = DEVICE_TYPE;
  using type            = Kokkos::View<T, execution_space>;
>>>>>>> 4103bf6c

  type data;

  KOKKOS_INLINE_FUNCTION
  void operator()(int, int&) const { Kokkos::atomic_fetch_add(&data(), (T)1); }
};

template <class T, class execution_space>
T AddLoop(int loop) {
  struct ZeroFunctor<T, execution_space> f_zero;
  typename ZeroFunctor<T, execution_space>::type data("Data");
  typename ZeroFunctor<T, execution_space>::h_type h_data("HData");

  f_zero.data = data;

  Kokkos::parallel_for(1, f_zero);
  execution_space().fence();

  struct AddFunctor<T, execution_space> f_add;

  f_add.data = data;
  Kokkos::parallel_for(loop, f_add);
  execution_space().fence();

  Kokkos::deep_copy(h_data, data);
  T val = h_data();

  struct AddFunctorReduce<T, execution_space> f_add_red;
  f_add_red.data = data;
  int dummy_result;
  Kokkos::parallel_reduce(loop, f_add_red, dummy_result);
  execution_space().fence();

  return val;
}

template <class T>
T AddLoopSerial(int loop) {
  T* data = new T[1];
  data[0] = 0;

  for (int i = 0; i < loop; i++) {
    *data += (T)1;
  }

  T val = *data;
  delete[] data;

  return val;
}

//------------------------------------------------------
//--------------atomic_compare_exchange-----------------
//------------------------------------------------------

template <class T, class DEVICE_TYPE>
struct CASFunctor {
<<<<<<< HEAD
  typedef DEVICE_TYPE execution_space;
  typedef Kokkos::View<T, execution_space> type;
=======
  using execution_space = DEVICE_TYPE;
  using type            = Kokkos::View<T, execution_space>;
>>>>>>> 4103bf6c

  type data;

  KOKKOS_INLINE_FUNCTION
  void operator()(int) const {
    T old = data();
    T newval, assumed;

    do {
      assumed = old;
      newval  = assumed + (T)1;
      old     = Kokkos::atomic_compare_exchange(&data(), assumed, newval);
    } while (old != assumed);
<<<<<<< HEAD
  }
};

template <class T, class DEVICE_TYPE>
struct CASFunctorReduce {
  typedef DEVICE_TYPE execution_space;
  typedef Kokkos::View<T, execution_space> type;

  type data;

  KOKKOS_INLINE_FUNCTION
  void operator()(int, int&) const {
    T old = data();
    T newval, assumed;

    do {
      assumed = old;
      newval  = assumed + (T)1;
      old     = Kokkos::atomic_compare_exchange(&data(), assumed, newval);
    } while (old != assumed);
  }
};

=======
  }
};

template <class T, class DEVICE_TYPE>
struct CASFunctorReduce {
  using execution_space = DEVICE_TYPE;
  using type            = Kokkos::View<T, execution_space>;

  type data;

  KOKKOS_INLINE_FUNCTION
  void operator()(int, int&) const {
    T old = data();
    T newval, assumed;

    do {
      assumed = old;
      newval  = assumed + (T)1;
      old     = Kokkos::atomic_compare_exchange(&data(), assumed, newval);
    } while (old != assumed);
  }
};

>>>>>>> 4103bf6c
template <class T, class execution_space>
T CASLoop(int loop) {
  struct ZeroFunctor<T, execution_space> f_zero;
  typename ZeroFunctor<T, execution_space>::type data("Data");
  typename ZeroFunctor<T, execution_space>::h_type h_data("HData");

  f_zero.data = data;
  Kokkos::parallel_for(1, f_zero);
  execution_space().fence();

  struct CASFunctor<T, execution_space> f_cas;
  f_cas.data = data;
  Kokkos::parallel_for(loop, f_cas);
  execution_space().fence();

  Kokkos::deep_copy(h_data, data);
  T val = h_data();

  struct CASFunctorReduce<T, execution_space> f_cas_red;
  f_cas_red.data = data;
  int dummy_result;
  Kokkos::parallel_reduce(loop, f_cas_red, dummy_result);
  execution_space().fence();

  return val;
}

template <class T>
T CASLoopSerial(int loop) {
  T* data = new T[1];
  data[0] = 0;

  for (int i = 0; i < loop; i++) {
    T assumed;
    T newval;
    T old;

    do {
      assumed = *data;
      newval  = assumed + (T)1;
      old     = *data;
      *data   = newval;
    } while (!(assumed == old));
  }

  T val = *data;
  delete[] data;

  return val;
}

//----------------------------------------------
//--------------atomic_exchange-----------------
//----------------------------------------------

template <class T, class DEVICE_TYPE>
struct ExchFunctor {
<<<<<<< HEAD
  typedef DEVICE_TYPE execution_space;
  typedef Kokkos::View<T, execution_space> type;
=======
  using execution_space = DEVICE_TYPE;
  using type            = Kokkos::View<T, execution_space>;
>>>>>>> 4103bf6c

  type data, data2;

  KOKKOS_INLINE_FUNCTION
  void operator()(int i) const {
    T old = Kokkos::atomic_exchange(&data(), (T)i);
    Kokkos::atomic_fetch_add(&data2(), old);
<<<<<<< HEAD
  }
};

template <class T, class DEVICE_TYPE>
struct ExchFunctorReduce {
  typedef DEVICE_TYPE execution_space;
  typedef Kokkos::View<T, execution_space> type;

  type data, data2;

  KOKKOS_INLINE_FUNCTION
  void operator()(int i, int&) const {
    T old = Kokkos::atomic_exchange(&data(), (T)i);
    Kokkos::atomic_fetch_add(&data2(), old);
  }
};

=======
  }
};

template <class T, class DEVICE_TYPE>
struct ExchFunctorReduce {
  using execution_space = DEVICE_TYPE;
  using type            = Kokkos::View<T, execution_space>;

  type data, data2;

  KOKKOS_INLINE_FUNCTION
  void operator()(int i, int&) const {
    T old = Kokkos::atomic_exchange(&data(), (T)i);
    Kokkos::atomic_fetch_add(&data2(), old);
  }
};

>>>>>>> 4103bf6c
template <class T, class execution_space>
T ExchLoop(int loop) {
  struct ZeroFunctor<T, execution_space> f_zero;
  typename ZeroFunctor<T, execution_space>::type data("Data");
  typename ZeroFunctor<T, execution_space>::h_type h_data("HData");

  f_zero.data = data;
  Kokkos::parallel_for(1, f_zero);
  execution_space().fence();

  typename ZeroFunctor<T, execution_space>::type data2("Data");
  typename ZeroFunctor<T, execution_space>::h_type h_data2("HData");

  f_zero.data = data2;
  Kokkos::parallel_for(1, f_zero);
  execution_space().fence();

  struct ExchFunctor<T, execution_space> f_exch;
  f_exch.data  = data;
  f_exch.data2 = data2;
  Kokkos::parallel_for(loop, f_exch);
  execution_space().fence();

  Kokkos::deep_copy(h_data, data);
  Kokkos::deep_copy(h_data2, data2);
  T val = h_data() + h_data2();

  struct ExchFunctorReduce<T, execution_space> f_exch_red;
  f_exch_red.data  = data;
  f_exch_red.data2 = data2;
  int dummy_result;
  Kokkos::parallel_reduce(loop, f_exch_red, dummy_result);
  execution_space().fence();

  return val;
}

template <class T>
T ExchLoopSerial(
    typename std::conditional<!std::is_same<T, Kokkos::complex<double> >::value,
                              int, void>::type loop) {
  T* data  = new T[1];
  T* data2 = new T[1];
  data[0]  = 0;
  data2[0] = 0;

  for (int i = 0; i < loop; i++) {
    T old = *data;
    *data = (T)i;
    *data2 += old;
  }

  T val = *data2 + *data;
  delete[] data;
  delete[] data2;

  return val;
}

template <class T>
T ExchLoopSerial(
    typename std::conditional<std::is_same<T, Kokkos::complex<double> >::value,
                              int, void>::type loop) {
  T* data  = new T[1];
  T* data2 = new T[1];
  data[0]  = 0;
  data2[0] = 0;

  for (int i = 0; i < loop; i++) {
    T old        = *data;
    data->real() = (static_cast<double>(i));
    data->imag() = 0;
    *data2 += old;
  }

  T val = *data2 + *data;
  delete[] data;
  delete[] data2;

  return val;
}

template <class T, class DeviceType>
T LoopVariant(int loop, int test) {
  switch (test) {
    case 1: return AddLoop<T, DeviceType>(loop);
    case 2: return CASLoop<T, DeviceType>(loop);
    case 3: return ExchLoop<T, DeviceType>(loop);
  }

  return 0;
}

template <class T>
T LoopVariantSerial(int loop, int test) {
  switch (test) {
    case 1: return AddLoopSerial<T>(loop);
    case 2: return CASLoopSerial<T>(loop);
    case 3: return ExchLoopSerial<T>(loop);
  }

  return 0;
}

template <class T, class DeviceType>
bool Loop(int loop, int test) {
  T res       = LoopVariant<T, DeviceType>(loop, test);
  T resSerial = LoopVariantSerial<T>(loop, test);

  bool passed = true;

  if (resSerial != res) {
    passed = false;

    std::cout << "Loop<" << typeid(T).name() << ">( test = " << test
              << " FAILED : " << resSerial << " != " << res << std::endl;
  }

  return passed;
}

}  // namespace TestAtomic

namespace Test {

TEST(TEST_CATEGORY, atomics) {
  const int loop_count = 1e4;

  ASSERT_TRUE((TestAtomic::Loop<int, TEST_EXECSPACE>(loop_count, 1)));
  ASSERT_TRUE((TestAtomic::Loop<int, TEST_EXECSPACE>(loop_count, 2)));
  ASSERT_TRUE((TestAtomic::Loop<int, TEST_EXECSPACE>(loop_count, 3)));

  ASSERT_TRUE((TestAtomic::Loop<unsigned int, TEST_EXECSPACE>(loop_count, 1)));
  ASSERT_TRUE((TestAtomic::Loop<unsigned int, TEST_EXECSPACE>(loop_count, 2)));
  ASSERT_TRUE((TestAtomic::Loop<unsigned int, TEST_EXECSPACE>(loop_count, 3)));

  ASSERT_TRUE((TestAtomic::Loop<long int, TEST_EXECSPACE>(loop_count, 1)));
  ASSERT_TRUE((TestAtomic::Loop<long int, TEST_EXECSPACE>(loop_count, 2)));
  ASSERT_TRUE((TestAtomic::Loop<long int, TEST_EXECSPACE>(loop_count, 3)));

  ASSERT_TRUE(
      (TestAtomic::Loop<unsigned long int, TEST_EXECSPACE>(loop_count, 1)));
  ASSERT_TRUE(
      (TestAtomic::Loop<unsigned long int, TEST_EXECSPACE>(loop_count, 2)));
  ASSERT_TRUE(
      (TestAtomic::Loop<unsigned long int, TEST_EXECSPACE>(loop_count, 3)));

  ASSERT_TRUE((TestAtomic::Loop<long long int, TEST_EXECSPACE>(loop_count, 1)));
  ASSERT_TRUE((TestAtomic::Loop<long long int, TEST_EXECSPACE>(loop_count, 2)));
  ASSERT_TRUE((TestAtomic::Loop<long long int, TEST_EXECSPACE>(loop_count, 3)));

  ASSERT_TRUE((TestAtomic::Loop<double, TEST_EXECSPACE>(loop_count, 1)));
  ASSERT_TRUE((TestAtomic::Loop<double, TEST_EXECSPACE>(loop_count, 2)));
  ASSERT_TRUE((TestAtomic::Loop<double, TEST_EXECSPACE>(loop_count, 3)));

  ASSERT_TRUE((TestAtomic::Loop<float, TEST_EXECSPACE>(100, 1)));
  ASSERT_TRUE((TestAtomic::Loop<float, TEST_EXECSPACE>(100, 2)));
  ASSERT_TRUE((TestAtomic::Loop<float, TEST_EXECSPACE>(100, 3)));

#ifndef KOKKOS_ENABLE_OPENMPTARGET
  ASSERT_TRUE((TestAtomic::Loop<Kokkos::complex<float>, TEST_EXECSPACE>(1, 1)));
  ASSERT_TRUE((TestAtomic::Loop<Kokkos::complex<float>, TEST_EXECSPACE>(1, 2)));
  ASSERT_TRUE((TestAtomic::Loop<Kokkos::complex<float>, TEST_EXECSPACE>(1, 3)));

  ASSERT_TRUE(
      (TestAtomic::Loop<Kokkos::complex<float>, TEST_EXECSPACE>(100, 1)));
  ASSERT_TRUE(
      (TestAtomic::Loop<Kokkos::complex<float>, TEST_EXECSPACE>(100, 2)));
  ASSERT_TRUE(
      (TestAtomic::Loop<Kokkos::complex<float>, TEST_EXECSPACE>(100, 3)));

  // FIXME_HIP HIP doesn't yet support atomics for >64bit types properly
#ifndef KOKKOS_ENABLE_HIP
  ASSERT_TRUE(
      (TestAtomic::Loop<Kokkos::complex<double>, TEST_EXECSPACE>(1, 1)));
  ASSERT_TRUE(
      (TestAtomic::Loop<Kokkos::complex<double>, TEST_EXECSPACE>(1, 2)));
  ASSERT_TRUE(
      (TestAtomic::Loop<Kokkos::complex<double>, TEST_EXECSPACE>(1, 3)));

  ASSERT_TRUE(
      (TestAtomic::Loop<Kokkos::complex<double>, TEST_EXECSPACE>(100, 1)));
  ASSERT_TRUE(
      (TestAtomic::Loop<Kokkos::complex<double>, TEST_EXECSPACE>(100, 2)));
  ASSERT_TRUE(
      (TestAtomic::Loop<Kokkos::complex<double>, TEST_EXECSPACE>(100, 3)));

// WORKAROUND MSVC
#ifndef _WIN32
  ASSERT_TRUE(
      (TestAtomic::Loop<TestAtomic::SuperScalar<4>, TEST_EXECSPACE>(100, 1)));
  ASSERT_TRUE(
      (TestAtomic::Loop<TestAtomic::SuperScalar<4>, TEST_EXECSPACE>(100, 2)));
  ASSERT_TRUE(
      (TestAtomic::Loop<TestAtomic::SuperScalar<4>, TEST_EXECSPACE>(100, 3)));
#endif
#endif
#endif
}

}  // namespace Test<|MERGE_RESOLUTION|>--- conflicted
+++ resolved
@@ -160,15 +160,9 @@
 
 template <class T, class DEVICE_TYPE>
 struct ZeroFunctor {
-<<<<<<< HEAD
-  typedef DEVICE_TYPE execution_space;
-  typedef typename Kokkos::View<T, execution_space> type;
-  typedef typename Kokkos::View<T, execution_space>::HostMirror h_type;
-=======
   using execution_space = DEVICE_TYPE;
   using type            = typename Kokkos::View<T, execution_space>;
   using h_type          = typename Kokkos::View<T, execution_space>::HostMirror;
->>>>>>> 4103bf6c
 
   type data;
 
@@ -182,13 +176,8 @@
 
 template <class T, class DEVICE_TYPE>
 struct AddFunctor {
-<<<<<<< HEAD
-  typedef DEVICE_TYPE execution_space;
-  typedef Kokkos::View<T, execution_space> type;
-=======
   using execution_space = DEVICE_TYPE;
   using type            = Kokkos::View<T, execution_space>;
->>>>>>> 4103bf6c
 
   type data;
 
@@ -198,13 +187,8 @@
 
 template <class T, class DEVICE_TYPE>
 struct AddFunctorReduce {
-<<<<<<< HEAD
-  typedef DEVICE_TYPE execution_space;
-  typedef Kokkos::View<T, execution_space> type;
-=======
   using execution_space = DEVICE_TYPE;
   using type            = Kokkos::View<T, execution_space>;
->>>>>>> 4103bf6c
 
   type data;
 
@@ -262,13 +246,8 @@
 
 template <class T, class DEVICE_TYPE>
 struct CASFunctor {
-<<<<<<< HEAD
-  typedef DEVICE_TYPE execution_space;
-  typedef Kokkos::View<T, execution_space> type;
-=======
   using execution_space = DEVICE_TYPE;
   using type            = Kokkos::View<T, execution_space>;
->>>>>>> 4103bf6c
 
   type data;
 
@@ -282,14 +261,13 @@
       newval  = assumed + (T)1;
       old     = Kokkos::atomic_compare_exchange(&data(), assumed, newval);
     } while (old != assumed);
-<<<<<<< HEAD
   }
 };
 
 template <class T, class DEVICE_TYPE>
 struct CASFunctorReduce {
-  typedef DEVICE_TYPE execution_space;
-  typedef Kokkos::View<T, execution_space> type;
+  using execution_space = DEVICE_TYPE;
+  using type            = Kokkos::View<T, execution_space>;
 
   type data;
 
@@ -306,31 +284,6 @@
   }
 };
 
-=======
-  }
-};
-
-template <class T, class DEVICE_TYPE>
-struct CASFunctorReduce {
-  using execution_space = DEVICE_TYPE;
-  using type            = Kokkos::View<T, execution_space>;
-
-  type data;
-
-  KOKKOS_INLINE_FUNCTION
-  void operator()(int, int&) const {
-    T old = data();
-    T newval, assumed;
-
-    do {
-      assumed = old;
-      newval  = assumed + (T)1;
-      old     = Kokkos::atomic_compare_exchange(&data(), assumed, newval);
-    } while (old != assumed);
-  }
-};
-
->>>>>>> 4103bf6c
 template <class T, class execution_space>
 T CASLoop(int loop) {
   struct ZeroFunctor<T, execution_space> f_zero;
@@ -388,13 +341,8 @@
 
 template <class T, class DEVICE_TYPE>
 struct ExchFunctor {
-<<<<<<< HEAD
-  typedef DEVICE_TYPE execution_space;
-  typedef Kokkos::View<T, execution_space> type;
-=======
   using execution_space = DEVICE_TYPE;
   using type            = Kokkos::View<T, execution_space>;
->>>>>>> 4103bf6c
 
   type data, data2;
 
@@ -402,14 +350,13 @@
   void operator()(int i) const {
     T old = Kokkos::atomic_exchange(&data(), (T)i);
     Kokkos::atomic_fetch_add(&data2(), old);
-<<<<<<< HEAD
   }
 };
 
 template <class T, class DEVICE_TYPE>
 struct ExchFunctorReduce {
-  typedef DEVICE_TYPE execution_space;
-  typedef Kokkos::View<T, execution_space> type;
+  using execution_space = DEVICE_TYPE;
+  using type            = Kokkos::View<T, execution_space>;
 
   type data, data2;
 
@@ -420,25 +367,6 @@
   }
 };
 
-=======
-  }
-};
-
-template <class T, class DEVICE_TYPE>
-struct ExchFunctorReduce {
-  using execution_space = DEVICE_TYPE;
-  using type            = Kokkos::View<T, execution_space>;
-
-  type data, data2;
-
-  KOKKOS_INLINE_FUNCTION
-  void operator()(int i, int&) const {
-    T old = Kokkos::atomic_exchange(&data(), (T)i);
-    Kokkos::atomic_fetch_add(&data2(), old);
-  }
-};
-
->>>>>>> 4103bf6c
 template <class T, class execution_space>
 T ExchLoop(int loop) {
   struct ZeroFunctor<T, execution_space> f_zero;
