// @HEADER
// ***********************************************************************
//
//           Panzer: A partial differential equation assembly
//       engine for strongly coupled complex multiphysics systems
//                 Copyright (2011) Sandia Corporation
//
// Under the terms of Contract DE-AC04-94AL85000 with Sandia Corporation,
// the U.S. Government retains certain rights in this software.
//
// Redistribution and use in source and binary forms, with or without
// modification, are permitted provided that the following conditions are
// met:
//
// 1. Redistributions of source code must retain the above copyright
// notice, this list of conditions and the following disclaimer.
//
// 2. Redistributions in binary form must reproduce the above copyright
// notice, this list of conditions and the following disclaimer in the
// documentation and/or other materials provided with the distribution.
//
// 3. Neither the name of the Corporation nor the names of the
// contributors may be used to endorse or promote products derived from
// this software without specific prior written permission.
//
// THIS SOFTWARE IS PROVIDED BY SANDIA CORPORATION "AS IS" AND ANY
// EXPRESS OR IMPLIED WARRANTIES, INCLUDING, BUT NOT LIMITED TO, THE
// IMPLIED WARRANTIES OF MERCHANTABILITY AND FITNESS FOR A PARTICULAR
// PURPOSE ARE DISCLAIMED. IN NO EVENT SHALL SANDIA CORPORATION OR THE
// CONTRIBUTORS BE LIABLE FOR ANY DIRECT, INDIRECT, INCIDENTAL, SPECIAL,
// EXEMPLARY, OR CONSEQUENTIAL DAMAGES (INCLUDING, BUT NOT LIMITED TO,
// PROCUREMENT OF SUBSTITUTE GOODS OR SERVICES; LOSS OF USE, DATA, OR
// PROFITS; OR BUSINESS INTERRUPTION) HOWEVER CAUSED AND ON ANY THEORY OF
// LIABILITY, WHETHER IN CONTRACT, STRICT LIABILITY, OR TORT (INCLUDING
// NEGLIGENCE OR OTHERWISE) ARISING IN ANY WAY OUT OF THE USE OF THIS
// SOFTWARE, EVEN IF ADVISED OF THE POSSIBILITY OF SUCH DAMAGE.
//
// Questions? Contact Roger P. Pawlowski (rppawlo@sandia.gov) and
// Eric C. Cyr (eccyr@sandia.gov)
// ***********************************************************************
// @HEADER

#ifndef PANZER_DOF_CURL_IMPL_HPP
#define PANZER_DOF_CURL_IMPL_HPP

#include "Panzer_IntegrationRule.hpp"
#include "Panzer_BasisIRLayout.hpp"
#include "Panzer_Workset_Utilities.hpp"
#include "Intrepid2_FunctionSpaceTools.hpp"
#include "Phalanx_KokkosDeviceTypes.hpp"

namespace panzer {

namespace {

//**********************************************************************
template <typename ScalarT,typename Array,int spaceDim>
class EvaluateCurlWithSens_Vector {
  PHX::MDField<const ScalarT,Cell,Point> dof_value;
  PHX::MDField<ScalarT,Cell,Point,Dim> dof_curl;
  Array curl_basis;

  int numFields;
  int numPoints;

public:
  typedef typename PHX::Device execution_space;

  EvaluateCurlWithSens_Vector(PHX::MDField<const ScalarT,Cell,Point> in_dof_value,
                              PHX::MDField<ScalarT,Cell,Point,Dim> in_dof_curl,
                              Array in_curl_basis) 
    : dof_value(in_dof_value), dof_curl(in_dof_curl), curl_basis(in_curl_basis)
  {
    numFields = curl_basis.extent(1);
    numPoints = curl_basis.extent(2);
  }
  KOKKOS_INLINE_FUNCTION
  void operator()(const unsigned int cell) const
  {
    for (int pt=0; pt<numPoints; pt++) {
      for (int d=0; d<spaceDim; d++) {
        // first initialize to the right thing (prevents over writing with 0)
        // then loop over one less basis function
        dof_curl(cell,pt,d) = dof_value(cell, 0) * curl_basis(cell, 0, pt, d);
        for (int bf=1; bf<numFields; bf++)
          dof_curl(cell,pt,d) += dof_value(cell, bf) * curl_basis(cell, bf, pt, d);
      }
    }
  }
};

template <typename ScalarT,typename ArrayT>
void evaluateCurl_withSens_vector(int numCells,
                           PHX::MDField<ScalarT,Cell,Point,Dim> & dof_curl, 
                           PHX::MDField<const ScalarT,Cell,Point> & dof_value,
                           const ArrayT & curl_basis)
{ 
  if(numCells>0) {
    // evaluate at quadrature points
    int numFields = curl_basis.extent(1);
    int numPoints = curl_basis.extent(2);
    int spaceDim  = curl_basis.extent(3);

    for (int cell=0; cell<numCells; cell++) {
      for (int pt=0; pt<numPoints; pt++) {
        for (int d=0; d<spaceDim; d++) {
          // first initialize to the right thing (prevents over writing with 0)
          // then loop over one less basis function
          dof_curl(cell,pt,d) = dof_value(cell, 0) * curl_basis(cell, 0, pt, d);
          for (int bf=1; bf<numFields; bf++)
            dof_curl(cell,pt,d) += dof_value(cell, bf) * curl_basis(cell, bf, pt, d);
        }
      }
    }
  }
}

//**********************************************************************
template <typename ScalarT,typename Array>
class EvaluateCurlWithSens_Scalar {
  PHX::MDField<const ScalarT,Cell,Point> dof_value;
  PHX::MDField<ScalarT,Cell,Point> dof_curl;
  Array curl_basis;

  int numFields;
  int numPoints;

public:
  typedef typename PHX::Device execution_space;

  EvaluateCurlWithSens_Scalar(PHX::MDField<const ScalarT,Cell,Point> in_dof_value,
                              PHX::MDField<ScalarT,Cell,Point> in_dof_curl,
                              Array in_curl_basis) 
    : dof_value(in_dof_value), dof_curl(in_dof_curl), curl_basis(in_curl_basis)
  {
    numFields = curl_basis.extent(1);
    numPoints = curl_basis.extent(2);
  }
  KOKKOS_INLINE_FUNCTION
  void operator()(const unsigned int cell) const
  {
    for (int pt=0; pt<numPoints; pt++) {
      // first initialize to the right thing (prevents over writing with 0)
      // then loop over one less basis function
      dof_curl(cell,pt) = dof_value(cell, 0) * curl_basis(cell, 0, pt);
      for (int bf=1; bf<numFields; bf++)
        dof_curl(cell,pt) += dof_value(cell, bf) * curl_basis(cell, bf, pt);
    }
  }
};

template <typename ScalarT,typename ArrayT>
void evaluateCurl_withSens_scalar(int numCells,
                           PHX::MDField<ScalarT,Cell,Point> & dof_curl, 
                           PHX::MDField<const ScalarT,Cell,Point> & dof_value,
                           const ArrayT & curl_basis)
{ 
  if(numCells>0) {
    // evaluate at quadrature points
    int numFields = curl_basis.extent(1);
    int numPoints = curl_basis.extent(2);

    for (int cell=0; cell<numCells; cell++) {
      for (int pt=0; pt<numPoints; pt++) {
        // first initialize to the right thing (prevents over writing with 0)
        // then loop over one less basis function
        dof_curl(cell,pt) = dof_value(cell, 0) * curl_basis(cell, 0, pt);
        for (int bf=1; bf<numFields; bf++)
          dof_curl(cell,pt) += dof_value(cell, bf) * curl_basis(cell, bf, pt);
      }
    }
  }
}

//**********************************************************************
template <typename ScalarT,typename Array,int spaceDim>
class EvaluateCurlFastSens_Vector {
  PHX::MDField<const ScalarT,Cell,Point> dof_value;
  PHX::MDField<ScalarT,Cell,Point,Dim> dof_curl;
  PHX::View<const int*> offsets;
  Array curl_basis;

  int numFields;
  int numPoints;

public:
  typedef typename PHX::Device execution_space;

  EvaluateCurlFastSens_Vector(PHX::MDField<const ScalarT,Cell,Point> in_dof_value,
                              PHX::MDField<ScalarT,Cell,Point,Dim> in_dof_curl,
                              PHX::View<const int*> in_offsets,
                              Array in_curl_basis) 
    : dof_value(in_dof_value), dof_curl(in_dof_curl), offsets(in_offsets), curl_basis(in_curl_basis)
  {
    numFields = curl_basis.extent(1);
    numPoints = curl_basis.extent(2);
  }
  KOKKOS_INLINE_FUNCTION
  void operator()(const unsigned int cell) const
  {
    for (int pt=0; pt<numPoints; pt++) {
      for (int d=0; d<spaceDim; d++) {
        // first initialize to the right thing (prevents over writing with 0)
        // then loop over one less basis function
        dof_curl(cell,pt,d) = dof_value(cell, 0).val() * curl_basis(cell, 0, pt, d);
        dof_curl(cell,pt,d).fastAccessDx(offsets(0)) = dof_value(cell, 0).fastAccessDx(offsets(0)) * curl_basis(cell, 0, pt, d);
        for (int bf=1; bf<numFields; bf++) {
          dof_curl(cell,pt,d).val() += dof_value(cell, bf).val() * curl_basis(cell, bf, pt, d);
          dof_curl(cell,pt,d).fastAccessDx(offsets(bf)) += dof_value(cell, bf).fastAccessDx(offsets(bf)) * curl_basis(cell, bf, pt, d);
        }
      }
    }
  }
};
template <typename ScalarT,typename ArrayT>
void evaluateCurl_fastSens_vector(int numCells,
                           PHX::MDField<ScalarT,Cell,Point,Dim> & dof_curl, 
                           PHX::MDField<const ScalarT,Cell,Point> & dof_value,
                           const std::vector<int> & offsets,
                           const ArrayT & curl_basis)
{ 
  if(numCells>0) {
    int numFields = curl_basis.extent(1);
    int numPoints = curl_basis.extent(2);
    int spaceDim  = curl_basis.extent(3);

    for (int cell=0; cell<numCells; cell++) {
      for (int pt=0; pt<numPoints; pt++) {
        for (int d=0; d<spaceDim; d++) {
          // first initialize to the right thing (prevents over writing with 0)
          // then loop over one less basis function
          dof_curl(cell,pt,d) = ScalarT(numFields, dof_value(cell, 0).val() * curl_basis(cell, 0, pt, d));
          dof_curl(cell,pt,d).fastAccessDx(offsets[0]) = dof_value(cell, 0).fastAccessDx(offsets[0]) * curl_basis(cell, 0, pt, d);
          for (int bf=1; bf<numFields; bf++) {
            dof_curl(cell,pt,d).val() += dof_value(cell, bf).val() * curl_basis(cell, bf, pt, d);
            dof_curl(cell,pt,d).fastAccessDx(offsets[bf]) += dof_value(cell, bf).fastAccessDx(offsets[bf]) * curl_basis(cell, bf, pt, d);
          }
        }
      }
    }
  }
}

//**********************************************************************
template <typename ScalarT,typename Array>
class EvaluateCurlFastSens_Scalar {
  PHX::MDField<const ScalarT,Cell,Point> dof_value;
  PHX::MDField<ScalarT,Cell,Point> dof_curl;
  PHX::View<const int*> offsets;
  Array curl_basis;

  int numFields;
  int numPoints;

public:
  typedef typename PHX::Device execution_space;

  EvaluateCurlFastSens_Scalar(PHX::MDField<const ScalarT,Cell,Point> in_dof_value,
                              PHX::MDField<ScalarT,Cell,Point> in_dof_curl,
                              PHX::View<const int*> in_offsets,
                              Array in_curl_basis) 
    : dof_value(in_dof_value), dof_curl(in_dof_curl), offsets(in_offsets), curl_basis(in_curl_basis)
  {
    numFields = curl_basis.extent(1);
    numPoints = curl_basis.extent(2);
  }
  KOKKOS_INLINE_FUNCTION
  void operator()(const unsigned int cell) const
  {
    for (int pt=0; pt<numPoints; pt++) {
      // first initialize to the right thing (prevents over writing with 0)
      // then loop over one less basis function
      dof_curl(cell,pt) = dof_value(cell, 0).val() * curl_basis(cell, 0, pt);
      dof_curl(cell,pt).fastAccessDx(offsets(0)) = dof_value(cell, 0).fastAccessDx(offsets(0)) * curl_basis(cell, 0, pt);
      for (int bf=1; bf<numFields; bf++) {
        dof_curl(cell,pt).val() += dof_value(cell, bf).val() * curl_basis(cell, bf, pt);
        dof_curl(cell,pt).fastAccessDx(offsets(bf)) += dof_value(cell, bf).fastAccessDx(offsets(bf)) * curl_basis(cell, bf, pt);
      }
    }
  }
};
template <typename ScalarT,typename ArrayT>
void evaluateCurl_fastSens_scalar(int numCells,
                           PHX::MDField<ScalarT,Cell,Point> & dof_curl, 
                           PHX::MDField<const ScalarT,Cell,Point> & dof_value,
                           const std::vector<int> & offsets,
                           const ArrayT & curl_basis)
{ 
  if(numCells>0) {
    int numFields = curl_basis.extent(1);
    int numPoints = curl_basis.extent(2);

    for (int cell=0; cell<numCells; cell++) {
      for (int pt=0; pt<numPoints; pt++) {
        // first initialize to the right thing (prevents over writing with 0)
        // then loop over one less basis function
        dof_curl(cell,pt) = ScalarT(numFields, dof_value(cell, 0).val() * curl_basis(cell, 0, pt));
        dof_curl(cell,pt).fastAccessDx(offsets[0]) = dof_value(cell, 0).fastAccessDx(offsets[0]) * curl_basis(cell, 0, pt);
        for (int bf=1; bf<numFields; bf++) {
          dof_curl(cell,pt).val() += dof_value(cell, bf).val() * curl_basis(cell, bf, pt);
          dof_curl(cell,pt).fastAccessDx(offsets[bf]) += dof_value(cell, bf).fastAccessDx(offsets[bf]) * curl_basis(cell, bf, pt);
        }
      }
    }
  }
}

//**********************************************************************

}

//**********************************************************************
// MOST EVALUATION TYPES
//**********************************************************************

//**********************************************************************
template<typename EvalT, typename TRAITS>                   
DOFCurl<EvalT, TRAITS>::
DOFCurl(const Teuchos::ParameterList & p) :
  use_descriptors_(false),
  dof_value( p.get<std::string>("Name"), 
	     p.get< Teuchos::RCP<panzer::BasisIRLayout> >("Basis")->functional),
  basis_name(p.get< Teuchos::RCP<panzer::BasisIRLayout> >("Basis")->name())
{
  Teuchos::RCP<const PureBasis> basis 
     = p.get< Teuchos::RCP<BasisIRLayout> >("Basis")->getBasis();

  // Verify that this basis supports the curl operation
  TEUCHOS_TEST_FOR_EXCEPTION(!basis->supportsCurl(),std::logic_error,
                             "DOFCurl: Basis of type \"" << basis->name() << "\" does not support CURL");
  TEUCHOS_TEST_FOR_EXCEPTION(!basis->requiresOrientations(),std::logic_error,
                             "DOFCurl: Basis of type \"" << basis->name() << "\" in DOF Curl should require orientations. So we are throwing.");

  // build dof_curl
  basis_dimension = basis->dimension();
  if(basis_dimension==2) {
     dof_curl_scalar = PHX::MDField<ScalarT,Cell,Point>(p.get<std::string>("Curl Name"), 
      	                              p.get< Teuchos::RCP<panzer::IntegrationRule> >("IR")->dl_scalar );
     this->addEvaluatedField(dof_curl_scalar);
  }
  else if(basis_dimension==3) {
     dof_curl_vector = PHX::MDField<ScalarT,Cell,Point,Dim>(p.get<std::string>("Curl Name"), 
      	                              p.get< Teuchos::RCP<panzer::IntegrationRule> >("IR")->dl_vector );
     this->addEvaluatedField(dof_curl_vector);
  }
  else
  { TEUCHOS_TEST_FOR_EXCEPTION(true,std::logic_error,"DOFCurl only works for 2D and 3D basis functions"); } 

  // add to evaluation graph
  this->addDependentField(dof_value);
  
  std::string n = "DOFCurl: " + (basis_dimension==2 ? dof_curl_scalar.fieldTag().name() : dof_curl_vector.fieldTag().name())+ " ()";
  this->setName(n);
}

//**********************************************************************
template<typename EvalT, typename TRAITS>                   
DOFCurl<EvalT, TRAITS>::
DOFCurl(const PHX::FieldTag & input,
        const PHX::FieldTag & output,
        const panzer::BasisDescriptor & bd,
        const panzer::IntegrationDescriptor & id,
        int basis_dim)
  : use_descriptors_(true)
  , bd_(bd) 
  , id_(id) 
  , dof_value(input)
{
  TEUCHOS_ASSERT(bd_.getType()=="HCurl");

  basis_dimension = basis_dim; // user specified

  // build dof_curl
  if(basis_dimension==2) {
     dof_curl_scalar = output;
     this->addEvaluatedField(dof_curl_scalar);
  }
  else if(basis_dimension==3) {
     dof_curl_vector = output;
     this->addEvaluatedField(dof_curl_vector);
  }
  else
  { TEUCHOS_TEST_FOR_EXCEPTION(true,std::logic_error,"DOFCurl only works for 2D and 3D basis functions"); } 

  // add to evaluation graph
  this->addDependentField(dof_value);
  
  std::string n = "DOFCurl: " + (basis_dimension==2 ? dof_curl_scalar.fieldTag().name() : dof_curl_vector.fieldTag().name())+ " ()";
  this->setName(n);
}

//**********************************************************************
template<typename EvalT, typename TRAITS>                   
void DOFCurl<EvalT, TRAITS>::
postRegistrationSetup(typename TRAITS::SetupData sd,
                      PHX::FieldManager<TRAITS>& fm)
{
  this->utils.setFieldData(dof_value,fm);
  if(basis_dimension==3)
    this->utils.setFieldData(dof_curl_vector,fm);
  else
    this->utils.setFieldData(dof_curl_scalar,fm);

  if(not use_descriptors_)
    basis_index = panzer::getBasisIndex(basis_name, (*sd.worksets_)[0], this->wda);
}

//**********************************************************************
template<typename EvalT, typename TRAITS>                   
void DOFCurl<EvalT, TRAITS>::
evaluateFields(typename TRAITS::EvalData workset)
{ 
  const panzer::BasisValues2<double> & basisValues = use_descriptors_ ?  this->wda(workset).getBasisValues(bd_,id_)
                                                                      : *this->wda(workset).bases[basis_index];

  if(basis_dimension==3) {
    EvaluateCurlWithSens_Vector<ScalarT,typename BasisValues2<double>::Array_CellBasisIPDim,3> functor(dof_value,dof_curl_vector,basisValues.curl_basis_vector);
    Kokkos::parallel_for(workset.num_cells,functor);
  }
  else {
    EvaluateCurlWithSens_Scalar<ScalarT,typename BasisValues2<double>::Array_CellBasisIP> functor(dof_value,dof_curl_scalar,basisValues.curl_basis_scalar);
    Kokkos::parallel_for(workset.num_cells,functor);
  }
}

//**********************************************************************

//**********************************************************************
// JACOBIAN EVALUATION TYPES
//**********************************************************************

//**********************************************************************
template<typename TRAITS>                   
DOFCurl<typename TRAITS::Jacobian, TRAITS>::
DOFCurl(const Teuchos::ParameterList & p) :
  use_descriptors_(false),
  dof_value( p.get<std::string>("Name"), 
	     p.get< Teuchos::RCP<panzer::BasisIRLayout> >("Basis")->functional),
  basis_name(p.get< Teuchos::RCP<panzer::BasisIRLayout> >("Basis")->name())
{
  Teuchos::RCP<const PureBasis> basis 
     = p.get< Teuchos::RCP<BasisIRLayout> >("Basis")->getBasis();

  // do you specialize because you know where the basis functions are and can
  // skip a large number of AD calculations?
  if(p.isType<Teuchos::RCP<const std::vector<int> > >("Jacobian Offsets Vector")) {
    offsets = *p.get<Teuchos::RCP<const std::vector<int> > >("Jacobian Offsets Vector");

    // allocate and copy offsets vector to Kokkos array
<<<<<<< HEAD
    PHX::View<int*> offsets_array("offsets",offsets.size());
    auto offsets_array_nc = Kokkos::create_mirror_view(offsets_array);
    for(std::size_t i=0;i<offsets.size();i++)
      offsets_array_nc(i) = offsets[i];
    Kokkos::deep_copy(offsets_array, offsets_array_nc);
=======
    PHX::View<int*> offsets_array_nc("offsets",offsets.size());
    auto offsets_array_nc_h = Kokkos::create_mirror_view(offsets_array_nc);
    for(std::size_t i=0;i<offsets.size();i++)
      offsets_array_nc_h(i) = offsets[i];
    Kokkos::deep_copy(offsets_array_nc, offsets_array_nc_h);
    offsets_array = offsets_array_nc;
>>>>>>> d366642c

    accelerate_jacobian = true;  // short cut for identity matrix
  }
  else
    accelerate_jacobian = false; // don't short cut for identity matrix

  // Verify that this basis supports the curl operation
  TEUCHOS_TEST_FOR_EXCEPTION(!basis->supportsCurl(),std::logic_error,
                             "DOFCurl: Basis of type \"" << basis->name() << "\" does not support CURL");
  TEUCHOS_TEST_FOR_EXCEPTION(!basis->requiresOrientations(),std::logic_error,
                             "DOFCurl: Basis of type \"" << basis->name() << "\" in DOF Curl should require orientations. So we are throwing.");

  // build dof_curl
  basis_dimension = basis->dimension();
  if(basis_dimension==2) {
     dof_curl_scalar = PHX::MDField<ScalarT,Cell,Point>(p.get<std::string>("Curl Name"), 
      	                              p.get< Teuchos::RCP<panzer::IntegrationRule> >("IR")->dl_scalar );
     this->addEvaluatedField(dof_curl_scalar);
  }
  else if(basis_dimension==3) {
     dof_curl_vector = PHX::MDField<ScalarT,Cell,Point,Dim>(p.get<std::string>("Curl Name"), 
      	                              p.get< Teuchos::RCP<panzer::IntegrationRule> >("IR")->dl_vector );
     this->addEvaluatedField(dof_curl_vector);
  }
  else
  { TEUCHOS_TEST_FOR_EXCEPTION(true,std::logic_error,"DOFCurl only works for 2D and 3D basis functions"); } 

  // add to evaluation graph
  this->addDependentField(dof_value);
  
  std::string n = "DOFCurl: " + (basis_dimension==2 ? dof_curl_scalar.fieldTag().name() : dof_curl_vector.fieldTag().name())+ " (Jacobian)";
  this->setName(n);
}

//**********************************************************************
template<typename TRAITS>                   
DOFCurl<typename TRAITS::Jacobian, TRAITS>::
DOFCurl(const PHX::FieldTag & input,
        const PHX::FieldTag & output,
        const panzer::BasisDescriptor & bd,
        const panzer::IntegrationDescriptor & id,
        int basis_dim)
  : use_descriptors_(true)
  , bd_(bd) 
  , id_(id) 
  , dof_value(input)
{
  TEUCHOS_ASSERT(bd_.getType()=="HCurl");

  basis_dimension = basis_dim; // user specified

  accelerate_jacobian = false; // don't short cut for identity matrix

  // build dof_curl
  if(basis_dimension==2) {
     dof_curl_scalar = output;
     this->addEvaluatedField(dof_curl_scalar);
  }
  else if(basis_dimension==3) {
     dof_curl_vector = output;
     this->addEvaluatedField(dof_curl_vector);
  }
  else
  { TEUCHOS_TEST_FOR_EXCEPTION(true,std::logic_error,"DOFCurl only works for 2D and 3D basis functions"); } 

  // add to evaluation graph
  this->addDependentField(dof_value);
  
  std::string n = "DOFCurl: " + (basis_dimension==2 ? dof_curl_scalar.fieldTag().name() : dof_curl_vector.fieldTag().name())+ " (Jacobian)";
  this->setName(n);
}

//**********************************************************************
template<typename TRAITS>                   
void DOFCurl<typename TRAITS::Jacobian, TRAITS>::
postRegistrationSetup(typename TRAITS::SetupData sd,
                      PHX::FieldManager<TRAITS>& fm)
{
  this->utils.setFieldData(dof_value,fm);
  if(basis_dimension==3)
    this->utils.setFieldData(dof_curl_vector,fm);
  else
    this->utils.setFieldData(dof_curl_scalar,fm);

  if(not use_descriptors_) 
    basis_index = panzer::getBasisIndex(basis_name, (*sd.worksets_)[0], this->wda);
}

template<typename TRAITS>                   
void DOFCurl<typename TRAITS::Jacobian,TRAITS>::
evaluateFields(typename TRAITS::EvalData workset)
{ 
  const panzer::BasisValues2<double> & basisValues = use_descriptors_ ?  this->wda(workset).getBasisValues(bd_,id_)
                                                                      : *this->wda(workset).bases[basis_index];

  if(!accelerate_jacobian) {
    if(basis_dimension==3) {
      using Array=typename BasisValues2<double>::ConstArray_CellBasisIPDim;
      Array curl_basis_vector = use_descriptors_ ? basisValues.getCurlVectorBasis(false) : Array(basisValues.curl_basis_vector);
      EvaluateCurlWithSens_Vector<ScalarT,Array,3> functor(dof_value,dof_curl_vector,curl_basis_vector);
      Kokkos::parallel_for(workset.num_cells,functor);
    }
    else {
      using Array=typename BasisValues2<double>::ConstArray_CellBasisIP;
      Array curl_basis_scalar = use_descriptors_ ? basisValues.getCurl2DVectorBasis(false) : Array(basisValues.curl_basis_scalar);
      EvaluateCurlWithSens_Scalar<ScalarT,Array> functor(dof_value,dof_curl_scalar,curl_basis_scalar);
      Kokkos::parallel_for(workset.num_cells,functor);
    }

    return;
  }
  else {

    if(basis_dimension==3) {
      using Array=typename BasisValues2<double>::ConstArray_CellBasisIPDim;
      Array curl_basis_vector = use_descriptors_ ? basisValues.getCurlVectorBasis(false) : Array(basisValues.curl_basis_vector);
      EvaluateCurlFastSens_Vector<ScalarT,Array,3> functor(dof_value,dof_curl_vector,offsets_array,curl_basis_vector);
      Kokkos::parallel_for(workset.num_cells,functor);
    }
    else {
      using Array=typename BasisValues2<double>::ConstArray_CellBasisIP;
      Array curl_basis_scalar = use_descriptors_ ? basisValues.getCurl2DVectorBasis(false) : Array(basisValues.curl_basis_scalar);
      EvaluateCurlFastSens_Scalar<ScalarT,Array> functor(dof_value,dof_curl_scalar,offsets_array,curl_basis_scalar);
      Kokkos::parallel_for(workset.num_cells,functor);
    }
  }
}

}

#endif<|MERGE_RESOLUTION|>--- conflicted
+++ resolved
@@ -447,20 +447,12 @@
     offsets = *p.get<Teuchos::RCP<const std::vector<int> > >("Jacobian Offsets Vector");
 
     // allocate and copy offsets vector to Kokkos array
-<<<<<<< HEAD
-    PHX::View<int*> offsets_array("offsets",offsets.size());
-    auto offsets_array_nc = Kokkos::create_mirror_view(offsets_array);
-    for(std::size_t i=0;i<offsets.size();i++)
-      offsets_array_nc(i) = offsets[i];
-    Kokkos::deep_copy(offsets_array, offsets_array_nc);
-=======
     PHX::View<int*> offsets_array_nc("offsets",offsets.size());
     auto offsets_array_nc_h = Kokkos::create_mirror_view(offsets_array_nc);
     for(std::size_t i=0;i<offsets.size();i++)
       offsets_array_nc_h(i) = offsets[i];
     Kokkos::deep_copy(offsets_array_nc, offsets_array_nc_h);
     offsets_array = offsets_array_nc;
->>>>>>> d366642c
 
     accelerate_jacobian = true;  // short cut for identity matrix
   }
