--- conflicted
+++ resolved
@@ -39,12 +39,6 @@
 #include <stk_util/util/ReportHandler.hpp>
 #include <stk_search/IdentProc.hpp>
 #include <stk_search/BoundingBox.hpp>
-<<<<<<< HEAD
-#if defined(STK_HAVE_BOOST)
-#include <stk_search/CoarseSearchBoostRTree.hpp>
-#endif
-=======
->>>>>>> 4103bf6c
 #include <stk_search/CoarseSearchKdTree.hpp>
 #include <stk_search/SearchMethod.hpp>
 #include <vector>
@@ -57,11 +51,6 @@
 std::ostream& operator<<(std::ostream &out, SearchMethod method)
 {
   switch( method )   {
-<<<<<<< HEAD
-  case USE_DEPRECATED_BOOST_RTREE: // fall through
-  case BOOST_RTREE:            out << "BOOST_RTREE"; break;
-=======
->>>>>>> 4103bf6c
   case KDTREE:                 out << "KDTREE"; break;
   case MORTON_LINEARIZED_BVH:  out << "MORTON_LINEARIZED_BVH"; break;
   }
@@ -102,25 +91,9 @@
 {
   switch( method )
   {
-<<<<<<< HEAD
-  case USE_DEPRECATED_BOOST_RTREE: // fall through
-  case BOOST_RTREE:
-#ifndef __NVCC__
-#if defined(STK_HAVE_BOOST)
-    coarse_search_boost_rtree(domain,range,comm,intersections,communicateRangeBoxInfo);
-#else
-    ThrowRequireMsg(false,"ERROR, the BOOST_RTREE option in stk_search requires that Trilinos was configured with TPL_ENABLE_Boost:BOOL=ON");
-#endif
-    break;
-#endif
   case KDTREE:
     coarse_search_kdtree_driver(domain,range,comm,intersections,communicateRangeBoxInfo);
     break;
-=======
-  case KDTREE:
-    coarse_search_kdtree_driver(domain,range,comm,intersections,communicateRangeBoxInfo);
-    break;
->>>>>>> 4103bf6c
   default:
     std::cerr << "coarse_search(..) interface used does not support SearchMethod " << method << std::endl;
     abort();
