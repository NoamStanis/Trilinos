--- conflicted
+++ resolved
@@ -26,9 +26,6 @@
     : m_appName("Mock-Salinas"),
       m_mesh(),
       m_doneFlagName("time step status"),
-<<<<<<< HEAD
-      m_iAmRootRank(false),
-=======
       m_splitComms(),
       m_otherColor(),
       m_iAmRootRank(false),
@@ -36,7 +33,6 @@
       m_otherInfo(),
       m_currentTime(),
       m_finalTime(),
->>>>>>> 09c20476
       m_doingRecvTransfer(false),
       m_recvFieldName()
   { }
@@ -48,15 +44,9 @@
 
   void read_input_and_setup_split_comms(int argc, char** argv)
   {
-<<<<<<< HEAD
-    m_commWorld = stk::parallel_machine_init(&argc, &argv);
-    int myWorldRank = stk::parallel_machine_rank(m_commWorld);
-    int numWorldRanks = stk::parallel_machine_size(m_commWorld);
-=======
     MPI_Comm commWorld = stk::parallel_machine_init(&argc, &argv);
     int myWorldRank = stk::parallel_machine_rank(commWorld);
     int numWorldRanks = stk::parallel_machine_size(commWorld);
->>>>>>> 09c20476
 
     {
       std::ostringstream os;
@@ -74,18 +64,11 @@
     }
     m_otherColor = otherColors[0];
 
-<<<<<<< HEAD
-    std::pair<int,int> rootRanks = stk::coupling::calc_my_root_and_other_root_ranks(m_commWorld, m_commApp);
-    int myAppRank = stk::parallel_machine_rank(m_commApp);
-    int numAppRanks = stk::parallel_machine_size(m_commApp);
-    m_iAmRootRank = myWorldRank == rootRanks.first;
-=======
     MPI_Comm splitComm = m_splitComms.get_split_comm();
     stk::coupling::PairwiseRanks rootRanks = m_splitComms.get_pairwise_root_ranks(otherColors[0]);
     int myAppRank = stk::parallel_machine_rank(splitComm);
     int numAppRanks = stk::parallel_machine_size(splitComm);
     m_iAmRootRank = myAppRank == 0;
->>>>>>> 09c20476
 
     {
       std::ostringstream os;
@@ -250,13 +233,8 @@
   std::shared_ptr<mock::StkMesh> m_mesh;
   const std::string m_doneFlagName;
 
-<<<<<<< HEAD
-  stk::ParallelMachine m_commWorld;
-  stk::ParallelMachine m_commApp;
-=======
   stk::coupling::SplitComms m_splitComms;
   int m_otherColor;
->>>>>>> 09c20476
   bool m_iAmRootRank;
 
   stk::coupling::SyncInfo m_myInfo;
