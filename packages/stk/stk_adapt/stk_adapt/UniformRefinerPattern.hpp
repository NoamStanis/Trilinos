--- conflicted
+++ resolved
@@ -2633,12 +2633,8 @@
     public:
     };
 
-<<<<<<< HEAD
-    // FIXME - temporary for testing only
-=======
     // FIXME - temporary for testing only - we need a RefinerPattern with UniformRefinerPattern as a sub-class
     // (i.e. rename UniformRefinerPattern to RefinerPattern, create new UniformRefinerPattern as sub-class of RefinerPattern, specialize)
->>>>>>> d571c217
     template<typename FromTopology,  typename ToTopology, int NumToCreate, class OptionalTag=void>
     class RefinerPattern : public URP<FromTopology, ToTopology> //, public URP1<FromTopology, ToTopology>
     {
@@ -2714,10 +2710,7 @@
 
 // local refinement - for testing only right now
 #include "RefinerPattern_Tri3_Tri3_2.hpp"
-<<<<<<< HEAD
-=======
 #include "RefinerPattern_Tri3_Tri3_N.hpp"
->>>>>>> d571c217
 
 
 namespace stk {
@@ -2777,11 +2770,8 @@
     // local refinement - for testing only right now
 
     typedef  RefinerPattern<shards::Triangle<3>,      shards::Triangle<3>,      2  >            Local_Tri3_Tri3_2;
-<<<<<<< HEAD
-=======
     typedef  RefinerPattern<shards::Triangle<3>,      shards::Triangle<3>,     -1  >            Local_Tri3_Tri3_N;
->>>>>>> d571c217
-    
+
   }
 }
 
