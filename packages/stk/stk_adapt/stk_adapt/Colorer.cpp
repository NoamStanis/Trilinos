--- conflicted
+++ resolved
@@ -57,11 +57,7 @@
           if (0)
             {
               //std::cout << "tmp Colorer::color fromParts= " << *fromParts << std::endl;
-<<<<<<< HEAD
-              std::cout << "tmp Colorer::color elementType= " << *elementType << std::endl;
-=======
               //std::cout << "tmp Colorer::color elementType= " << *elementType << std::endl;
->>>>>>> 1146a0be
               for (unsigned i_part = 0; i_part < fromParts->size(); i_part++)
                 {
                   std::cout << "tmp Colorer::color i_part = " << i_part << " fromParts= " << (*fromParts)[i_part]->name() << std::endl;
